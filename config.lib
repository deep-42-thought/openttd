# $Id$

# This file is part of OpenTTD.
# OpenTTD is free software; you can redistribute it and/or modify it under the terms of the GNU General Public License as published by the Free Software Foundation, version 2.
# OpenTTD is distributed in the hope that it will be useful, but WITHOUT ANY WARRANTY; without even the implied warranty of MERCHANTABILITY or FITNESS FOR A PARTICULAR PURPOSE.
# See the GNU General Public License for more details. You should have received a copy of the GNU General Public License along with OpenTTD. If not, see <http://www.gnu.org/licenses/>.

log() {
	if [ $1 = "1" ]; then
		shift
		echo "$@"
	else
		shift
	fi
	echo "$@" >> $config_log
}

set_default() {
	ignore_extra_parameters="0"
	# We set all kinds of defaults for params. Later on the user can override
	# most of them; but if they don't, this default is used.
	build=""
	host=""
	cc_build=""
	cc_host=""
	cxx_build=""
	cxx_host=""
	windres=""
	strip=""
	lipo=""
	awk="awk"
	pkg_config="pkg-config"
	os="DETECT"
	cpu_type="DETECT"
	config_log="config.log"
	prefix_dir="/usr/local"
	binary_dir="games"
	data_dir="share/games/openttd"
	doc_dir="1"
	icon_dir="share/pixmaps"
	icon_theme_dir="1"
	personal_dir="1"
	shared_dir="1"
	install_dir="/"
	man_dir="1"
	menu_dir="1"
	menu_group="Game;"
	menu_name="OpenTTD"
	binary_name="openttd"
	enable_debug="0"
	enable_desync_debug="0"
	enable_profiling="0"
	enable_lto="0"
	enable_dedicated="0"
	enable_network="1"
	enable_static="1"
	enable_translator="0"
	enable_unicode="1"
	enable_console="1";
	enable_assert="1"
	enable_strip="0"
	enable_universal="0"
	enable_osx_g5="0"
	enable_cocoa_quartz="1"
	enable_cocoa_quickdraw="1"
	with_osx_sysroot="1"
	with_application_bundle="1"
	with_menu_entry="1"
	with_allegro="1"
	with_sdl="1"
	with_cocoa="1"
	with_zlib="1"
	with_lzma="1"
	with_lzo2="1"
	with_xdg_basedir="1"
	with_png="1"
	enable_builtin_depend="1"
	with_makedepend="0"
	with_direct_music="1"
	with_xaudio2="1"
	with_sort="1"
	with_iconv="1"
	with_midi=""
	with_midi_arg=""
	with_libtimidity="1"
	with_freetype="1"
	with_fontconfig="1"
	with_icu_layout="1"
	with_icu_sort="1"
	static_icu="0"
	with_uniscribe="1"
	with_threads="1"
	with_distcc="1"
	with_ccache="1"
	with_nforenum="1"
	with_grfcodec="1"
	with_sse="1"

	save_params_array="
		build
		host
		cc_build
		cc_host
		cxx_build
		cxx_host
		windres
		strip
		lipo
		awk
		pkg_config
		os
		cpu_type
		config_log
		prefix_dir
		binary_dir
		data_dir
		doc_dir
		icon_dir
		icon_theme_dir
		man_dir
		menu_dir
		personal_dir
		shared_dir
		install_dir
		menu_group
		menu_name
		binary_name
		enable_debug
		enable_desync_debug
		enable_profiling
		enable_lto
		enable_dedicated
		enable_network
		enable_static
		enable_translator
		enable_unicode
		enable_console
		enable_assert
		enable_strip
		enable_universal
		enable_osx_g5
		enable_cocoa_quartz
		enable_cocoa_quickdraw
		with_osx_sysroot
		with_application_bundle
		with_allegro
		with_sdl
		with_cocoa
		with_zlib
		with_lzma
		with_lzo2
		with_xdg_basedir
		with_png
		enable_builtin_depend
		with_makedepend
		with_direct_music
		with_xaudio2
		with_sort
		with_iconv
		with_midi
		with_midi_arg
		with_libtimidity
		with_freetype
		with_fontconfig
		with_icu_layout
		with_icu_sort
		static_icu
		with_uniscribe
		with_threads
		with_distcc
		with_ccache
		with_grfcodec
		with_nforenum
		with_sse
	CC CXX CFLAGS CXXFLAGS LDFLAGS CFLAGS_BUILD CXXFLAGS_BUILD LDFLAGS_BUILD PKG_CONFIG_PATH PKG_CONFIG_LIBDIR"
}

detect_params() {
	# Walk over all params from the user and override any default settings if
	#  needed. This also handles any invalid option.
	for p in "$@"; do
		if [ -n "$prev_p" ]; then
			eval "$prev_p=\$p"
			prev_p=
			continue
		fi

		optarg=`expr "x$p" : 'x[^=]*=\(.*\)'`

		case "$p" in
			--help | -h | -\?)            showhelp; exit 0;;

			--config-log)                 prev_p="config_log";;
			--config-log=*)               config_log="$optarg";;

			--build)                      prev_p="build";;
			--build=*)                    build="$optarg";;

			--host)                       prev_p="host";;
			--host=*)                     host="$optarg";;

			--os)                         prev_p="os";;
			--os=*)                       os="$optarg";;

			--cpu-type)                   prev_p="cpu_type";;
			--cpu-type=*)                 cpu_type="$optarg";;

			--cc-build)                   prev_p="cc_build";;
			--cc-build=*)                 cc_build="$optarg";;
			--cc-host)                    prev_p="cc_host";;
			--cc-host=*)                  cc_host="$optarg";;
			--cxx-build)                  prev_p="cxx_build";;
			--cxx-build=*)                cxx_build="$optarg";;
			--cxx-host)                   prev_p="cxx_host";;
			--cxx-host=*)                 cxx_host="$optarg";;
			--windres)                    prev_p="windres";;
			--windres=*)                  windres="$optarg";;
			--awk)                        prev_p="awk";;
			--awk=*)                      awk="$optarg";;
			--pkg-config)                 prev_p="pkg_config";;
			--pkg-config=*)               pkg_config="$optarg";;
			--strip)                      prev_p="strip";;
			--strip=*)                    strip="$optarg";;
			--lipo)                       prev_p="lipo";;
			--lipo=*)                     lipo="$optarg";;



			# Alias --prefix with --prefix-dir, for compatibility with GNU autotools
			--prefix-dir | --prefix)      prev_p="prefix_dir";;
			--prefix-dir=* | --prefix=*)  prefix_dir="$optarg";;

			--binary-dir)                 prev_p="binary_dir";;
			--binary-dir=*)               binary_dir="$optarg";;

			--data-dir)                   prev_p="data_dir";;
			--data-dir=*)                 data_dir="$optarg";;

			--doc-dir)                    prev_p="doc_dir";;
			--doc-dir=*)                  doc_dir="$optarg";;

			--icon-dir)                   prev_p="icon_dir";;
			--icon-dir=*)                 icon_dir="$optarg";;

			--icon-theme-dir)             prev_p="icon_theme_dir";;
			--icon-theme-dir=*)           icon_theme_dir="$optarg";;
			--without-icon-theme)         icon_theme_dir="";;

			--menu-dir)                   prev_p="menu_dir";;
			--menu-dir=*)                 menu_dir="$optarg";;
			--without-menu-entry)         menu_dir="";;

			--menu-name)                  prev_p="menu_name";;
			--menu-name=*)                menu_name="$optarg";;

			--binary-name)                prev_p="binary_name";;
			--binary-name=*)              binary_name="$optarg";;

			--man-dir)                    prev_p="man_dir";;
			--man-dir=*)                  man_dir="$optarg";;

			--personal-dir)               prev_p="personal_dir";;
			--personal-dir=*)             personal_dir="$optarg";;
			--without-personal-dir)       personal_dir="";;

			--shared-dir)                 prev_p="shared_dir";;
			--shared-dir=*)               shared_dir="$optarg";;
			--without-shared-dir)         shared_dir="";;

			--install-dir)                prev_p="install_dir";;
			--install-dir=*)              install_dir="$optarg";;



			--menu-group)                 prev_p="menu_group";;
			--menu-group=*)               menu_group="$optarg";;



			--enable-debug)               enable_debug="1";;
			--enable-debug=*)             enable_debug="$optarg";;
			--enable-desync-debug)        enable_desync_debug="1";;
			--enable-desync-debug=*)      enable_desync_debug="$optarg";;
			--enable-profiling)           enable_profiling="1";;
			--enable-profiling=*)         enable_profiling="$optarg";;
			--enable-lto)                 enable_lto="1";;
			--enable-lto=*)               enable_lto="$optarg";;
			--enable-ipo)                 enable_lto="1";;
			--enable-ipo=*)               enable_lto="$optarg";;
			--enable-dedicated)           enable_dedicated="1";;
			--enable-dedicated=*)         enable_dedicated="$optarg";;
			--enable-network)             enable_network="2";;
			--enable-network=*)           enable_network="$optarg";;
			--disable-network)            enable_network="0";;
			--disable-static)             enable_static="0";;
			--enable-static)              enable_static="2";;
			--enable-static=*)            enable_static="$optarg";;
			--disable-translator)         enable_translator="0";;
			--enable-translator)          enable_translator="2";;
			--enable-translator=*)        enable_translator="$optarg";;
			--disable-assert)             enable_assert="0";;
			--enable-assert)              enable_assert="2";;
			--enable-assert=*)            enable_assert="$optarg";;
			--disable-strip)              enable_strip="0";;
			--enable-strip)               enable_strip="2";;
			--enable-strip=*)             enable_strip="$optarg";;
			--disable-universal)          enable_universal="0";;
			--enable-universal)           enable_universal="i386 ppc";;
			--enable-universal=*)         enable_universal="$optarg";;
			--disable-osx-g5)             enable_osx_g5="0";;
			--enable-osx-g5)              enable_osx_g5="2";;
			--enable-osx-g5=*)            enable_osx_g5="$optarg";;
			--disable-unicode)            enable_unicode="0";;
			--enable-unicode)             enable_unicode="2";;
			--enable-unicode=*)           enable_unicode="$optarg";;
			--disable-console)            enable_console="0";;
			--enable-console)             enable_console="2";;
			--enable-console=*)           enable_console="$optarg";;

			--disable-cocoa-quartz)       enable_cocoa_quartz="0";;
			--enable-cocoa-quartz)        enable_cocoa_quartz="2";;
			--enable-cocoa-quartz=*)      enable_cocoa_quartz="$optarg";;
			--disable-cocoa-quickdraw)    enable_cocoa_quickdraw="0";;
			--enable-cocoa-quickdraw)     enable_cocoa_quickdraw="2";;
			--enable-cocoa-quickdraw=*)   enable_cocoa_quickdraw="$optarg";;

			--with-allegro)               with_allegro="2";;
			--without-allegro)            with_allegro="0";;
			--with-allegro=*)             with_allegro="$optarg";;

			--with-sdl)                   with_sdl="2";;
			--without-sdl)                with_sdl="0";;
			--with-sdl=*)                 with_sdl="$optarg";;

			--with-cocoa)                 with_cocoa="2";;
			--without-cocoa)              with_cocoa="0";;
			--with-cocoa=*)               with_cocoa="$optarg";;

			--with-zlib)                  with_zlib="2";;
			--without-zlib)               with_zlib="0";;
			--with-zlib=*)                with_zlib="$optarg";;

			--with-lzma)                  with_lzma="2";;
			--without-lzma)               with_lzma="0";;
			--with-lzma=*)                with_lzma="$optarg";;
			--with-liblzma)               with_lzma="2";;
			--without-liblzma)            with_lzma="0";;
			--with-liblzma=*)             with_lzma="$optarg";;

			--with-lzo2)                  with_lzo2="2";;
			--without-lzo2)               with_lzo2="0";;
			--with-lzo2=*)                with_lzo2="$optarg";;
			--with-liblzo2)               with_lzo2="2";;
			--without-liblzo2)            with_lzo2="0";;
			--with-liblzo2=*)             with_lzo2="$optarg";;

			--with-xdg-basedir)           with_xdg_basedir="2";;
			--without-xdg-basedir)        with_xdg_basedir="0";;
			--with-xdg-basedir=*)         with_xdg_basedir="$optarg";;
			--with-libxdg-basedir)        with_xdg_basedir="2";;
			--without-libxdg-basedir)     with_xdg_basedir="0";;
			--with-libxdg-basedir=*)      with_xdg_basedir="$optarg";;

			--with-png)                   with_png="2";;
			--without-png)                with_png="0";;
			--with-png=*)                 with_png="$optarg";;
			--with-libpng)                with_png="2";;
			--without-libpng)             with_png="0";;
			--with-libpng=*)              with_png="$optarg";;

			--with-libtimidity)           with_libtimidity="2";;
			--without-libtimidity)        with_libtimidity="0";;
			--with-libtimidity=*)         with_libtimidity="$optarg";;

			--with-freetype)              with_freetype="2";;
			--without-freetype)           with_freetype="0";;
			--with-freetype=*)            with_freetype="$optarg";;
			--with-libfreetype)           with_freetype="2";;
			--without-libfreetype)        with_freetype="0";;
			--with-libfreetype=*)         with_freetype="$optarg";;

			--with-fontconfig)            with_fontconfig="2";;
			--without-fontconfig)         with_fontconfig="0";;
			--with-fontconfig=*)          with_fontconfig="$optarg";;
			--with-libfontconfig)         with_fontconfig="2";;
			--without-libfontconfig)      with_fontconfig="0";;
			--with-libfontconfig=*)       with_fontconfig="$optarg";;

			--with-icu)                   with_icu_layout="2";with_icu_sort="2";;
			--without-icu)                with_icu_layout="0";with_icu_sort="0";;
			--with-icu=*)                 with_icu_layout="$optarg";with_icu_sort="$optarg";;
			--with-libicu)                with_icu_layout="2";with_icu_sort="2";;
			--without-libicu)             with_icu_layout="0";with_icu_sort="0";;
			--with-libicu=*)              with_icu_layout="$optarg";with_icu_sort="$optarg";;
			--with-icu-layout)            with_icu_layout="2";;
			--without-icu-layout)         with_icu_layout="0";;
			--with-icu-layout=*)          with_icu_layout="$optarg";;
			--with-icu-sort)              with_icu_sort="2";;
			--without-icu-sort)           with_icu_sort="0";;
			--with-icu-sort=*)            with_icu_sort="$optarg";;
			--static-icu)                 static_icu="1";;
			--static-icu=*)               static_icu="$optarg";;
			--static-libicu)              static_icu="1";;
			--static-libicu=*)            static_icu="$optarg";;

			--with-uniscribe)             with_uniscribe="2";;
			--without-uniscribe)          with_uniscribe="0";;
			--with-uniscribe=*)           with_uniscribe="$optarg";;

			--disable-builtin-depend)     enable_builtin_depend="0";;
			--enable-builtin-depend)      enable_builtin_depend="2";;
			--enable-builtin-depend=*)    enable_builtin_depend="$optarg";;

			--with-makedepend)            with_makedepend="2";;
			--without-makedepend)         with_makedepend="0";;
			--with-makedepend=*)          with_makedepend="$optarg";;

			--with-direct-music)          with_direct_music="2";;
			--without-direct-music)       with_direct_music="0";;
			--with-direct-music=*)        with_direct_music="$optarg";;

			--with-xaudio2)               with_xaudio2="2";;
			--without-xaudio2)            with_xaudio2="0";;
			--with-xaudio2=*)             with_xaudio2="$optarg";;

			--with-sort)                  with_sort="2";;
			--without-sort)               with_sort="0";;
			--with-sort=*)                with_sort="$optarg";;

			--with-iconv)                 with_iconv="2";;
			--without-iconv)              with_iconv="0";;
			--with-iconv=*)               with_iconv="$optarg";;

			--with-midi=*)                with_midi="$optarg";;
			--with-midi-arg=*)            with_midi_arg="$optarg";;

			--without-distcc)             with_distcc="0";;
			--with-distcc)                with_distcc="2";;
			--with-distcc=*)              with_distcc="$optarg";;

			--without-ccache)             with_ccache="0";;
			--with-ccache)                with_ccache="2";;
			--with-ccache=*)              with_ccache="$optarg";;

			--without-nforenum)           with_nforenum="0";;
			--with-nforenum)              with_nforenum="2";;
			--with-nforenum=*)            with_nforenum="$optarg";;

			--without-grfcodec)           with_grfcodec="0";;
			--with-grfcodec)              with_grfcodec="2";;
			--with-grfcodec=*)            with_grfcodec="$optarg";;

			--without-osx-sysroot)        with_osx_sysroot="0";;
			--with-osx-sysroot)           with_osx_sysroot="2";;
			--with-osx-sysroot=*)         with_osx_sysroot="$optarg";;

			--without-application-bundle) with_application_bundle="0";;
			--with-application-bundle)    with_application_bundle="1";;
			--with-application-bundle=*)  with_application_bundle="$optarg";;

			--without-threads)            with_threads="0";;
			--with-threads)               with_threads="1";;
			--with-threads=*)             with_threads="$optarg";;

			--without-sse)                with_sse="0";;
			--with-sse)                   with_sse="1";;
			--with-sse=*)                 with_sse="$optarg";;

			CC=* | --CC=*)                CC="$optarg";;
			CXX=* | --CXX=*)              CXX="$optarg";;
			CFLAGS=* | --CFLAGS=*)        CFLAGS="$optarg";;
			CXXFLAGS=* | --CXXFLAGS=*)    CXXFLAGS="$optarg";;
			LDFLAGS=* | --LDFLAGS=*)      LDFLAGS="$optarg";;
			CFLAGS_BUILD=* | --CFLAGS_BUILD=* | --CFLAGS-BUILD=*)     CFLAGS_BUILD="$optarg";;
			CXXFLAGS_BUILD=* | --CXXFLAGS_BUILD=* | --CXXFLAGS-BUILD=*) CXXFLAGS_BUILD="$optarg";;
			LDFLAGS_BUILD=* | --LDFLAGS_BUILD=* | --LDFLAGS-BUILD=*)   LDFLAGS_BUILD="$optarg";;
			PKG_CONFIG_PATH=* | --PKG_CONFIG_PATH=* | --PKG-CONFIG-PATH=*) PKG_CONFIG_PATH="$optarg";;
			PKG_CONFIG_LIBDIR=* | --PKG_CONFIG_LIBDIR=* | --PKG-CONFIG-LIBDIR=*) PKG_CONFIG_LIBDIR="$optarg";;

			--ignore-extra-parameters)    ignore_extra_parameters="1";;

			--* | -*)
				if [ "$ignore_extra_parameters" = "0" ]; then
					log 1 "Unknown option $p"
					exit 1
				else
					log 1 "Unknown option $p ignored"
				fi
				;;
		esac
	done

	if [ -n "$prev_p" ]; then
		log 1 "configure: error: missing argument to --$prev_p"
		exit 1
	fi

	# Clean the logfile
	echo "" > $config_log
	log 2 "Invocation: $0 $*"
}

save_params() {
	# Here we save all params, so we can later on do an exact redo of this
	#  configuration, without having the user to re-input stuff

	echo "Running configure with following options:" >> $config_log
	echo "" >> $config_log

	configure="$CONFIGURE_EXECUTABLE --ignore-extra-parameters"
	for p in $save_params_array; do
		eval "v=\"\$$p\""
		p=`echo "$p" | sed 's@_@-@g;s@\n@@g;s@ @\\ @g'`
		# Only save those params that aren't empty
		configure="$configure --$p=\"$v\""
	done

	echo "$configure" >> $config_log
	echo "$configure" > config.cache
	echo "" >> $config_log
}

# Export a variable so tools like pkg-config can see it when invoked.
# If the variable contains an empty string then unset it.
# $1 - name of the variable to export or unset
export_or_unset() {
	eval local value=\$$1
	if [ -n "$value" ]; then
		export $1;
		log 2 "using $1=$value";
	else
		unset $1;
		log 2 "not using $1";
	fi
}

check_params() {
	# Some params want to be in full uppercase, else they might not work as
	# expected.. fix that here

	os=`echo $os | tr '[a-z]' '[A-Z]'`
	cpu_type=`echo $cpu_type | tr '[a-z]' '[A-Z]'`

	# Export some variables to be used by pkg-config
	#
	# PKG_CONFIG_LIBDIR variable musn't be set if we are not willing to
	# override the default pkg-config search path, it musn't be an empty
	# string. If the variable is empty (e.g. when an empty string comes
	# from config.cache) then unset it. This way the "don't override" state
	# will be properly preserved when (re)configuring.
	export_or_unset PKG_CONFIG_PATH
	export_or_unset PKG_CONFIG_LIBDIR

	# Check if all params have valid values

	# OS only allows DETECT, UNIX, OSX, FREEBSD, DRAGONFLY, OPENBSD, NETBSD, MORPHOS, BEOS, HAIKU, SUNOS, CYGWIN, MINGW, OS2, and DOS
	if [ -z "`echo $os | egrep '^(DETECT|UNIX|OSX|FREEBSD|DRAGONFLY|OPENBSD|NETBSD|HPUX|MORPHOS|BEOS|HAIKU|SUNOS|CYGWIN|MINGW|OS2|DOS)$'`" ]; then
		log 1 "configure: error: invalid option --os=$os"
		log 1 " Available options are: --os=[DETECT|UNIX|OSX|FREEBSD|DRAGONFLY|OPENBSD|NETBSD|HPUX|MORPHOS|BEOS|HAIKU|SUNOS|CYGWIN|MINGW|OS2|DOS]"
		exit 1
	fi
	# cpu_type can be either 32 or 64
	if [ -z "`echo $cpu_type | egrep '^(32|64|DETECT)$'`" ]; then
		log 1 "configure: error: invalid option --cpu-type=$cpu_type"
		log 1 " Available options are: --cpu-type[=DETECT|32|64]"
		exit 1
	fi
	# enable_debug should be between 0 and 4
	if [ -z "`echo $enable_debug | egrep '^[0123]$'`" ]; then
		log 1 "configure: error: invalid option --enable-debug=$enable_debug"
		log 1 " Available options are: --enable-debug[=0123]"
		exit 1
	fi

	# enable_desync_debug should be between 0 and 3
	if [ -z "`echo $enable_desync_debug | egrep '^[012]$'`" ]; then
		log 1 "configure: error: invalid option --enable-desync-debug=$enable_desync_debug"
		log 1 " Available options are: --enable-desync-debug[=012]"
		exit 1
	fi

	detect_awk

	detect_os

	check_build
	check_host

	# Check for universal builds; they only make sense for OSX, so fail if enabled for another OS
	if [ "$enable_universal" = "0" ]; then
		log 1 "checking universal build... no"
	else
		if [ "$os" != "OSX" ]; then
			log 1 "configure: error: --enable-universal only works on OSX"
			exit 1
		fi
		log 1 "checking universal build... yes, for: $enable_universal"
	fi

	# Already detected by check_build
	log 1 "checking build cc... $cc_build"
	log 1 "checking host cc... $cc_host"

	check_cxx_build
	check_cxx_host
	check_windres
	if [ "$enable_strip" != "0" ]; then
		check_strip
	else
		log 1 "checking strip... disabled"
	fi
	check_lipo

	if [ "$enable_builtin_depend" != "0" ]; then
		log 1 "checking builtin depend... yes"
		makedepend="\$(SRC_OBJS_DIR)/\$(DEPEND)"
	else
		log 1 "checking builtin depend... no"
	fi

	check_makedepend
	detect_cputype
	detect_sse_capable_architecture

	if [ "$enable_static" = "1" ]; then
		if [ "$os" = "MINGW" ] || [ "$os" = "CYGWIN" ] || [ "$os" = "MORPHOS" ] || [ "$os" = "DOS" ]; then
			enable_static="2"
		else
			enable_static="0"
		fi
	fi

	if [ "$enable_static" != "0" ]; then
		log 1 "checking static... yes"

		if [ "$os" != "MINGW" ] && [ "$os" != "CYGWIN" ] && [ "$os" != "OSX" ] && [ "$os" != "MORPHOS" ] && [ "$os" != "DOS" ]; then
			log 1 "WARNING: static is only known to work on Windows, DOS, MacOSX and MorphOS"
			log 1 "WARNING: use static at your own risk on this platform"

			sleep 5
		fi
	else
		log 1 "checking static... no"
	fi

	if [ "$enable_unicode" = "1" ]; then
		if [ "$os" = "MINGW" ] || [ "$os" = "CYGWIN" ] || [ "$os" = "DOS" ]; then
			enable_unicode="2"
		else
			enable_unicode="0"
		fi
	fi

	if [ "$enable_unicode" != "0" ]; then
		log 1 "checking unicode... yes"
	else
		log 1 "checking unicode... no"
	fi

	# Show what we configured
	if [ "$enable_debug" = "0" ]; then
		log 1 "using debug level... no"
	elif [ "$enable_profiling" != "0" ]; then
		log 1 "using debug level... profiling (debug level $enable_debug)"
	else
		log 1 "using debug level... level $enable_debug"
	fi

	if [ "$enable_desync_debug" = "0" ]; then
		log 1 "using desync debug level... no"
	else
		log 1 "using desync debug level... level $enable_desync_debug"
		log 1 "WARNING: desync debug functions slow down the game considerably."
		log 1 "WARNING: use only when you are instructed to do so"
		log 1 "         or when you know what you are doing."

		sleep 5
	fi

	if [ "$enable_lto" != "0" ]; then
		# GCC 4.5 outputs '%{flto}', GCC 4.6 outputs '%{flto*}'
		has_lto=`($cxx_build -dumpspecs 2>&1 | grep '\%{flto') || ($cxx_build -help ipo 2>&1 | grep '\-ipo')`
		if [ -n "$has_lto" ]; then
			log 1 "using link time optimization... yes"
		else
			enable_lto="0"
			log 1 "using link time optimization... no"
			log 1 "WARNING: you selected link time optimization but it is not found."
			sleep 5
		fi
	else
		log 1 "using link time optimization... no"
	fi


	if [ "$os" != "OSX" ] && [ "$with_osx_sysroot" != "0" ]; then
		if [ "$with_osx_sysroot" = "1" ]; then
			with_osx_sysroot="0"

			log 1 "checking OSX sysroot... not OSX, skipping"
		else
			log 1 "configure: error: --with-osx-sysroot only works if OSX is the target"
			exit 1
		fi
	fi

	if [ "$with_osx_sysroot" != "0" ]; then
		if [ "$enable_universal" = "0" ] && [ "$with_osx_sysroot" != "1" ] && [ "$with_osx_sysroot" != "2" ]; then
			# Sysroot manually specified? Check for usability
			log 1 "checking OSX sysroot... $with_osx_sysroot"
			if ! check_osx_sdk "$with_osx_sysroot"; then
				log 1 "Passed sysroot not found/not functional"
				exit 1
			fi
		else
			# If autodetect and no universal, use system default
			if [ "$with_osx_sysroot" = "1" ] && [ "$enable_universal" = "0" ]; then
				log 1 "checking OSX sysroot... no (use system default)"
			else
				log 1 "checking OSX sysroot... automatically"
				detect_osx_sdk
			fi
		fi

		if [ -n "$osx_sdk_path" ]; then
			if [ "$enable_universal" != "0" ]; then
				if [ -z "$osx_sdk_104_path" ]; then
					log 1 "WARNING: Could not find a usable 10.4u SDK, the resulting"
					log 1 "WARNING: binary will only run on OSX 10.5 or later"
					osx_sdk_104_path="$osx_sdk_path"
				fi
				OSX_SYSROOT="-isysroot $osx_sdk_104_path"
				OSX_LD_SYSROOT="-Wl,-syslibroot,$osx_sdk_104_path"
			else
				OSX_SYSROOT="-isysroot $osx_sdk_path"
				OSX_LD_SYSROOT="-Wl,-syslibroot,$osx_sdk_path"
			fi
		fi
	else
		if [ "$os" = "OSX" ]; then
			log 1 "checking OSX sysroot... no (use system default)"
		fi
	fi

	detect_allegro
	detect_sdl
	detect_cocoa

	if [ "$enable_dedicated" != "0" ]; then
		log 1 "checking GDI video driver... dedicated server, skipping"
		log 1 "checking dedicated... found"

		if [ "$enable_network" = "0" ]; then
			log 1 "configure: error: building a dedicated server without network support is pointless"
			exit 1
		fi
	else
		if [ "$os" = "MINGW" ] || [ "$os" = "CYGWIN" ]; then
			log 1 "checking GDI video driver... found"
		else
			log 1 "checking GDI video driver... not Windows, skipping"
		fi

		if [ -z "$allegro_config" ] && [ -z "$sdl_config" ] && [ "$with_cocoa" = 0 ] && [ "$os" != "MINGW" ] && [ "$os" != "CYGWIN" ]; then
			log 1 "configure: error: no video driver development files found"
			log 1 " If you want a dedicated server use --enable-dedicated as parameter"
			exit 1
		else
			log 1 "checking dedicated... not selected"
		fi
	fi

	if [ "$os" != "MINGW" ] && [ "$os" != "CYGWIN" ]; then
		log 1 "checking console application... not Windows, skipping"
	elif [ "$enable_console" = "1" ] && [ "$enable_dedicated" != "0" ]; then
		log 1 "checking console application... dedicated server, enabled"
		enable_console="2"
	elif [ "$enable_console" = "1" ]; then
		log 1 "checking console application... disabled (only used when forced)"
		enable_console="0"
	elif [ "$enable_console" = "0" ]; then
		log 1 "checking console application... disabled"
	else
		log 1 "checking console application... enabled"
	fi

	if [ "$enable_network" = "1" ] && [ "$os" = "DOS" ]; then
		log 1 "checking network... DOS, skipping"
		enable_network=0
	elif [ "$enable_network" != "0" ]; then
		log 1 "checking network... found"
	else
		log 1 "checking network... disabled"
	fi

	log 1 "checking squirrel... found"
	SCRIPT_SRC_DIR="$ROOT_DIR/src/3rdparty/squirrel/include"

	if [ "$enable_translator" != "0" ]; then
		log 1 "checking translator... debug"
		# -t shows TODO items, normally they are muted
		strgen_flags="-t"
	else
		log 1 "checking translator... no"
		strgen_flags=""
	fi

	if [ "$enable_assert" != "0" ]; then
		log 1 "checking assert... enabled"
	else
		log 1 "checking assert... disabled"
	fi

	pre_detect_with_zlib=$with_zlib
	detect_zlib

	if [ "$with_zlib" = "0" ] || [ -z "$zlib-config" ]; then
		log 1 "WARNING: zlib was not detected or disabled"
		log 1 "WARNING: OpenTTD doesn't require zlib, but it does mean that many features"
		log 1 "WARNING: (like loading most old savegames/scenarios, loading heightmaps,"
		log 1 "WARNING: using PNG, or using fonts, ...) will be disabled."
		if [ "$pre_detect_with_zlib" = "0" ]; then
			log 1 "WARNING: We strongly suggest you to install zlib."
		else
			log 1 "configure: error: no zlib detected"
			log 1 " If you want to compile without zlib use --without-zlib as parameter"
			exit
		fi
	fi

	pre_detect_with_lzma=$with_lzma
	detect_lzma

	if [ "$with_lzma" = "0" ] || [ -z "$lzma_config" ]; then
		log 1 "WARNING: lzma was not detected or disabled"
		log 1 "WARNING: OpenTTD doesn't require lzma, but it does mean that many features"
		log 1 "WARNING: (like loading most savegames/scenarios and joining most servers)"
		log 1 "WARNING: will be disabled."
		if [ "$pre_detect_with_lzma" = "0" ]; then
			log 1 "WARNING: We strongly suggest you to install liblzma."
			log 1 "configure: error: no liblzma detected"
		else
			log 1 " If you want to compile without lzma use --without-lzma as parameter"
			exit
		fi
	fi

	pre_detect_with_lzo2=$with_lzo2
	detect_lzo2

	if [ "$with_lzo2" = "0" ] || [ -z "$lzo2" ]; then
		log 1 "WARNING: liblzo2 was not detected or disabled"
		log 1 "WARNING: OpenTTD doesn't require liblzo2, but it does mean that"
		log 1 "WARNING: loading old savegames/scenarios will be disabled."
		if [ "$pre_detect_with_lzo2" = "0" ]; then
			log 1 "WARNING: We strongly suggest you to install liblzo2."
		else
			log 1 "configure: error: no liblzo2 detected"
			log 1 " If you want to compile without liblzo2 use --without-liblzo2 as parameter"
			exit
		fi
	fi

	if [ "$with_uniscribe" != "0" ]; then
		if [ "$os" != "MINGW" ]; then
			if [ "$with_uniscribe" != "1" ]; then
				log 1 "configure: error: Uniscribe is only supported on native Win32 targets"
				exit 1
			fi
			with_uniscribe="0"

			log 1 "checking Uniscribe text layout... not Windows, skipping"
		else
			log 1 "checking Uniscribe text layout... found"

			# Don't use ICU unless forced.
			if [ "$with_icu_layout" = "1" ]; then
				with_icu_layout="0"
			fi
			if [ "$with_icu_sort" = "1" ]; then
				with_icu_sort="0"
			fi
		fi
	fi

	detect_xdg_basedir
	detect_png
	detect_freetype
	detect_fontconfig
	detect_icu_layout
	detect_icu_sort
	detect_libtimidity

	if [ "$with_direct_music" != "0" ]; then
		if [ "$os" != "MINGW" ] && [ "$os" != "CYGWIN" ]; then
			if [ "$with_direct_music" != "1" ]; then
				log 1 "configure: error: direct-music is only supported on Win32 targets"
				exit 1
			fi
			with_direct_music="0"

			log 1 "checking direct-music... not Windows, skipping"
		else
			check_direct_music
		fi
	fi

	if [ "$with_xaudio2" != "0" ]; then
		if [ "$os" != "MINGW" ] && [ "$os" != "CYGWIN" ]; then
			if [ "$with_xaudio2" != "1" ]; then
				log 1 "configure: error: xaudio2 is only supported on Win32 targets"
				exit 1
			fi
			with_xaudio2="0"

			log 1 "checking xaudio2... not Windows, skipping"
		else
			check_xaudio2
		fi
	fi

	detect_sort

	# Suppress language errors when there is a version defined, indicating a release
	#  It just isn't pretty if any release produces warnings in the languages.
	if [ -f "$ROOT_DIR/version" ]; then
		lang_suppress="yes"
		log 1 "suppress language errors... yes"
	else
		lang_suppress=""
		log 1 "suppress language errors... no"
	fi

	if [ "$enable_debug" = "0" ] && [ "$enable_profiling" = "0" ] && [ "$enable_strip" != "0" ]; then
		if [ "$os" = "MORPHOS" ]; then
			strip_arg="--strip-all --strip-unneeded --remove-section .comment"
		elif [ "$os" = "OSX" ]; then
			strip_arg=""
		elif [ "$os" = "OS2" ]; then
			strip_arg=""
			# OS2 uses strip via gcc, because it needs to be feed to emxbind
			LDFLAGS="$LDFLAGS -s"
		elif [ "$os" = "SUNOS" ]; then
			# The GNU strip does know -s, the non-GNU doesn't
			#  So try to detect it (in a bit of an ugly way)
			strip_arg="`$strip -s strip.test 2>/dev/null && echo \"-s\"`"
		else
			strip_arg="-s"
		fi

		log 1 "checking stripping... $strip $strip_arg"
	else
		strip=""
		log 1 "checking stripping... skipped"
	fi

	if [ "$with_distcc" = "0" ]; then
		log 1 "checking distcc... no"
	elif [ "$with_distcc" = "1" ]; then
		with_distcc="0"

		log 1 "checking distcc... no (only used when forced)"
	elif [ "$with_distcc" = "2" ]; then
		distcc="distcc"
	else
		distcc="$with_distcc"
	fi
	if [ "$with_distcc" != "0" ]; then
		res="`$distcc --version 2>/dev/null | head -n 1 | cut -b 1-6`"
		if [ "$res" != "distcc" ]; then
			distcc=""
			log 1 "checking distcc... no"
			if [ "$with_distcc" = "2" ]; then
				log 1 "configure: error: no distcc detected, but was forced to be used"
				exit 1
			fi
			if [ "$with_distcc" != "1" ]; then
				log 1 "configure: error: '$with_distcc' doesn't seem a distcc to me"
				exit 1
			fi
		fi

		log 1 "checking distcc... $distcc"
	fi

	if [ "$with_ccache" = "0" ]; then
		log 1 "checking ccache... no"
	elif [ "$with_ccache" = "1" ]; then
		with_ccache="0"

		log 1 "checking ccache... no (only used when forced)"
	elif [ "$with_ccache" = "2" ]; then
		ccache="ccache"
	else
		ccache="$with_ccache"
	fi
	if [ "$with_ccache" != "0" ]; then
		res="`$ccache --version 2>/dev/null | head -n 1 | cut -b 1-6`"
		if [ "$res" != "ccache" ]; then
			ccache=""
			log 1 "checking ccache... no"
			if [ "$with_ccache" = "2" ]; then
				log 1 "configure: error: no ccache detected, but was forced to be used"
				exit 1
			fi
			if [ "$with_ccache" != "1" ]; then
				log 1 "configure: error: '$with_ccache' doesn't seem a ccache to me"
				exit 1
			fi
		fi

		log 1 "checking ccache... $ccache"
	fi

	detect_grfcodec
	detect_nforenum

	if [ -z "$grfcodec" ] && [ -n "$nforenum" ]; then
		log 1 "checking nforenum/grfcodec... nforenum needs grfcodec enabled, disabling nforenum"
		nforenum=""
	fi

	if [ -z "$nforenum" ] && [ -n "$grfcodec" ]; then
		log 1 "checking nforenum/grfcodec... grfcodec needs nforenum enabled, disabling grfcodec"
		grfcodec=""
	fi

	if [ "$os" = "DOS" ]; then
		with_threads="0"
	fi

	if [ "$os" != "OSX" ] && [ "$with_application_bundle" != "0" ]; then
		if [ "$with_application_bundle" = "1" ]; then
			with_application_bundle="0"

			log 1 "checking OSX application bundle... not OSX, skipping"
		else
			log 1 "configure: error: --with-application-bundle only works if OSX is the target"
			exit 1
		fi
	fi

	if [ "$os" = "OSX" ] && [ "$with_application_bundle" = "1" ]; then
		OSXAPP="OpenTTD.app"
	else
		OSXAPP=""
	fi

	if [ "$os" = "OSX" ]; then
		# Test on ppc970 (G5) - we can optimize there

		if [ "$enable_osx_g5" != "0" ]; then
			log 1 "detecting ppc970 (G5)... yes (forced)"
		else
			# First, are we a real OSX system, else we can't detect it
			native=`LC_ALL=C uname | tr '[A-Z]' '[a-z]' | grep darwin`
			# If $host doesn't match $build , we are cross-compiling
			if [ -n "$native" ] && [ "$build" = "$host" ]; then
				$cxx_build $SRC_DIR/os/macosx/G5_detector.cpp -o G5_detector
				res=`./G5_detector`
				rm -f G5_detector
				if [ -n "$res" ]; then
					# This is G5, add flags for it
					enable_osx_g5="2"

					log 1 "detecting ppc970 (G5)... yes"
				else
					enable_osx_g5="0"

					log 1 "detecting ppc970 (G5)... no"
				fi
			else
				enable_osx_g5="0"

				log 1 "detecting ppc970 (G5)... no (cross-compiling)"
			fi
		fi
	else
		if [ "$enable_osx_g5" != "0" ]; then
			log 1 "configure: error: ppc970 (OSX G5) selected, but not compiling for OSX"
			log 1 "configure: error: either select OSX as OS, or deselect ppc970"

			exit 1
		fi
	fi

	if [ -d "$ROOT_DIR/.svn" ] && [ -n "`svn help 2>/dev/null`" ]; then
		log 1 "checking revision... svn detection"
	elif [ -d "$ROOT_DIR/../.svn" ] && [ -n "`svn help 2>/dev/null`" ] && [ -n "`LC_ALL=C svn info $ROOT_DIR/.. | grep '^URL:.*tags$'`" ]; then
		# subversion changed its behaviour; now not all folders have a .svn folder,
		# but only the root folder. Since making tags requires a (sparse) checkout
		# of the tags folder, the folder of the tag does not have a .svn folder
		# anymore and this fails to detect the subversion repository checkout.
		log 1 "checking revision... svn detection (tag)"
	elif [ -d "$ROOT_DIR/.git" ] && [ -n "`git help 2>/dev/null`" ]; then
		log 1 "checking revision... git detection"
	elif [ -d "$ROOT_DIR/.hg" ] && [ -n "`HGPLAIN= hg help 2>/dev/null`" ]; then
		log 1 "checking revision... hg detection"
	elif [ -f "$ROOT_DIR/.ottdrev" ]; then
		log 1 "checking revision... source tarball"
	else
		log 1 "checking revision... no detection"
		log 1 "WARNING: there is no means to determine the version."
		log 1 "WARNING: please use a subversion, mercurial, or git checkout of OpenTTD."
		log 1 "WARNING: you can only join game servers that have been compiled without"
		log 1 "WARNING:   version detection."
		log 1 "WARNING: there is a great chance you desync."
		log 1 "WARNING: USE WITH CAUTION!"

		sleep 5
	fi

	if [ "$doc_dir" = "1" ]; then
		if [ "$os" = "UNIX" ] || [ "$os" = "FREEBSD" ] || [ "$os" = "DRAGONFLY" ] || [ "$os" = "OPENBSD" ] || [ "$os" = "NETBSD" ] || [ "$os" = "HPUX" ] || [ "$os" = "SUNOS" ]; then
			doc_dir="share/doc/openttd"
		else
			doc_dir="$data_dir/docs"
		fi
	else
		doc_dir="`echo $doc_dir | sed 's@\([^\]\)\\\\ @\1\\\\\\\\ @g;s@\([^\]\) @\1\\\\\\\\ @g'`"
	fi

	if [ "$icon_theme_dir" = "1" ]; then
		if [ "$os" = "UNIX" ] || [ "$os" = "FREEBSD" ] || [ "$os" = "DRAGONFLY" ] || [ "$os" = "OPENBSD" ] || [ "$os" = "NETBSD" ] || [ "$os" = "HPUX" ] || [ "$os" = "SUNOS" ]; then
			icon_theme_dir="share/icons/hicolor"
		else
			icon_theme_dir=""
		fi
	else
		icon_theme_dir="`echo $icon_theme_dir | sed 's@\([^\]\)\\\\ @\1\\\\\\\\ @g;s@\([^\]\) @\1\\\\\\\\ @g'`"
	fi

	if [ "$personal_dir" = "1" ]; then
		if [ "$os" = "MINGW" ] || [ "$os" = "CYGWIN" ] || [ "$os" = "DOS" ] || [ "$os" = "HAIKU" ]; then
			personal_dir="OpenTTD"
		elif [ "$os" = "OSX" ]; then
			personal_dir="Documents/OpenTTD"
		else
			personal_dir=".openttd"
		fi
	else
		personal_dir="`echo $personal_dir | sed 's@\([^\]\)\\\\ @\1\\\\\\\\ @g;s@\([^\]\) @\1\\\\\\\\ @g'`"
	fi

	if [ "$shared_dir" = "1" ]; then
		# we are using default values
		if [ "$os" = "OSX" ]; then
			shared_dir="/Library/Application\\\\ Support/OpenTTD"
		else
			shared_dir=""
		fi
	else
		shared_dir="`echo $shared_dir | sed 's@\([^\]\)\\\\ @\1\\\\\\\\ @g;s@\([^\]\) @\1\\\\\\\\ @g'`"
	fi

	if [ "$man_dir" = "1" ]; then
		# add manpage on UNIX systems
		if [ "$os" = "UNIX" ] || [ "$os" = "FREEBSD" ] || [ "$os" = "DRAGONFLY" ] || [ "$os" = "OPENBSD" ] || [ "$os" = "NETBSD" ] || [ "$os" = "HPUX" ] || [ "$os" = "SUNOS" ] || [ "$os" = "OSX" ]; then
			man_dir="share/man/man6"
		else
			man_dir=""
		fi
	else
		man_dir="`echo $man_dir | sed 's@\([^\]\)\\\\ @\1\\\\\\\\ @g;s@\([^\]\) @\1\\\\\\\\ @g'`"
	fi

	if [ "$menu_dir" = "1" ]; then
		# add a freedesktop menu item only for some UNIX systems
		if [ "$os" = "UNIX" ] || [ "$os" = "FREEBSD" ] || [ "$os" = "DRAGONFLY" ] || [ "$os" = "OPENBSD" ] || [ "$os" = "NETBSD" ] || [ "$os" = "HPUX" ] || [ "$os" = "SUNOS" ]; then
			menu_dir="share/applications"
		else
			menu_dir=""
		fi
	else
		menu_dir="`echo $menu_dir | sed 's@\([^\]\)\\\\ @\1\\\\\\\\ @g;s@\([^\]\) @\1\\\\\\\\ @g'`"
	fi

	detect_iconv

	if [ -n "$personal_dir" ]
	then
		log 1 "personal home directory... $personal_dir"
	else
		log 1 "personal home directory... none"
	fi

	if [ -n "$shared_dir" ]
	then
		log 1 "shared data directory... $shared_dir"
	else
		log 1 "shared data directory... none"
	fi

	if [ -n "$install_dir" ]
	then
		log 1 "installation directory... $install_dir"
	else
		log 1 "installation directory... none"
	fi

	if [ -n "$icon_theme_dir" ]
	then
		log 1 "icon theme directory... $icon_theme_dir"
	else
		log 1 "icon theme directory... none"
	fi

	if [ -n "$man_dir" ]
	then
		log 1 "manual page directory... $man_dir"
	else
		log 1 "manual page directory... none"
	fi

	if [ -n "$menu_dir" ]
	then
		log 1 "menu item directory... $menu_dir"
	else
		log 1 "menu item directory... none"
	fi
}

make_compiler_cflags() {
	# Params:
	# $1 - compiler
	# $2 - name of the cflags variable
	# $3 - name of the cxxflags variable
	# $4 - name of the ldflags variable
	# $5 - name of the features variable

	# Get the compiler to tell us who it is
	compiler="`$1 --version | head -n1 | cut -d' ' -f1`"

	eval eval "flags=\\\$$2"
	eval eval "cxxflags=\\\$$3"
	eval eval "ldflags=\\\$$4"
	eval eval "features=\\\$$5"

	if [ "$compiler" = "icc" ]; then
		# Enable some things only for certain ICC versions
		cc_version=`$1 -dumpversion | cut -c 1-4 | sed s@\\\.@@g`

		flags="$flags -rdynamic"
		ldflags="$ldflags -rdynamic"

		if [ -z "$first_time_icc_check" ]; then
			first_time_icc_check=no
			if [ $cc_version -lt 90 ]; then
				log 1 "WARNING: you seem to be using a very old version of ICC"
				log 1 "WARNING: OpenTTD hasn't been tested with this version"
				sleep 5
			elif [ $cc_version -lt 120 ]; then
				log 1 "WARNING: you seem to be using an unsupported ICC version"
				log 1 "WARNING: ICC older than 12.0 is known to fail to compile OpenTTD"
				sleep 5
			fi
		fi

		flags="$flags -Wall"
		# remark #111: statement is unreachable
		flags="$flags -wd111"
		# remark #181: argument is incompatible with corresponding format string conversion
		# ICC is very picky about signedness of operands, warnings provided by GCC are enough
		flags="$flags -wd181"
		# remark #271: trailing comma is nonstandard
		flags="$flags -wd271"
		# remark #280: selector expression is constant
		flags="$flags -wd280"
		# remark #304: access control not specified ("public" by default)
		flags="$flags -wd304"
		# remark #383: value copied to temporary, reference to temporary used
		flags="$flags -wd383"
		# remark #444: destructor for base class ... is not virtual
		flags="$flags -wd444"
		# remark #593: variable ... was set but never used
		flags="$flags -wd593"
		# warning #654: overloaded virtual function ... is only partially overridden in class ...
		flags="$flags -wd654"
		# remark #810: conversion from ... to ... may lose significant bits
		flags="$flags -wd810"
		# remark #869: parameter ... was never referenced
		flags="$flags -wd869"
		# warning #873: function ... ::operator new ... has no corresponding operator delete ...
		flags="$flags -wd873"
		# remark #981: operands are evaluated in unspecified order
		flags="$flags -wd981"
		# remark #1418: external function definition with no prior declaration
		flags="$flags -wd1418"
		# remark #1419: external declaration in primary source file
		flags="$flags -wd1419"
		# remark #1572: floating-point equality and inequality
		flags="$flags -wd1572"
		# remark #1599: declaration hides variable/parameter ...
		flags="$flags -wd1599"
		# remark #1720: function ... ::operator new ... has no corresponding member operator delete ...
		flags="$flags -wd1720"

		if [ $cc_version -lt 110 ]; then
			# warns about system headers with recent glibc:
			# warning #1292: attribute "__nonnull__" ignored
			flags="$flags -wd1292"
		fi

		if [ $cc_version -ge 100 ]; then
			# warning #1899: multicharacter character literal (potential portability problem)
			flags="$flags -wd1899"
			# vec report defaults to telling where it did loop vectorisation, which is not very important
			flags="$flags -vec-report=0 "
		fi

		if [ $cc_version -ge 110 ]; then
			# remark #2259: non-pointer conversion from ... to ... may lose significant bits
			flags="$flags -wd2259"
			# Use c++0x mode so static_assert() is available
			cxxflags="$cxxflags -std=c++0x"
		fi

		if [ "$enable_lto" != "0" ]; then
			has_ipo=`$1 -help ipo | grep '\-ipo'`
			if [ -n "$has_ipo" ]; then
				# Use IPO (only if we see IPO exists and is requested)
				flags="$flags -ipo"
				features="$features lto"
			fi
		fi
	elif [ "$compiler" = "clang" ]; then
		# Enable some things only for certain clang versions
		cc_version="`$1 -v 2>&1 | head -n 1 | sed s@[^0-9]@@g | cut -c 1-2`"

		# aliasing rules are not held in openttd code
		flags="$flags -fno-strict-aliasing"

		# -W alone doesn't enable all warnings enabled by -Wall; on the other hand,
		# -Weverything enables too many useless warnings that can't be disabled (as of 3.0)
		flags="$flags -Wall -W -Wextra"

		# warning: unused parameter '...'
		flags="$flags -Wno-unused-parameter"

		# warning: expression result unused
		flags="$flags -Wno-unused-value"

		# warning: multi-character character constant
		flags="$flags -Wno-multichar"

		# warning: explicitly assigning a variable of type '...' to itself
		# it happens when using the FOR_ALL_WINDOWS_FROM_BACK_FROM macro
		flags="$flags -Wno-self-assign"

		if [ "$cc_version" -lt "30" ]; then
			# warning: equality comparison with extraneous parentheses
			flags="$flags -Wno-parentheses"
			# warning: operands of ? are integers of different signs: 'unsigned int' and 'int'
			flags="$flags -Wno-sign-compare"
		fi

		if [ "$cc_version" -ge "30" ]; then
			# warning: equality comparison with extraneous parentheses
			# this warning could be useful, but it warns about code in squirrel
			flags="$flags -Wno-parentheses-equality"
		fi

		if [ "$with_ccache" != "0" -o "$with_distcc" != "0" ]; then
			# ccache and distcc run separate preprocess and compile passes,
			# both are fed with the same CFLAGS. Unfortunately, clang
			# complains about -I when compiling preprocessed files:
			# "clang: warning: argument unused during compilation: '-I /usr/include'"
			flags="$flags -Qunused-arguments"
		fi

		if [ "$enable_assert" -eq "0" ]; then
			# do not warn about unused variables when building without asserts
			flags="$flags -Wno-unused-variable"
		fi

		if [ "$cc_version" -ge "33" ]; then
			# clang completed C++11 support in version 3.3
			flags="$flags -std=c++11"
		fi

		# rdynamic is used to get useful stack traces from crash reports.
		ldflags="$ldflags -rdynamic"

	# Assume gcc, since it just uses argv[0] in its --version output
	else
		# Enable some things only for certain GCC versions
		# cc_version = major_version * 100 + minor_version
		# For example: "3.3" -> 303, "4.9.2" -> 409, "6" -> 600, "23.5" -> 2305
		cc_version=`$1 -dumpversion | $awk -F . '{printf "%d%02d", $1, $2}'`

		if [ $cc_version -lt 303 ]; then
			log 1 "configure: error: gcc older than 3.3 can't compile OpenTTD because of its poor template support"
			exit 1
		fi

		flags="$flags -Wall -Wno-multichar -Wsign-compare -Wundef"
		flags="$flags -Wwrite-strings -Wpointer-arith"
		flags="$flags -W -Wno-unused-parameter -Wredundant-decls"
		flags="$flags -Wformat=2 -Wformat-security"

		if [ $enable_assert -eq 0 ]; then
			# Do not warn about unused variables when building without asserts
			flags="$flags -Wno-unused-variable"
			if [ $cc_version -ge 406 ]; then
				# GCC 4.6 gives more warnings, disable them too
				flags="$flags -Wno-unused-but-set-variable"
				flags="$flags -Wno-unused-but-set-parameter"
			fi
		fi

		if [ $cc_version -ge 304 ]; then
			# Warn when a variable is used to initialise itself:
			# int a = a;
			flags="$flags -Winit-self"
		fi

		if [ $cc_version -ge 400 ]; then
			# GCC 4.0+ complains about that we break strict-aliasing.
			#  On most places we don't see how to fix it, and it doesn't
			#  break anything. So disable strict-aliasing to make the
			#  compiler all happy.
			flags="$flags -fno-strict-aliasing"
			# Warn about casting-out 'const' with regular C-style cast.
			#  The preferred way is const_cast<>() which doesn't warn.
			flags="$flags -Wcast-qual"
		fi

		if [ $cc_version -ge 402 ]; then
			# GCC 4.2+ automatically assumes that signed overflows do
			# not occur in signed arithmetics, whereas we are not
			# sure that they will not happen. It furthermore complains
			# about its own optimized code in some places.
			flags="$flags -fno-strict-overflow"
			# GCC 4.2 no longer includes -Wnon-virtual-dtor in -Wall.
			# Enable it in order to be consistent with older GCC versions.
			flags="$flags -Wnon-virtual-dtor"
		fi

		if [ $cc_version -ge 403 ] && [ $cc_version -lt 600 ]; then
			# Use gnu++0x mode so static_assert() is available.
			# Don't use c++0x, it breaks mingw (with gcc 4.4.0).
			cxxflags="$cxxflags -std=gnu++0x"
		fi

		if [ $cc_version -eq 405 ]; then
			# Prevent optimisation supposing enums are in a range specified by the standard
			# For details, see http://gcc.gnu.org/PR43680
			flags="$flags -fno-tree-vrp"
		fi

		if [ $cc_version -eq 407 ]; then
			# Disable -Wnarrowing which gives many warnings, such as:
			# warning: narrowing conversion of '...' from 'unsigned int' to 'int' inside { } [-Wnarrowing]
			# They are valid according to the C++ standard, but useless.
			cxxflags="$cxxflags -Wno-narrowing"
		fi

		if [ $cc_version -ge 407 ]; then
			# Disable bogus 'attempt to free a non-heap object' warning
			flags="$flags -Wno-free-nonheap-object"
		fi

		if [ $cc_version -ge 600 ]; then
			# -flifetime-dse=2 (default since GCC 6) doesn't play
			# well with our custom pool item allocator
			cxxflags="$cxxflags -flifetime-dse=1 -std=gnu++14"
		fi

		if [ "$enable_lto" != "0" ]; then
			# GCC 4.5 outputs '%{flto}', GCC 4.6 outputs '%{flto*}'
			has_lto=`$1 -dumpspecs | grep '\%{flto'`
			if [ -n "$has_lto" ]; then
				# Use LTO only if we see LTO exists and is requested
				if [ $cc_version -lt 406 ]; then
					flags="$flags -flto"
				else
					flags="$flags -flto=jobserver"
				fi
				ldflags="$ldflags -fwhole-program"
				features="$features lto"
			fi
		fi

		has_rdynamic=`$1 -dumpspecs | grep rdynamic`
		if [ -n "$has_rdynamic" ]; then
			# rdynamic is used to get useful stack traces from crash reports.
			flags="$flags -rdynamic"
			ldflags="$ldflags -rdynamic"
		fi
	fi

	eval "$2=\"$flags\""
	eval "$3=\"$cxxflags\""
	eval "$4=\"$ldflags\""
	eval "$5=\"$features\""
}

make_cflags_and_ldflags() {
	# General CFlags for BUILD
	CFLAGS_BUILD_ENV="$CFLAGS_BUILD"
	CFLAGS_BUILD=""
	# Special CXXFlags for BUILD
	CXXFLAGS_BUILD_ENV="$CXXFLAGS_BUILD"
	CXXFLAGS_BUILD=""
	# LDFLAGS for BUILD
	LDFLAGS_BUILD_ENV="$LDFLAGS_BUILD"
	LDFLAGS_BUILD=""
	# FEATURES for BUILD (lto)
	FEATURES_BUILD=""
	# General CFlags for HOST
	CFLAGS_ENV="$CFLAGS"
	CFLAGS=""
	# Special CXXFlags for HOST
	CXXFLAGS_ENV="$CXXFLAGS"
	CXXFLAGS=""
	# Libs to compile. In fact this is just LDFLAGS
	LIBS="-lstdc++"
	# LDFLAGS used for HOST
	LDFLAGS_ENV="$LDFLAGS"
	LDFLAGS=""
	# FEATURES for HOST (lto)
	FEATURES=""

	make_compiler_cflags "$cc_build" "CFLAGS_BUILD" "CXXFLAGS_BUILD" "LDFLAGS_BUILD" "FEATURES_BUILD"
	make_compiler_cflags "$cc_host" "CFLAGS" "CXXFLAGS" "LDFLAGS" "FEATURES"

	CFLAGS="$CFLAGS -D$os"
	CFLAGS_BUILD="$CFLAGS_BUILD -D$os"

	if [ "$enable_debug" = "0" ]; then
		# No debug, add default stuff
		OBJS_SUBDIR="release"
		if [ "$os" = "MORPHOS" ]; then
			CFLAGS="-I/gg/os-include -noixemul -fstrict-aliasing -fexpensive-optimizations -mcpu=604 -fno-inline -mstring -mmultiple $CFLAGS"
			LDFLAGS="$LDFLAGS -noixemul"
		fi

		if [ "$enable_profiling" = "0" ]; then
			# -fomit-frame-pointer and -pg do not go well together (gcc errors they are incompatible)
			CFLAGS="-fomit-frame-pointer $CFLAGS"
		fi
		CFLAGS="-O2 $CFLAGS"
	else
		OBJS_SUBDIR="debug"

		# Each debug level reduces the optimization by a bit
		if [ $enable_debug -ge 1 ]; then
			CFLAGS="$CFLAGS -g -D_DEBUG"
		fi
		if [ $enable_debug -ge 2 ]; then
			CFLAGS="$CFLAGS -fno-inline"
		fi
		if [ $enable_debug -ge 3 ]; then
			CFLAGS="$CFLAGS -O0"
		else
			CFLAGS="$CFLAGS -O2"
		fi
	fi

	if [ $enable_debug -le 2 ]; then
		cc_host_is_gcc=`basename "$cc_host" | grep "gcc" 2>/dev/null`
		if [ -n "$cc_host_is_gcc" ]; then
			# Define only when compiling with GCC. Some GLIBC versions use GNU
			# extensions in a way that breaks build with at least ICC.
			# This requires -O1 or more, so debug level 3 (-O0) is excluded.
			CFLAGS="$CFLAGS -D_FORTIFY_SOURCE=2"
		fi

		cc_build_is_gcc=`basename "$cc_build" | grep "gcc" 2>/dev/null`
		if [ -n "$cc_build_is_gcc" ]; then
			# Just add -O1 to the tools needed for building.
			CFLAGS_BUILD="$CFLAGS_BUILD -D_FORTIFY_SOURCE=2 -O1"
		fi
	fi

	if [ "$os" = "OSX" ] && [ $cc_version -eq 400 ]; then
		# Apple's GCC 4.0 has a compiler bug for x86_64 with (higher) optimization,
		# wrongly optimizing ^= in loops. This disables the failing optimisation.
		CFLAGS="$CFLAGS -fno-expensive-optimizations"
	fi

	if [ "$enable_profiling" != "0" ]; then
		CFLAGS="$CFLAGS -pg"
		LDFLAGS="$LDFLAGS -pg"
	fi

	if [ "$with_threads" = "0" ]; then
		CFLAGS="$CFLAGS -DNO_THREADS"
	fi
	if [ "$with_sse" = "1" ]; then
		CFLAGS="$CFLAGS -DWITH_SSE"
	fi

	if [ "`echo $1 | cut -c 1-3`" != "icc" ]; then
		if [ "$os" = "CYGWIN" ]; then
			flags="$flags -mwin32"
			LDFLAGS="$LDFLAGS -mwin32"
		fi
		if [ "$os" = "MINGW" ] || [ "$os" = "CYGWIN" ]; then
			if [ $cc_version -lt 406 ]; then
				flags="$flags -mno-cygwin"
				LDFLAGS="$LDFLAGS -mno-cygwin"
			fi

			if [ "$enable_console" != "0" ]; then
				LDFLAGS="$LDFLAGS -Wl,--subsystem,console"
			else
				LDFLAGS="$LDFLAGS -Wl,--subsystem,windows"
			fi

			LIBS="$LIBS -lws2_32 -lwinmm -lgdi32 -ldxguid -lole32 -limm32"

			if [ $cc_version -ge 404 ]; then
				LDFLAGS_BUILD="$LDFLAGS_BUILD -static-libgcc -static-libstdc++"
			fi
			if [ $cc_version -ge 407 ]; then
				CFLAGS="$CFLAGS -mno-ms-bitfields"
			fi
		fi
	fi

	if [ "$os" != "CYGWIN" ] && [ "$os" != "HAIKU" ] && [ "$os" != "OPENBSD" ] && [ "$os" != "MINGW" ] && [ "$os" != "MORPHOS" ] && [ "$os" != "OSX" ] && [ "$os" != "DOS" ] && [ "$os" != "OS2" ]; then
		LIBS="$LIBS -lpthread"
	fi

	if [ "$os" != "CYGWIN" ] && [ "$os" != "HAIKU" ] && [ "$os" != "MINGW" ] && [ "$os" != "DOS" ]; then
		LIBS="$LIBS -lc"
	fi

	if [ "$os" = "MORPHOS" ]; then
		# -Wstrict-prototypes generates much noise because of system headers
		CFLAGS="$CFLAGS -Wno-strict-prototypes"
	fi

	if [ "$os" = "OPENBSD" ]; then
		LIBS="$LIBS -pthread"
	fi

	if [ "$os" = "OSX" ]; then
		LDFLAGS="$LDFLAGS -framework Cocoa"

		# Add macports include dir which is not always set a default system dir. This avoids zillions of bogus warnings.
		CFLAGS="$CFLAGS -isystem/opt/local/include"

		if [ "$enable_dedicated" = "0" ] && ([ "$cpu_type" = "32" ] || [ "$enable_universal" != "0" ]); then
			LIBS="$LIBS -framework QuickTime"
		else
			CFLAGS="$CFLAGS -DNO_QUICKTIME"
		fi

		if [ "$enable_universal" = "0" ]; then
			# Universal builds set this elsewhere
			CFLAGS="$OSX_SYSROOT $CFLAGS"
			LDFLAGS="$OSX_LD_SYSROOT $LDFLAGS"
		fi
	fi

	if [ "$os" = "BEOS" ] || [ "$os" = "HAIKU" ]; then
		LIBS="$LIBS -lmidi -lbe"
	fi

	# Most targets act like UNIX, just with some additions
	if [ "$os" = "BEOS" ] || [ "$os" = "HAIKU" ] || [ "$os" = "OSX" ] || [ "$os" = "MORPHOS" ] || [ "$os" = "FREEBSD" ] || [ "$os" = "DRAGONFLY" ] || [ "$os" = "OPENBSD" ] || [ "$os" = "NETBSD" ] || [ "$os" = "HPUX" ] || [ "$os" = "SUNOS" ] || [ "$os" = "OS2" ]; then
		CFLAGS="$CFLAGS -DUNIX"
	fi
	# And others like Windows
	if [ "$os" = "MINGW" ] || [ "$os" = "CYGWIN" ]; then
		CFLAGS="$CFLAGS -DWIN"
	fi

	if [ -n "$allegro_config" ]; then
		CFLAGS="$CFLAGS -DWITH_ALLEGRO"
		CFLAGS="$CFLAGS `$allegro_config --cflags`"
		if [ "$os" != "MINGW" ] && [ "$os" != "CYGWIN" ]; then
			if [ "$enable_static" != "0" ]; then
				LIBS="$LIBS `$allegro_config --static --libs`"
			else
				LIBS="$LIBS `$allegro_config --libs`"
			fi
		fi
	fi

	if [ -n "$sdl_config" ]; then
		CFLAGS="$CFLAGS -DWITH_SDL"
		# SDL must not add _GNU_SOURCE as it breaks many platforms
		CFLAGS="$CFLAGS `$sdl_config --cflags | sed 's@-D_GNU_SOURCE[^ ]*@@'`"
		if [ "$os" != "MINGW" ] && [ "$os" != "CYGWIN" ]; then
			if [ "$enable_static" != "0" ]; then
				LIBS="$LIBS `$sdl_config --static-libs`"
			else
				LIBS="$LIBS `$sdl_config --libs`"
			fi
		fi
	fi

	if [ "$with_cocoa" != "0" ]; then
		CFLAGS="$CFLAGS -DWITH_COCOA"
		LIBS="$LIBS -F/System/Library/Frameworks -framework Cocoa -framework Carbon -framework AudioUnit -framework AudioToolbox"

		if [ "$enable_cocoa_quartz" != "0" ]; then
			CFLAGS="$CFLAGS -DENABLE_COCOA_QUARTZ"
		fi

		if [ "$enable_cocoa_quickdraw" != "0" ]; then
			CFLAGS="$CFLAGS -DENABLE_COCOA_QUICKDRAW"
		fi
	fi

	if [ "$with_zlib" != "0" ]; then
		CFLAGS="$CFLAGS -DWITH_ZLIB"
		CFLAGS="$CFLAGS `$zlib_config --cflags | tr '\n\r' '  '`"
		if [ "$enable_static" != "0" ]; then
			LIBS="$LIBS `$zlib_config --libs --static | tr '\n\r' '  '`"
		else
			LIBS="$LIBS `$zlib_config --libs | tr '\n\r' '  '`"
		fi
	fi

	if [ -n "$lzma_config" ]; then
		CFLAGS="$CFLAGS -DWITH_LZMA"
		CFLAGS="$CFLAGS `$lzma_config --cflags | tr '\n\r' '  '`"

		if [ "$enable_static" != "0" ]; then
			CFLAGS="$CFLAGS -DLZMA_API_STATIC"
			LIBS="$LIBS `$lzma_config --libs --static | tr '\n\r' '  '`"
		else
			LIBS="$LIBS `$lzma_config --libs | tr '\n\r' '  '`"
		fi
	fi

	if [ "$with_lzo2" != "0" ]; then
		if [ "$enable_static" != "0" ] && [ "$os" != "OSX" ]; then
			LIBS="$LIBS $lzo2"
		else
			LIBS="$LIBS -llzo2"
		fi
		CFLAGS="$CFLAGS -DWITH_LZO"
	fi

	if [ -n "$xdg_basedir_config" ]; then
		CFLAGS="$CFLAGS -DWITH_XDG_BASEDIR"
		CFLAGS="$CFLAGS `$xdg_basedir_config --cflags | tr '\n\r' '  '`"

		if [ "$enable_static" != "0" ]; then
			LIBS="$LIBS `$xdg_basedir_config --libs --static | tr '\n\r' '  '`"
		else
			LIBS="$LIBS `$xdg_basedir_config --libs | tr '\n\r' '  '`"
		fi
	fi

	# 64bit machines need -D_SQ64
	if [ "$cpu_type" = "64" ] && [ "$enable_universal" = "0" ]; then
		CFLAGS="$CFLAGS -D_SQ64"
	fi
	CFLAGS="$CFLAGS -I$SCRIPT_SRC_DIR"

	if [ -n "$png_config" ]; then
		CFLAGS="$CFLAGS -DWITH_PNG"
		CFLAGS="$CFLAGS `$png_config --cflags | tr '\n\r' '  '`"

		if [ "$enable_static" != "0" ]; then
			LIBS="$LIBS `$png_config --libs --static | tr '\n\r' '  '`"
		else
			LIBS="$LIBS `$png_config --libs | tr '\n\r' '  '`"
		fi
	fi

	if [ -n "$fontconfig_config" ]; then
		CFLAGS="$CFLAGS -DWITH_FONTCONFIG"
		CFLAGS="$CFLAGS `$fontconfig_config --cflags | tr '\n\r' '  '`"

		if [ "$enable_static" != "0" ]; then
			LIBS="$LIBS `$fontconfig_config --libs --static | tr '\n\r' '  '`"
		else
			LIBS="$LIBS `$fontconfig_config --libs | tr '\n\r' '  '`"
		fi
	fi

	if [ -n "$freetype_config" ]; then
		CFLAGS="$CFLAGS -DWITH_FREETYPE"
		CFLAGS="$CFLAGS `$freetype_config --cflags | tr '\n\r' '  '`"

		if [ "$enable_static" != "0" ]; then
<<<<<<< HEAD
			# Is it possible to do static with freetype, if so: how?
			LIBS="$LIBS `$freetype_config --libs | tr '\n\r' '  '`"
=======
			LIBS="$LIBS `$freetype_config --libs --static | tr '\n\r' '  '` -lfreetype"
>>>>>>> a3d1950b
		else
			LIBS="$LIBS `$freetype_config --libs | tr '\n\r' '  '`"
		fi
	fi

	if [ -n "$icu_layout_config" ]; then
		CFLAGS="$CFLAGS -DWITH_ICU_LAYOUT"
		CFLAGS="$CFLAGS `$icu_layout_config --cflags | tr '\n\r' '  '`"

		if [ "$static_icu" != "0" ]; then
			LIBS="$LIBS `$icu_layout_config --libs --static | tr '\n\r' '  ' | sed s/-licu/-lsicu/g`"
		else
			LIBS="$LIBS `$icu_layout_config --libs | tr '\n\r' '  '`"
		fi
	fi

	if [ -n "$icu_sort_config" ]; then
		CFLAGS="$CFLAGS -DWITH_ICU_SORT"
		CFLAGS="$CFLAGS `$icu_sort_config --cflags | tr '\n\r' '  '`"

		if [ "$static_icu" != "0" ]; then
			LIBS="$LIBS `$icu_sort_config --libs --static | tr '\n\r' '  ' | sed s/-licu/-lsicu/g`"
		else
			LIBS="$LIBS `$icu_sort_config --libs | tr '\n\r' '  '`"
		fi
	fi

	if [ "$with_uniscribe" != "0" ]; then
		CFLAGS="$CFLAGS -DWITH_UNISCRIBE"
		LIBS="$LIBS -lusp10"
	fi

	if [ "$with_direct_music" != "0" ]; then
		CFLAGS="$CFLAGS -DWIN32_ENABLE_DIRECTMUSIC_SUPPORT"
		# GCC 4.0+ doesn't like the DirectX includes (gives tons of
		#  warnings on it we won't be able to fix). For now just
		#  suppress those warnings.
		if [ $cc_version -ge 400 ]; then
			CFLAGS="$CFLAGS -Wno-non-virtual-dtor"
		fi
	fi

	if [ "$with_xaudio2" != "0" ]; then
		CFLAGS="$CFLAGS -DWITH_XAUDIO2"
	fi

	if [ -n "$libtimidity_config" ]; then
		CFLAGS="$CFLAGS -DLIBTIMIDITY"
		CFLAGS="$CFLAGS `$libtimidity_config --cflags | tr '\n\r' '  '`"

		if [ "$enable_static" != "0" ]; then
			LIBS="$LIBS `$libtimidity_config --libs --static | tr '\n\r' '  '`"
		else
			LIBS="$LIBS `$libtimidity_config --libs | tr '\n\r' '  '`"
		fi
	fi

	if [ "$with_iconv" != "0" ]; then
		CFLAGS="$CFLAGS -DWITH_ICONV"
		if [ "$link_to_iconv" = "yes" ]; then
			LIBS="$LIBS -liconv"
			if [ "$with_iconv" != "2" ]; then
				CFLAGS="$CFLAGS -I$with_iconv/include"
				LIBS="$LIBS -L$with_iconv/lib"
			fi
		fi

		if [ "$os" != "OSX" ] && [ "$have_non_const_iconv" != "no" ]; then
			CFLAGS="$CFLAGS -DHAVE_NON_CONST_ICONV"
		fi
	fi

	if [ -n "$with_midi" ]; then
		CFLAGS="$CFLAGS -DEXTERNAL_PLAYER=\\\\\"$with_midi\\\\\""
	fi
	if [ -n "$with_midi_arg" ]; then
		CFLAGS="$CFLAGS -DMIDI_ARG=\\\\\"$with_midi_arg\\\\\""
	fi

	if [ "$enable_dedicated" != "0" ]; then
		CFLAGS="$CFLAGS -DDEDICATED"
	fi

	if [ "$enable_unicode" != "0" ]; then
		CFLAGS="$CFLAGS -DUNICODE -D_UNICODE"
	fi

	if [ "$enable_network" != "0" ]; then
		CFLAGS="$CFLAGS -DENABLE_NETWORK"

		if [ "$os" = "BEOS" ]; then
			LDFLAGS="$LDFLAGS -lbind -lsocket"
		fi

		if [ "$os" = "HAIKU" ]; then
			LDFLAGS="$LDFLAGS -lnetwork"
		fi

		if [ "$os" = "SUNOS" ]; then
			LDFLAGS="$LDFLAGS -lnsl -lsocket"
		fi
	fi

	if [ "$enable_static" != "0" ]; then
		# OSX can't handle -static in LDFLAGS
		if [ "$os" != "OSX" ]; then
			LDFLAGS="$LDFLAGS -static"
		fi
	fi

	if [ "$enable_assert" = "0" ]; then
		CFLAGS="$CFLAGS -DNDEBUG"
		CFLAGS_BUILD="$CFLAGS_BUILD -DNDEBUG"
	fi

	if [ "$enable_desync_debug" != "0" ]; then
		CFLAGS="$CFLAGS -DRANDOM_DEBUG"
	fi

	if [ "$enable_osx_g5" != "0" ]; then
		CFLAGS="$CFLAGS -mcpu=G5 -mpowerpc64 -mtune=970 -mcpu=970 -mpowerpc-gpopt"
	fi

	if [ -n "$personal_dir" ]; then
		CFLAGS="$CFLAGS -DWITH_PERSONAL_DIR -DPERSONAL_DIR=\\\\\"$personal_dir\\\\\""
	fi

	if [ -n "$shared_dir" ]; then
		CFLAGS="$CFLAGS -DWITH_SHARED_DIR -DSHARED_DIR=\\\\\"$shared_dir\\\\\""
	fi

	CFLAGS="$CFLAGS -DGLOBAL_DATA_DIR=\\\\\"$prefix_dir/$data_dir\\\\\""

	if [ "$enable_lto" != "0" ]; then
		lto_build=`echo "$FEATURES_BUILD" | grep "lto"`
		lto_host=`echo "$FEATURES" | grep "lto"`
		if [ -z "$lto_build$lto_host" ]; then
			log 1 "WARNING: you enabled LTO/IPO, but neither build nor host compiler supports it"
			log 1 "WARNING: LTO/IPO has been disabled"
		fi
		if [ -n "$lto_build" ]; then
			LDFLAGS_BUILD="$LDFLAGS_BUILD $CFLAGS_BUILD $CXXFLAGS_BUILD"
		fi
		if [ -n "$lto_host" ]; then
			LDFLAGS="$LDFLAGS $CFLAGS $CXXFLAGS"
		fi
	fi

	# All flags to be extended via the env
	CFLAGS_BUILD="$CFLAGS_BUILD $CFLAGS_BUILD_ENV"
	CXXFLAGS_BUILD="$CXXFLAGS_BUILD $CXXFLAGS_BUILD_ENV"
	LDFLAGS_BUILD="$LDFLAGS_BUILD $LDFLAGS_BUILD_ENV"
	CFLAGS="$CFLAGS $CFLAGS_ENV"
	CXXFLAGS="$CXXFLAGS $CXXFLAGS_ENV"
	LDFLAGS="$LDFLAGS $LDFLAGS_ENV"

	log 1 "using CFLAGS_BUILD... $CFLAGS_BUILD"
	log 1 "using CXXFLAGS_BUILD... $CXXFLAGS_BUILD"
	log 1 "using LDFLAGS_BUILD... $LDFLAGS_BUILD"
	log 1 "using CFLAGS... $CFLAGS"
	log 1 "using CXXFLAGS... $CXXFLAGS"
	log 1 "using LDFLAGS... $LIBS $LDFLAGS"

	# Makedepend doesn't like something like: -isysroot /OSX/blabla
	#  so convert it to: -isysroot -OSX/blabla. makedepend just ignores
	#  any - command it doesn't know, so we are pretty save.
	# Lovely hackish, not?
	# Btw, this almost always comes from outside the configure, so it is
	#  not something we can control.
	# Also make makedepend aware of compiler's built-in defines.
	if [ "$with_makedepend" != "0" ] || [ "$enable_builtin_depend" != "0" ]; then
		# Append CXXFLAGS possibly containing -std=c++0x
		cflags_makedep="`echo | $cxx_host $CXXFLAGS -E -x c++ -dM - | sed 's@.define @-D@g;s@ .*@ @g;s@(.*)@@g' | tr -d '\r\n'`"

		# Please escape ALL " within ` because e.g. "" terminates the string in some sh implementations
		cflags_makedep="$cflags_makedep `echo \"$CFLAGS\" \"$CXXFLAGS\" | sed 's@ /@ -@g;s@-I[ ]*[^ ]*@@g'`"
	else
		makedepend=""
	fi

	if [ "$with_distcc" != "0" ]; then
		cc_host="$distcc $cc_host"
		cxx_host="$distcc $cxx_host"
		log 1 ""
		log 1 " NOTICE: remind yourself to use 'make -jN' to make use of distcc"
		log 1 ""
	fi

	if [ "$with_ccache" != "0" ]; then
		cc_host="$ccache $cc_host"
		cxx_host="$ccache $cxx_host"
	fi
}

check_compiler() {
	# Params:
	# $1 - Type for message (build / host)
	# $2 - What to fill with the found compiler
	# $3 - System to try
	# $4 - Compiler to try
	# $5 - Env-setting to try
	# $6 - GCC alike to try
	# $7 - CC alike to try
	# $8 - "0" gcc, "1" g++, "2" windres, "3" strip, "4" lipo
	# $9 - What the command is to check for

	if [ -n "$4" ]; then
		# Check for manual compiler
		machine=`$4 $9 2>/dev/null`
		ret=$?
		eval "$2=\"$4\""

		log 2 "executing $4 $9"
		log 2 "  returned $machine"
		log 2 "  exit code $ret"

		if ( [ -z "$machine" ] && [ "$8" != "3" ] ) || [ "$ret" != "0" ]; then
			log 1 "checking $1... $4 not found"
			log 1 "the selected binary doesn't seem to be a $6 binary"
			exit 1
		fi
	elif [ -n "$3" ]; then
		# Check for system
		if [ -z "$6" ]; then
			compiler="$3"
		else
			compiler="$3-$6"
		fi
		machine=`eval $compiler $9 2>/dev/null`
		ret=$?
		eval "$2=\"$compiler\""

		log 2 "executing $compiler $9"
		log 2 "  returned $machine"
		log 2 "  exit code $ret"

		if ( [ -z "$machine" ] && [ "$8" != "3" ] ) || [ "$ret" != "0" ]; then
			if [ -z "$5" ]; then
				log 1 "checking $1... $compiler not found"
				log 1 "I couldn't detect any $6 binary for $3"
				exit 1
			else
				compiler="$3-$5"
			fi
			machine=`eval $compiler $9 2>/dev/null`
			ret=$?
			eval "$2=\"$compiler\""

			log 2 "executing $compiler $9"
			log 2 "  returned $machine"
			log 2 "  exit code $ret"

			if ( [ -z "$machine" ] && [ "$8" != "3" ] ) || [ "$ret" != "0" ]; then
				log 1 "checking $1... $compiler not found"
				log 1 "I couldn't detect any $5 binary for $3"
				exit 1
			fi
		fi

		if [ "$machine" != "$3" ] && ( [ "$8" = "0" ] || [ "$8" = "1" ] ); then
			log 1 "checking $1... expected $3, found $machine"
			log 1 "the compiler suggests it doesn't build code for the machine you specified"
			exit 1
		fi
	else
		# Nothing given, autodetect

		if [ -n "$5" ]; then
			machine=`$5 $9 2>/dev/null`
			ret=$?
			eval "$2=\"$5\""

			log 2 "executing $5 $9"
			log 2 "  returned $machine"
			log 2 "  exit code $ret"

			# The user defined a GCC that doesn't reply to $9.. abort
			if ( [ -z "$machine" ] && [ "$8" != "3" ] ) || [ "$ret" != "0" ]; then
				log 1 "checking $1... $5 unusable"
				log 1 "the CC environment variable is set, but it doesn't seem to be a $6 binary"
				log 1 "please redefine the CC/CXX environment to a $6 binary"
				exit 1
			fi
		else
			log 2 "checking $1... CC/CXX not set (skipping)"

			# No $5, so try '$6'
			machine=`$6 $9 2>/dev/null`
			ret=$?
			eval "$2=\"$6\""

			log 2 "executing $6 $9"
			log 2 "  returned $machine"
			log 2 "  exit code $ret"

			if ( [ -z "$machine" ] && [ "$8" != "3" ] ) || [ "$ret" != "0" ]; then
				# Maybe '$7'?
				machine=`$7 $9 2>/dev/null`
				ret=$?
				eval "$2=\"$7\""

				log 2 "executing $7 $9"
				log 2 "  returned $machine"
				log 2 "  exit code $ret"

				# All failed, abort
				if [ -z "$machine" ]; then
					log 1 "checking $1... $6 not found"
					log 1 "I couldn't detect any $6 binary on your system"
					log 1 "please define the CC/CXX environment to where it is located"

					exit 1
				fi
			fi
		fi
	fi

	if [ "$8" != "0" ]; then
		eval "res=\$$2"
		log 1 "checking $1... $res"
	else
		log 1 "checking $1... $machine"
	fi
}

check_build() {
	check_compiler "build system type" "cc_build" "$build" "$cc_build" "$CC" "gcc" "cc" "0" "-dumpmachine"
}

check_host() {
	# By default the host is the build
	if [ -z "$host" ]; then host="$build"; fi
	check_compiler "host system type" "cc_host" "$host" "$cc_host" "$CC" "gcc" "cc" "0" "-dumpmachine"
}

check_cxx_build() {
	check_compiler "build c++" "cxx_build" "$build" "$cxx_build" "$CXX" "g++" "c++" 1 "-dumpmachine"
}

check_cxx_host() {
	# By default the host is the build
	if [ -z "$host" ]; then host="$build"; fi
	check_compiler "host c++" "cxx_host" "$host" "$cxx_host" "$CXX" "g++" "c++" 1 "-dumpmachine"
}

check_windres() {
	if [ "$os" = "MINGW" ] || [ "$os" = "CYGWIN" ]; then
		check_compiler "host windres" "windres" "$host" "$windres" "$WINDRES" "windres" "windres" "2" "-V"
	fi
}

check_strip() {
	if [ "$os" = "OS2" ]; then
		# OS2 via gcc is a bit weird.. stripping HAS to be done via emxbind, which is via gcc directly
		log 1 "checking host strip... using gcc -s option"
	elif [ "$os" = "OSX" ]; then
		# Most targets have -V in strip, to see if they exists... OSX doesn't.. so execute something
		echo "int main(int argc, char *argv[]) { }" > strip.test.c
		$cxx_host strip.test.c -o strip.test
		check_compiler "host strip" "strip" "$host" "$strip" "$STRIP" "strip" "strip" "3" "strip.test"
		rm -f strip.test.c strip.test
	else
		check_compiler "host strip" "strip" "$host" "$strip" "$STRIP" "strip" "strip" "3" "-V"
	fi
}

check_lipo() {
	if [ "$os" = "OSX" ] && [ "$enable_universal" != "0" ]; then
		echo "int main(int argc, char *argv[]) { }" > lipo.test.c
		$cxx_host lipo.test.c -o lipo.test
		check_compiler "host lipo" "lipo" "$host" "$lipo" "$LIPO" "lipo" "lipo" "4" "-info lipo.test"
		rm -f lipo.test.c lipo.test
	fi
}

check_osx_sdk() {
	local sysroot=""
	if [ -n "$1" ]; then
		if echo "$1" | grep -q / ; then
			# Seems to be a file system path
			osx_sdk_path="$1"
		else
			osx_sdk_path="/Developer/SDKs/MacOSX$1.sdk"
		fi
		if [ ! -d "$osx_sdk_path" ]; then
			# No directory, not present or garbage
			return 1
		fi

		# Set minimum version to 10.4 as that's when kCGBitmapByteOrder32Host was introduced
		sysroot="-isysroot $osx_sdk_path -Wl,-syslibroot,$osx_sdk_path -mmacosx-version-min=10.4"
	fi

cat > tmp.osx.mm << EOF
#include <Cocoa/Cocoa.h>
int main() {
	kCGBitmapByteOrder32Host;
	return 0;
}
EOF
	execute="$cxx_host $sysroot $CFLAGS tmp.osx.mm -framework Cocoa -o tmp.osx 2>&1"
	eval $execute > /dev/null
	ret=$?
	log 2 "executing $execute"
	log 2 "  exit code $ret"
	rm -f tmp.osx.mm tmp.osx
	return $ret
}

check_direct_music() {
	echo "
		#include <windows.h>
		#include <dmksctrl.h>
		#include <dmusici.h>
		#include <dmusicc.h>
		#include <dmusicf.h>
		int main(int argc, char *argv[]) { }" > direct_music.test.c
	$cxx_host $CFLAGS direct_music.test.c -o direct_music.test 2> /dev/null
	res=$?
	rm -f direct_music.test.c direct_music.test

	if [ "$res" != "0" ]; then
		if [ "$with_direct_music" != "1" ]; then
			log 1 "configure: error: direct-music is not available on this system"
			exit 1
		fi
		with_direct_music="0"

		log 1 "checking direct-music... not found"
	else
		log 1 "checking direct-music... found"
	fi
}

check_xaudio2() {
	echo "
		#include <windows.h>

		#undef NTDDI_VERSION
		#undef _WIN32_WINNT

		#define NTDDI_VERSION    NTDDI_WIN8
		#define _WIN32_WINNT	 _WIN32_WINNT_WIN8

		#include <xaudio2.h>
		int main(int argc, char *argv[]) { }" > xaudio2.test.c
	$cxx_host $CFLAGS xaudio2.test.c -o xaudio2.test 2> /dev/null
	res=$?
	rm -f xaudio2.test.c xaudio2.test

	if [ "$res" != "0" ]; then
		if [ "$with_xaudio2" != "1" ]; then
			log 1 "configure: error: xaudio2 is not available on this system"
			exit 1
		fi
		with_xaudio2="0"

		log 1 "checking xaudio2... not found"
	else
		log 1 "checking xaudio2... found"
	fi
}

check_makedepend() {
	if [ "$enable_builtin_depend" != "0" ]; then
		with_makedepend="0"
	fi

	if [ "$with_makedepend" = "0" ]; then
		log 1 "checking makedepend... disabled"
		return
	fi

	if [ "$with_makedepend" = "1" ] || [ "$with_makedepend" = "2" ]; then
		makedepend="makedepend"
	else
		makedepend="$with_makedepend"
	fi

	rm -f makedepend.tmp
	touch makedepend.tmp
	res=`$makedepend -fmakedepend.tmp 2>/dev/null`
	res=$?
	log 2 "executing $makedepend -f makedepend.tmp"
	log 2 "  returned `cat makedepend.tmp`"
	log 2 "  exit code $ret"

	if [ ! -s makedepend.tmp ]; then
		rm -f makedepend.tmp makedepend.tmp.bak

		if [ "$with_makedepend" = "2" ]; then
			log 1 "checking makedepend... not found"

			log 1 "I couldn't detect any makedepend on your system"
			log 1 "please locate it via --makedepend=[binary]"

			exit 1
		elif [ "$with_makedepend" != "1" ]; then
			log 1 "checking makedepend... $makedepend not found"

			log 1 "the selected file doesn't seem to be a valid makedepend binary"

			exit 1
		else
			log 1 "checking makedepend... not found"

			with_makedepend="0"
			return
		fi
	fi

	rm -f makedepend.tmp makedepend.tmp.bak

	log 1 "checking makedepend... $makedepend"
}

check_version() {
	# $1 - requested version (major.minor)
	# $2 - version we got (major.minor)

	if [ -z "$2" ]; then
		return 0
	fi

	req_major=`echo $1 | cut -d. -f1`
	got_major=`echo $2 | cut -d. -f1`
	if [ $got_major -lt $req_major ]; then
		return 0
	elif [ $got_major -gt $req_major ]; then
		return 1
	fi

	req_minor=`echo $1 | cut -d. -f2`
	got_minor=`echo $2 | cut -d. -f2`
	if [ $got_minor -lt $req_minor ]; then
		return 0
	fi
	return 1
}

detect_awk() {
	# Not all awks allow gsub(), so we test for that here! It is in fact all we need...

	# These awks are known to work. Test for them explicit
	awks="gawk mawk nawk"

	awk_prefix="echo \"a.c b.c c.c\" | tr ' ' \\\\n | "
	awk_param="' { ORS = \" \" } /\.c$/   { gsub(\".c$\",   \".o\", \$0); print \$0; }' 2>/dev/null"
	awk_result="a.o b.o c.o "
	log 2 "Detecing awk..."

	log 2 "Trying: $awk_prefix $awk $awk_param"
	res=`eval $awk_prefix $awk $awk_param`
	log 2 "Result: '$res'"
	if [ "$res" != "$awk_result" ] && [ "$awk" = "awk" ]; then
		# User didn't supply his own awk, so try to detect some other known working names for an awk
		for awk in $awks; do
			log 2 "Trying: $awk_prefix $awk $awk_param"
			res=`eval $awk_prefix $awk $awk_param`
			log 2 "Result: '$res'"
			if [ "$res" = "$awk_result" ]; then break; fi
		done

		if [ "$res" != "$awk_result" ]; then
			log 1 "checking awk... not found"
			log 1 "configure: error: no awk found"
			log 1 "configure: error: please install one of the following: $awks"
			exit 1
		fi
	fi
	if [ "$res" != "$awk_result" ]; then
		log 1 "checking awk... not found"
		log 1 "configure: error: you supplied '$awk' but it doesn't seem a valid gawk or mawk"
		exit 1
	fi

	log 1 "checking awk... $awk"
}

detect_os() {
	if [ "$os" = "DETECT" ]; then
		# Detect UNIX, OSX, FREEBSD, DRAGONFLY, OPENBSD, NETBSD, HPUX, MORPHOS, BEOS, SUNOS, CYGWIN, MINGW, OS2, and DOS

		# Try first via dumpmachine, then via uname
		os=`echo "$host" | tr '[A-Z]' '[a-z]' | $awk '
					/linux/        { print "UNIX";      exit}
					/darwin/       { print "OSX";       exit}
					/freebsd/      { print "FREEBSD";   exit}
					/dragonfly/    { print "DRAGONFLY"; exit}
					/openbsd/      { print "OPENBSD";   exit}
					/netbsd/       { print "NETBSD";    exit}
					/hp-ux/        { print "HPUX";      exit}
					/morphos/      { print "MORPHOS";   exit}
					/beos/         { print "BEOS";      exit}
					/haiku/        { print "HAIKU";     exit}
					/sunos/        { print "SUNOS";     exit}
					/solaris/      { print "SUNOS";     exit}
					/cygwin/       { print "CYGWIN";    exit}
					/mingw/        { print "MINGW";     exit}
					/os2/          { print "OS2";       exit}
					/dos/          { print "DOS";       exit}
		'`

		if [ -z "$os" ]; then
			os=`LC_ALL=C uname | tr '[A-Z]' '[a-z]' | $awk '
					/linux/        { print "UNIX";      exit}
					/darwin/       { print "OSX";       exit}
					/freebsd/      { print "FREEBSD";   exit}
					/dragonfly/    { print "DRAGONFLY"; exit}
					/openbsd/      { print "OPENBSD";   exit}
					/netbsd/       { print "NETBSD";    exit}
					/hp-ux/        { print "HPUX";      exit}
					/morphos/      { print "MORPHOS";   exit}
					/beos/         { print "BEOS";      exit}
					/haiku/        { print "HAIKU";     exit}
					/sunos/        { print "SUNOS";     exit}
					/cygwin/       { print "CYGWIN";    exit}
					/mingw/        { print "MINGW";     exit}
					/os\/2/        { print "OS2";       exit}
					/gnu/          { print "UNIX";      exit}
			'`
		fi

		if [ -z "$os" ]; then
			log 1 "detecting OS... none detected"
			log 1 "I couldn't detect your OS. Please use --os=OS to force one"
			log 1 "Allowed values are: UNIX, OSX, FREEBSD, DRAGONFLY, OPENBSD, NETBSD, MORPHOS, HPUX, BEOS, HAIKU, SUNOS, CYGWIN, MINGW, OS2, and DOS"
			exit 1
		fi

		log 1 "detecting OS... $os"
	else
		log 1 "forcing OS... $os"
	fi
}

detect_allegro() {
	# 0 means no, 1 is auto-detect, 2 is force
	if [ "$with_allegro" = "0" ]; then
		log 1 "checking Allegro... disabled"

		allegro_config=""
		return 0
	fi

	if [ "$with_allegro" = "2" ] && [ "$with_cocoa" = "2" ]; then
		log 1 "configure: error: it is impossible to compile both Allegro and COCOA"
		log 1 "configure: error: please deselect one of them and try again"
		exit 1
	fi

	if [ "$with_allegro" = "2" ] && [ "$enable_dedicated" != "0" ]; then
		log 1 "configure: error: it is impossible to compile a dedicated with Allegro"
		log 1 "configure: error: please deselect one of them and try again"
		exit 1
	fi

	if [ "$enable_dedicated" != "0" ]; then
		log 1 "checking Allegro... dedicated server, skipping"

		allegro_config=""
		return 0
	fi

	# By default on OSX we don't use Allegro. The rest is auto-detect
	if [ "$with_allegro" = "1" ] && [ "$os" = "OSX" ] && [ "$with_cocoa" != "0" ]; then
		log 1 "checking Allegro... OSX, skipping"

		allegro_config=""
		return 0
	fi

	detect_pkg_config "$with_allegro" "allegro" "allegro_config" "4.4"
}


detect_sdl() {
	# 0 means no, 1 is auto-detect, 2 is force
	if [ "$with_sdl" = "0" ]; then
		log 1 "checking SDL... disabled"

		sdl_config=""
		return 0
	fi

	if [ "$with_sdl" = "2" ] && [ "$with_cocoa" = "2" ]; then
		log 1 "configure: error: it is impossible to compile both SDL and COCOA"
		log 1 "configure: error: please deselect one of them and try again"
		exit 1
	fi

	if [ "$with_sdl" = "2" ] && [ "$enable_dedicated" != "0" ]; then
		log 1 "configure: error: it is impossible to compile a dedicated with SDL"
		log 1 "configure: error: please deselect one of them and try again"
		exit 1
	fi

	if [ "$enable_dedicated" != "0" ]; then
		log 1 "checking SDL... dedicated server, skipping"

		sdl_config=""
		return 0
	fi

	# By default on OSX we don't use SDL. The rest is auto-detect
	if [ "$with_sdl" = "1" ] && [ "$os" = "OSX" ] && [ "$with_cocoa" != "0" ]; then
		log 1 "checking SDL... OSX, skipping"

		sdl_config=""
		return 0
	fi

	if [ "$os" = "OSX" ]; then
		log 1 "WARNING: sdl is known to fail on some versions of Mac OS X"
		log 1 "WARNING: with some hardware configurations. Use at own risk!"
		sleep 5
	fi

	detect_pkg_config "$with_sdl" "sdl" "sdl_config" "1.2"
}

detect_osx_sdk() {
	# Try to find the best SDK available. For a normal build this
	# is currently the 10.5 SDK as this is needed to compile all
	# optional code. Because such an executable won't run on 10.4
	# or lower, also check for the 10.4u SDK when doing an universal
	# build.

	# Check for the 10.5 SDK, but try 10.6 if that fails
	check_osx_sdk "10.5" ||	check_osx_sdk "10.6" || osx_sdk_path=""

	if [ -z "$osx_sdk_path" ] || [ "$enable_universal" != "0" ]; then
		# No better SDK or universal build enabled? Check 10.4u SDK as well
		local old_sdk="$osx_sdk_path"
		if check_osx_sdk "10.4u"; then
			osx_sdk_104_path="$osx_sdk_path"
		else
			osx_sdk_104_path=""
		fi
		if [ -z "$old_sdk" ]; then
			osx_sdk_path="$osx_sdk_104_path"
		else
			osx_sdk_path="$old_sdk"
		fi
	fi

	if [ -z "$osx_sdk_path" ]; then
		log 1 "Your system SDK is probably too old"
		log 1 "Please install/upgrade your Xcode to >= 2.5"

		exit 1
	fi
}

detect_cocoa() {
	# 0 means no, 1 is auto-detect, 2 is force
	if [ "$with_cocoa" = "0" ]; then
		log 1 "checking COCOA... disabled"

		return 0
	fi

	if [ "$with_cocoa" = "2" ] && [ "$enable_dedicated" != "0" ]; then
		log 1 "configure: error: it is impossible to compile a dedicated with COCOA"
		log 1 "configure: error: please deselect one of them and try again"
		exit 1
	fi

	if [ "$enable_dedicated" != "0" ]; then
		log 1 "checking COCOA... dedicated server, skipping"

		with_cocoa="0"
		return 0
	fi

	# By default on OSX we use COCOA. The rest doesn't support it
	if [ "$with_cocoa" = "1" ] && [ "$os" != "OSX" ]; then
		log 1 "checking COCOA... not OSX, skipping"

		with_cocoa="0"
		return 0
	fi

	if [ "$os" != "OSX" ]; then
		log 1 "checking COCOA... not OSX"

		log 1 "configure: error: COCOA video driver is only supported for OSX"
		exit 1
	fi

	log 1 "checking COCOA... found"


	if [ "$enable_cocoa_quartz" != "0" ]; then
		log 1 "checking whether to enable the Quartz window subdriver... yes"
	else
		log 1 "checking whether to enable the Quartz window subdriver... no"
	fi

	detect_quickdraw
}

detect_quickdraw() {
	# 0 means no, 1 is auto-detect, 2 is force
	if [ "$enable_cocoa_quickdraw" = "0" ]; then
		log 1 "checking Quickdraw window subdriver... disabled"
		return 0
	fi

	# Assume QuickDraw is available when doing an universal build
	if [ "$enable_universal" != "0" ]; then
		log 1 "checking Quickdraw window subdriver... found"
		return 0
	fi

	# 64 bits doesn't have quickdraw
	if [ "$cpu_type" = "64" ]; then
		enable_cocoa_quickdraw="0"
		log 1 "checking Quickdraw window subdriver... disabled (64 bits)"
		return 0
	fi

cat > tmp.osx.mm << EOF
#include <AvailabilityMacros.h>
#import <Cocoa/Cocoa.h>
int main(int argc, char *argv[]) { SetEmptyRgn(NULL); return 0; }
EOF
	execute="$cxx_host $OSX_SYSROOT $OSX_LD_SYSROOT $CFLAGS -mmacosx-version-min=10.3 tmp.osx.mm -framework Cocoa -o tmp.osx 2>&1"
	eval $execute > /dev/null
	ret=$?
	log 2 "executing $execute"
	log 2 "  exit code $ret"
	rm -f tmp.osx.mm tmp.osx
	if [ "$ret" != "0" ]; then
		log 1 "checking Quickdraw window subdriver... not found"

		# It was forced, so it should be found.
		if [ "$enable_cocoa_quickdraw" != "1" ]; then
			log 1 "configure: error: Quickdraw window driver could not be found"
			exit 1
		fi

		enable_cocoa_quickdraw=0
		return 0
	fi

	enable_cocoa_quickdraw=1
	log 1 "checking Quickdraw window subdriver... found"
}

detect_library() {
	# $1 - config-param ($with_zlib value)
	# $2 - library name ('zlib', sets $zlib)
	# $3 - static library name (libz.a)
	# $4 - header directory ()
	# $5 - header name (zlib.h)
	# $6 - force static (if non-empty)

	if [ -n "$6" ]; then force_static="1"; fi

	# 0 means no, 1 is auto-detect, 2 is force
	if [ "$1" = "0" ]; then
		log 1 "checking $2... disabled"

		eval "$2=\"\""
		return 0
	fi

	log 2 "detecting $2"

	if [ "$1" = "1" ] || [ "$1" = "" ] || [ "$1" = "2" ]; then
		eval "$2=`ls -1 /usr/include/$4*.h 2>/dev/null | egrep \"\/$5\$\"`"
		eval "res=\$$2"
		if [ -z "$res" ]; then
			log 2 "  trying /usr/include/$4$5... no"
			eval "$2=`ls -1 /usr/local/include/$4*.h 2>/dev/null | egrep \"\/$5\$\"`"
		fi
		eval "res=\$$2"
		if [ -z "$res" ]; then
			log 2 "  trying /usr/local/include/$4$5... no"
			eval "$2=`ls -1 /mingw/include/$4*.h 2>/dev/null | egrep \"\/$5\$\"`"
		fi
		eval "res=\$$2"
		if [ -z "$res" ]; then
			log 2 "  trying /mingw/include/$4$5... no"
			eval "$2=`ls -1 /mingw$cpu_type/include/$4*.h 2>/dev/null | egrep \"\/$5\$\"`"
		fi
		eval "res=\$$2"
		if [ -z "$res" ]; then
			log 2 "  trying /mingw$cpu_type/include/$4$5... no"
			eval "$2=`ls -1 /opt/local/include/$4*.h 2>/dev/null | egrep \"\/$5\$\"`"
		fi
		eval "res=\$$2"
		if [ -z "$res" ]; then
			log 2 "  trying /opt/local/include/$4$5... no"
		fi
		if [ -z "$res" ] && [ "$os" = "NETBSD" ]; then
			eval "$2=`ls -1 /usr/pkg/include/$4*.h 2>/dev/null | egrep \"\/$5\$\"`"
			eval "res=\$$2"
			if [ -z "$res" ]; then
				log 2 "  trying /usr/pkg/include/$4$5... no"
			fi
		fi
		if [ -z "$res" ] && [ "$os" = "HAIKU" ]; then
			if [ -z "$includeDir" ]; then
				includeDir=`finddir B_SYSTEM_HEADERS_DIRECTORY`
			fi
			eval "$2=`ls -1 $includeDir/$4*.h 2>/dev/null | egrep \"\/$5\$\"`"
			eval "res=\$$2"
			if [ -z "$res" ]; then
				log 2 "  trying $includeDir/$4$5... no"
			fi
		fi

		eval "res=\$$2"
		if [ -n "$res" ] && ( [ -n "$force_static" ] || ( [ "$enable_static" != "0" ] && [ "$os" != "OSX" ] ) ); then
			eval "res=\$$2"
			log 2 "  trying $res... found"
			# Now find the static lib, if needed
			eval "$2=`ls /lib/*.a 2>/dev/null | egrep \"\/$3\$\"`"
			eval "res=\$$2"
			if [ -z "$res" ]; then
				log 2 "  trying /lib/$3... no"
				eval "$2=`ls /usr/lib/*.a 2>/dev/null | egrep \"\/$3\$\"`"
			fi
			eval "res=\$$2"
			if [ -z "$res" ]; then
				log 2 "  trying /usr/lib/$3... no"
				eval "$2=`ls /usr/local/lib/*.a 2>/dev/null | egrep \"\/$3\$\"`"
			fi
			eval "res=\$$2"
			if [ -z "$res" ]; then
				log 2 "  trying /usr/local/lib/$3... no"
				eval "$2=`ls /mingw/lib/*.a 2>/dev/null | egrep \"\/$3\$\"`"
			fi
			eval "res=\$$2"
			if [ -z "$res" ]; then
				log 2 "  trying /mingw/lib/$3... no"
				eval "$2=`ls /mingw$cpu_type/lib/*.a 2>/dev/null | egrep \"\/$3\$\"`"
			fi
			eval "res=\$$2"
			if [ -z "$res" ]; then
				log 2 "  trying /mingw$cpu_type/lib/$3... no"
				log 1 "configure: error: $2 couldn't be found"
				log 1 "configure: error: you requested a static link, but I can't find $3"

				exit 1
			fi
		fi
	else
		# Make sure it exists
		if [ -f "$1" ]; then
			eval "$2=`ls $1 2>/dev/null`"
		else
			eval "$2=`ls $1/$3 2>/dev/null`"
		fi
	fi

	eval "res=\$$2"
	if [ -z "$res" ]; then
		log 1 "checking $2... not found"
		if [ "$1" = "2" ]; then
			log 1 "configure: error: $2 couldn't be found"

			exit 1
		elif [ "$1" != "1" ]; then
			log 1 "configure: error: $2 couldn't be found"
			log 1 "configure: error: you supplied '$1', but it seems invalid"

			exit 1
		fi

		eval "with_$2=0"

		return 0
	fi

	eval "res=\$$2"
	log 2 "  trying $res... found"

	log 1 "checking $2... found"
}

detect_zlib() {
	detect_pkg_config "$with_zlib" "zlib" "zlib_config" "1.2"
}

detect_lzo2() {
	detect_library "$with_lzo2" "lzo2" "liblzo2.a" "lzo/" "lzo1x.h"
}

detect_libtimidity() {
	detect_pkg_config "$with_libtimidity" "libtimidity" "libtimidity_config" "0.1" "1"
}

detect_pkg_config() {
	# $1 - config-param ($with_lzma value)
	# $2 - package name ('liblzma')
	# $3 - config name ('lzma_config', sets $lzma_config)
	# $4 - minimum module version ('2.3')
	# $5 - check for dedicated, 1 is "skif if dedicated"

	# 0 means no, 1 is auto-detect, 2 is force
	if [ "$1" = "0" ]; then
		log 1 "checking $2... disabled"

		eval "$3=\"\""
		return 0
	fi

	if [ "$5" = "1" ] && [ "$1" = "1" ] && [ "$enable_dedicated" != "0" ]; then
		log 1 "checking $2... dedicated server, skipping"

		eval "$3=\"\""
		return 0
	fi

	log 2 "detecting $2"

	if [ "$1" = "1" ] || [ "$1" = "" ] || [ "$1" = "2" ]; then
		pkg_config_call="$pkg_config $2"
	else
		pkg_config_call="$1"
	fi

	version=`$pkg_config_call --modversion 2>/dev/null`
	ret=$?
	check_version "$4" "$version"
	version_ok=$?
	log 2 "executing $pkg_config_call --modversion"
	log 2 "  returned $version"
	log 2 "  exit code $ret"

	if [ -z "$version" ] || [ "$ret" != "0" ] || [ "$version_ok" != "1" ]; then
		if [ -n "$version" ] && [ "$version_ok" != "1" ]; then
			log 1 "checking $2... needs at least version $4, $2 NOT enabled"
		else
			log 1 "checking $2... not found"
		fi

		# It was forced, so it should be found.
		if [ "$1" != "1" ]; then
			log 1 "configure: error: $pkg_config $2 couldn't be found"
			log 1 "configure: error: you supplied '$1', but it seems invalid"
			exit 1
		fi

		eval "$3=\"\""
		return 0
	fi

	eval "$3=\"$pkg_config_call\""
	log 1 "checking $2... found"
}

detect_lzma() {
	detect_pkg_config "$with_lzma" "liblzma" "lzma_config" "5.0"
}

detect_xdg_basedir() {
	detect_pkg_config "$with_xdg_basedir" "libxdg-basedir" "xdg_basedir_config" "1.2"
}

detect_png() {
	detect_pkg_config "$with_png" "libpng" "png_config" "1.2"
}

detect_freetype() {
	detect_pkg_config "$with_freetype" "freetype2" "freetype_config" "2.2" "1"
}

detect_fontconfig() {
	# 0 means no, 1 is auto-detect, 2 is force
	if [ "$with_fontconfig" = "0" ]; then
		log 1 "checking libfontconfig... disabled"

		fontconfig_config=""
		return 0
	fi
	if [ "$os" = "MINGW" ] || [ "$os" = "CYGWIN" ]; then
		log 1 "checking libfontconfig... WIN32, skipping"
		fontconfig_config=""
		return 0
	fi

	if [ "$os" = "OSX" ]; then
		log 1 "checking libfontconfig... OSX, skipping"
		fontconfig_config=""
		return 0
	fi

	detect_pkg_config "$with_fontconfig" "fontconfig" "fontconfig_config" "2.3" "1"
}

detect_icu_layout() {
	detect_pkg_config "$with_icu_layout" "icu-lx" "icu_layout_config" "4.8" "1"
}

detect_icu_sort() {
	detect_pkg_config "$with_icu_sort" "icu-i18n" "icu_sort_config" "4.8" "1"
}

detect_iconv() {
	# 0 means no, 1 is auto-detect, 2 is force
	if [ "$with_iconv" = "0" ]; then
		log 1 "checking iconv... disabled"

		return 0
	fi

	if [ "$with_iconv" = "1" ] && [ "$os" != "OSX" ]; then
		log 1 "checking iconv... not OSX, skipping"
		with_iconv="0"

		return 0
	fi

	# Try to find iconv.h, seems to only thing to detect iconv with

	if [ "$with_iconv" = "1" ] || [ "$with_iconv" = "" ] || [ "$with_iconv" = "2" ]; then
		iconv=`ls -1 /usr/include 2>/dev/null | grep "iconv.h"`
		if [ -z "$iconv" ]; then
			iconv=`ls -1 /usr/local/include 2>/dev/null | grep "iconv.h"`
		fi
	else
		# Make sure it exists
		iconv=`ls $with_iconv/include/iconv.h 2>/dev/null`
	fi

	if [ -z "$iconv" ]; then
		log 1 "checking iconv... not found"
		if [ "$with_iconv" = "2" ]; then
			log 1 "configure: error: iconv couldn't be found"

			exit 1
		elif [ "$with_iconv" != "1" ]; then
			log 1 "configure: error: iconv couldn't be found"
			log 1 "configure: error: you supplied '$with_iconv', but I couldn't detect iconv in it"

			exit 1
		fi

		return 0
	fi

	if [ "$with_iconv" = "1" ]; then
		with_iconv="2"
	fi

	log 2 "found iconv in $iconv"

	log 1 "checking iconv... found"

	# There are different implementations of iconv. The older ones,
	# e.g. SUSv2, pass a const pointer, whereas the newer ones, e.g.
	# IEEE 1003.1 (2004), pass a non-const pointer.

	cat > tmp.iconv.cpp << EOF
#include "src/stdafx.h"
#include <iconv.h>
int main() {
	static char buf[1024];
	iconv_t convd = 0;
	const char *inbuf = "";
	char *outbuf  = buf;
	size_t outlen = 1023;
	size_t inlen  = 0;
	return iconv(convd, &inbuf, &inlen, &outbuf, &outlen);
}
EOF
	execute="$cxx_host $OSX_SYSROOT $CFLAGS -c tmp.iconv.cpp -o tmp.iconv -DTESTING 2>&1"
	eval $execute > /dev/null
	ret=$?
	log 2 "executing $execute"
	log 2 "  exit code $ret"
	if [ "$ret" = "0" ]; then have_non_const_iconv="no"; else have_non_const_iconv="yes"; fi
	log 1 "checking if iconv has non-const inbuf... $have_non_const_iconv"

	cat > tmp.iconv.cpp << EOF
#include "src/stdafx.h"
#include <iconv.h>
int main() {
	static char buf[1024];
	iconv_t convd = 0;
	char *inbuf = "";
	char *outbuf  = buf;
	size_t outlen = 1023;
	size_t inlen  = 0;
	return iconv(convd, &inbuf, &inlen, &outbuf, &outlen);
}
EOF
	execute="$cxx_host $OSX_SYSROOT $OSX_LD_SYSROOT $CFLAGS tmp.iconv.cpp -o tmp.iconv -DTESTING 2>&1"
	eval $execute > /dev/null
	ret=$?
	log 2 "executing $execute"
	log 2 "  exit code $ret"
	if [ "$ret" = "0" ]; then link_to_iconv="no"; else link_to_iconv="yes"; fi
	log 1 "checking whether to link to iconv... $link_to_iconv"
	rm -f tmp.iconv tmp.iconv.cpp
}

_detect_sort() {
	sort_test_in="d
a
c
b"

	sort_test_out="a
b
c
d"

	log 2 "running echo <array> | $1"

	if [ "`echo \"$sort_test_in\" | $1 2>/dev/null`" = "$sort_test_out" ]; then
		sort="$1"
		log 2 "  result was valid"
	else
		log 2 "  result was invalid"
	fi
}

detect_sort() {
	if [ "$with_sort" = "0" ]; then
		log 1 "checking sort... disabled"

		return
	fi

	if [ "$with_sort" = "1" ] || [ "$with_sort" = "2" ]; then
		_detect_sort "sort"
		if [ -z "$sort" ]; then _detect_sort "/sbin/sort"; fi
		if [ -z "$sort" ]; then _detect_sort "/usr/sbin/sort"; fi
		if [ -z "$sort" ]; then _detect_sort "/usr/local/sbin/sort"; fi
		if [ -z "$sort" ]; then _detect_sort "/bin/sort"; fi
		if [ -z "$sort" ]; then _detect_sort "/usr/bin/sort"; fi
		if [ -z "$sort" ]; then _detect_sort "/usr/local/bin/sort"; fi
	else
		_detect_sort "$with_sort"
	fi

	if [ -z "$sort" ]; then
		if [ "$with_sort" = "2" ]; then
			log 1 "checking sort... not found"

			log 1 "configure: error: couldn't detect sort on your system"
			exit 1
		elif [ "$with_sort" != "1" ]; then
			log 1 "checking sort... $with_sort not found"

			log 1 "configure: error: '$with_sort' doesn't look like a sort to me"
			log 1 "configure: error: please verify its location and function and try again"

			exit 1
		else
			log 1 "checking sort... not found"
		fi
	else
		log 1 "checking sort... $sort"
	fi
}

detect_grfcodec() {
	# 0 means no, 1 is auto-detect, 2 is force
	if [ "$with_grfcodec" = "0" ]; then
		log 1 "checking grfcodec... disabled"

		grfcodec=""
		return 0
	fi

	if [ "$with_grfcodec" = "1" ] || [ "$with_grfcodec" = "" ] || [ "$with_grfcodec" = "2" ]; then
		grfcodec="grfcodec"
	else
		grfcodec="$with_grfcodec"
	fi

	version=`$grfcodec -v 2>/dev/null | $awk '{print $3}' | sed 's/[rM]//g;s/-/0/'`
	ret=$?
	log 2 "executing grfcodec -v"
	log 2 "  returned $version"
	log 2 "  exit code $ret"

	if [ -z "$version" ] || [ "$ret" != "0" ] || [ "$version" -lt "985" ]; then
		if [ -n "$version" ] && [ "$version" -lt "985" ]; then
			log 1 "checking grfcodec... needs at least version 6.0.5 (r985), disabled"
		else
			log 1 "checking grfcodec... not found"
		fi

		# It was forced, so it should be found.
		if [ "$with_grfcodec" != "1" ]; then
			log 1 "configure: error: grfcodec couldn't be found"
			log 1 "configure: error: you supplied '$with_grfcodec', but it seems invalid"
			exit 1
		fi

		grfcodec=""
		return 0
	fi

	log 1 "checking grfcodec... found"
}

detect_nforenum() {
	# 0 means no, 1 is auto-detect, 2 is force
	if [ "$with_nforenum" = "0" ]; then
		log 1 "checking nforenum... disabled"

		nforenum=""
		return 0
	fi

	if [ "$with_nforenum" = "1" ] || [ "$with_nforenum" = "" ] || [ "$with_nforenum" = "2" ]; then
		nforenum="nforenum"
	else
		nforenum="$with_nforenum"
	fi

	version=`$nforenum -v 2>/dev/null | $awk '{print $3}' | sed 's/[rM]//g;s/-/0/'`
	ret=$?
	log 2 "executing nforenum -v"
	log 2 "  returned $version"
	log 2 "  exit code $ret"

	if [ -z "$version" ] || [ "$ret" != "0" ] || [ "$version" -lt "985" ]; then
		if [ -n "$version" ] && [ "$version" -lt "985" ]; then
			log 1 "checking nforenum... needs at least version 6.0.5 (r985), disabled"
		else
			log 1 "checking nforenum... not found"
		fi

		# It was forced, so it should be found.
		if [ "$with_nforenum" != "1" ]; then
			log 1 "configure: error: nforenum couldn't be found"
			log 1 "configure: error: you supplied '$with_nforenum', but it seems invalid"
			exit 1
		fi

		nforenum=""
		return 0
	fi

	log 1 "checking nforenum... found"
}

detect_cputype() {
	if [ -n "$cpu_type" ] && [ "$cpu_type" != "DETECT" ]; then
		log 1 "forcing cpu-type... $cpu_type bits"
		return;
	fi
	echo "#define _SQ64 1" > tmp.64bit.cpp
	echo "#include \"src/stdafx.h\"" >> tmp.64bit.cpp
	echo "assert_compile(sizeof(size_t) == 8);" >> tmp.64bit.cpp
	echo "int main() { return 0; }" >> tmp.64bit.cpp
	execute="$cxx_host $CFLAGS tmp.64bit.cpp -o tmp.64bit -DTESTING 2>&1"
	cpu_type="`eval $execute 2>/dev/null`"
	ret=$?
	log 2 "executing $execute"
	log 2 "  returned $cpu_type"
	log 2 "  exit code $ret"
	if [ "$ret" = "0" ]; then cpu_type="64"; else cpu_type="32"; fi
	log 1 "detecting cpu-type... $cpu_type bits"
	rm -f tmp.64bit tmp.64bit.cpp
}

detect_sse_capable_architecture() {
	# 0 means no, 1 is auto-detect, 2 is force
	if [ "$with_sse" = "0" ]; then
		log 1 "checking SSE... disabled"
		return
	fi

	echo "#define _SQ64 1" > tmp.sse.cpp
	echo "#include <xmmintrin.h>" >> tmp.sse.cpp
	echo "#include <smmintrin.h>" >> tmp.sse.cpp
	echo "#include <tmmintrin.h>" >> tmp.sse.cpp
	echo "int main() { return 0; }" >> tmp.sse.cpp
	execute="$cxx_host -msse4.1 $CFLAGS tmp.sse.cpp -o tmp.sse 2>&1"
	sse="`eval $execute 2>/dev/null`"
	ret=$?
	log 2 "executing $execute"
	log 2 "  returned $sse"
	log 2 "  exit code $ret"
	if [ "$ret" = "0" ]; then
		log 1 "detecting SSE... found"
	else
		# It was forced, so it should be found.
		if [ "$with_sse" != "1" ]; then
			log 1 "configure: error: SSE couln't be found"
			log 1 "configure: error: you force enabled SSE, but it seems unavailable"
			exit 1
		fi

		log 1 "detecting SSE... not found"
		with_sse="0"
	fi
	rm -f tmp.sse tmp.exe tmp.sse.cpp
}

make_sed() {
	T_CFLAGS="$CFLAGS"
	T_CXXFLAGS="$CXXFLAGS"
	T_LDFLAGS="$LDFLAGS"

	SRC_OBJS_DIR="$BASE_SRC_OBJS_DIR/$OBJS_SUBDIR"

	# All the data needed to compile a single target
	#  Make sure if you compile multiple targets to
	#  use multiple OBJS_DIR, because all in-between
	#  binaries are stored in there, and nowhere else.
	SRC_REPLACE="
		s@!!CC_HOST!!@$cc_host@g;
		s@!!CXX_HOST!!@$cxx_host@g;
		s@!!CC_BUILD!!@$cc_build@g;
		s@!!CXX_BUILD!!@$cxx_build@g;
		s@!!WINDRES!!@$windres@g;
		s@!!STRIP!!@$strip $strip_arg@g;
		s@!!LIPO!!@$lipo@g;
		s@!!CFLAGS!!@$T_CFLAGS@g;
		s@!!CFLAGS_BUILD!!@$CFLAGS_BUILD@g;
		s@!!CXXFLAGS!!@$T_CXXFLAGS@g;
		s@!!CXXFLAGS_BUILD!!@$CXXFLAGS_BUILD@g;
		s@!!STRGEN_FLAGS!!@$strgen_flags@g;
		s@!!LIBS!!@$LIBS@g;
		s@!!LDFLAGS!!@$T_LDFLAGS@g;
		s@!!LDFLAGS_BUILD!!@$LDFLAGS_BUILD@g;
		s@!!BIN_DIR!!@$BIN_DIR@g;
		s@!!ROOT_DIR!!@$ROOT_DIR@g;
		s@!!MEDIA_DIR!!@$MEDIA_DIR@g;
		s@!!SOURCE_LIST!!@$SOURCE_LIST@g;
		s@!!SRC_OBJS_DIR!!@$SRC_OBJS_DIR@g;
		s@!!LANG_OBJS_DIR!!@$LANG_OBJS_DIR@g;
		s@!!GRF_OBJS_DIR!!@$GRF_OBJS_DIR@g;
		s@!!SETTING_OBJS_DIR!!@$SETTING_OBJS_DIR@g;
		s@!!SRC_DIR!!@$SRC_DIR@g;
		s@!!SCRIPT_SRC_DIR!!@$SCRIPT_SRC_DIR@g;
		s@!!OSXAPP!!@$OSXAPP@g;
		s@!!LANG_DIR!!@$LANG_DIR@g;
		s@!!TTD!!@$TTD@g;
		s@!!BINARY_DIR!!@$prefix_dir/$binary_dir@g;
		s@!!DATA_DIR!!@$prefix_dir/$data_dir@g;
		s@!!DOC_DIR!!@$prefix_dir/$doc_dir@g;
		s@!!MAN_DIR!!@$prefix_dir/$man_dir@g;
		s@!!ICON_DIR!!@$prefix_dir/$icon_dir@g;
		s@!!ICON_THEME_DIR!!@$prefix_dir/$icon_theme_dir@g;
		s@!!PERSONAL_DIR!!@$personal_dir@g;
		s@!!SHARED_DIR!!@$shared_dir@g;
		s@!!INSTALL_DIR!!@$install_dir@g;
		s@!!BINARY_NAME!!@$binary_name@g;
		s@!!STRGEN!!@$STRGEN@g;
		s@!!DEPEND!!@$DEPEND@g;
		s@!!SETTINGSGEN!!@$SETTINGSGEN@g;
		s@!!STAGE!!@$STAGE@g;
		s@!!MAKEDEPEND!!@$makedepend@g;
		s@!!CFLAGS_MAKEDEP!!@$cflags_makedep@g;
		s@!!SORT!!@$sort@g;
		s@!!CONFIG_CACHE_COMPILER!!@config.cache.compiler@g;
		s@!!CONFIG_CACHE_LINKER!!@config.cache.linker@g;
		s@!!CONFIG_CACHE_SOURCE!!@config.cache.source@g;
		s@!!CONFIG_CACHE_VERSION!!@config.cache.version@g;
		s@!!CONFIG_CACHE_SOURCE_LIST!!@config.cache.source.list@g;
		s@!!CONFIG_CACHE_PWD!!@config.cache.pwd@g;
		s@!!LANG_SUPPRESS!!@$lang_suppress@g;
		s@!!OBJS_C!!@$OBJS_C@g;
		s@!!OBJS_CPP!!@$OBJS_CPP@g;
		s@!!OBJS_MM!!@$OBJS_MM@g;
		s@!!OBJS_RC!!@$OBJS_RC@g;
		s@!!SRCS!!@$SRCS@g;
		s@!!OS!!@$os@g;
		s@!!CONFIGURE_FILES!!@$CONFIGURE_FILES@g;
		s@!!AWK!!@$awk@g;
		s@!!DISTCC!!@$distcc@g;
		s@!!NFORENUM!!@$nforenum@g;
		s@!!GRFCODEC!!@$grfcodec@g;
	"

	if [ "$icon_theme_dir" != "" ]; then
		SRC_REPLACE="$SRC_REPLACE
			s@!!ICON_THEME_DIR!!@$prefix_dir/$icon_theme_dir@g;
		"
	else
		SRC_REPLACE="$SRC_REPLACE
			s@!!ICON_THEME_DIR!!@@g;
		"
	fi

	if [ "$man_dir" != "" ]; then
		SRC_REPLACE="$SRC_REPLACE
			s@!!MAN_DIR!!@$prefix_dir/$man_dir@g;
		"
	else
		SRC_REPLACE="$SRC_REPLACE
			s@!!MAN_DIR!!@@g;
		"
	fi

	if [ "$menu_dir" != "" ]; then
		SRC_REPLACE="$SRC_REPLACE
			s@!!MENU_DIR!!@$prefix_dir/$menu_dir@g;
		"
	else
		SRC_REPLACE="$SRC_REPLACE
			s@!!MENU_DIR!!@@g;
		"
	fi
}

generate_menu_item() {
	MENU_REPLACE="
		s@!!TTD!!@$TTD@g;
		s@!!MENU_GROUP!!@$menu_group@g;
		s@!!MENU_NAME!!@$menu_name@g
	"
	log 1 "Generating menu item..."
	mkdir -p media
	< $ROOT_DIR/media/openttd.desktop.in sed "$MENU_REPLACE" > media/openttd.desktop
}

generate_main() {
	STAGE="[MAIN]"

	make_sed

	# Create the main Makefile
	log 1 "Generating Makefile..."
	echo "# Auto-generated file from 'Makefile.in' -- DO NOT EDIT" > Makefile
	< $ROOT_DIR/Makefile.in sed "$SRC_REPLACE" >> Makefile
	cp $ROOT_DIR/Makefile.bundle.in Makefile.bundle
	echo "# Auto-generated file -- DO NOT EDIT" > Makefile.am
	echo >> Makefile.am
	# Make the copy of the source-list, so we don't trigger an unwanted recompile
	cp $SOURCE_LIST config.cache.source.list
	# Add the current directory, so we don't trigger an unwanted recompile
	echo "`pwd`" > config.cache.pwd
	# Make sure config.cache is OLDER then config.cache.source.list
	touch config.cache
	touch config.pwd

	if [ "$menu_dir" != "" ]; then
		generate_menu_item
	fi
}

generate_lang() {
	STAGE="[LANG]"

	make_sed

	# Create the language file
	mkdir -p $LANG_OBJS_DIR

	log 1 "Generating lang/Makefile..."
	echo "# Auto-generated file from 'Makefile.lang.in' -- DO NOT EDIT" > $LANG_OBJS_DIR/Makefile
	< $ROOT_DIR/Makefile.lang.in sed "$SRC_REPLACE" >> $LANG_OBJS_DIR/Makefile
	echo "DIRS += $LANG_OBJS_DIR" >> Makefile.am
	echo "LANG_DIRS += $LANG_OBJS_DIR" >> Makefile.am
}

generate_settings() {
	STAGE="[SETTING]"

	make_sed

	# Create the language file
	mkdir -p $SETTING_OBJS_DIR

	log 1 "Generating setting/Makefile..."
	echo "# Auto-generated file from 'Makefile.settings.in' -- DO NOT EDIT" > $SETTING_OBJS_DIR/Makefile
	< $ROOT_DIR/Makefile.setting.in sed "$SRC_REPLACE" >> $SETTING_OBJS_DIR/Makefile
	echo "DIRS += $SETTING_OBJS_DIR" >> Makefile.am
}

generate_grf() {
	STAGE="[BASESET]"

	make_sed

	# Create the language file
	mkdir -p $GRF_OBJS_DIR

	log 1 "Generating grf/Makefile..."
	echo "# Auto-generated file from 'Makefile.grf.in' -- DO NOT EDIT" > $GRF_OBJS_DIR/Makefile
	< $ROOT_DIR/Makefile.grf.in sed "$SRC_REPLACE" >> $GRF_OBJS_DIR/Makefile
	echo "DIRS += $GRF_OBJS_DIR" >> Makefile.am
}

generate_src_normal() {
	STAGE=$1

	make_sed

	# Create the source file
	mkdir -p $SRC_OBJS_DIR

	log 1 "Generating $2/Makefile..."
	echo "# Auto-generated file from 'Makefile.src.in' -- DO NOT EDIT" > $SRC_OBJS_DIR/Makefile
	< $ROOT_DIR/Makefile.src.in sed "$SRC_REPLACE" >> $SRC_OBJS_DIR/Makefile
	echo "DIRS += $SRC_OBJS_DIR" >> Makefile.am
	echo "SRC_DIRS += $SRC_OBJS_DIR" >> Makefile.am
}

generate_src_osx() {
	cc_host_orig="$cc_host"
	cxx_host_orig="$cxx_host"
	CFLAGS_orig="$CFLAGS"
	LDFLAGS_orig="$LDFLAGS"

	for type in $enable_universal; do

		if [ -n "$osx_sdk_104_path" ]; then
			# Use 10.4 SDK for 32-bit targets
			CFLAGS="-isysroot $osx_sdk_104_path $CFLAGS_orig"
			LDFLAGS="-Wl,-syslibroot,$osx_sdk_104_path $LDFLAGS_orig"
		fi

		# We don't want to duplicate the x86_64 stuff for each target, so do it once here
		if [ "$type" = "ppc64" ] || [ "$type" = "x86_64" ]; then
			# 64 bits is always 10.5 or higher. Furthermore it has a non const ICONV
			# and they also removed support for QuickTime/QuickDraw
			if [ -n "$osx_sdk_path" ]; then
				CFLAGS="-isysroot $osx_sdk_path $CFLAGS_orig"
				LDFLAGS="-Wl,-syslibroot,$osx_sdk_path $LDFLAGS_orig"
			fi
			CFLAGS="$CFLAGS -D_SQ64 -DNO_QUICKTIME -UENABLE_COCOA_QUICKDRAW"
			LIBS="`echo $LIBS | sed 's/-framework QuickTime//'`"
		fi

		case $type in
			ppc)
				BASE_SRC_OBJS_DIR="$OBJS_DIR/ppc"
				cc_host="$cc_host_orig -arch ppc -mmacosx-version-min=10.3"
				cxx_host="$cxx_host_orig -arch ppc -mmacosx-version-min=10.3"
				generate_src_normal "[ppc]" "objs/ppc";;
			ppc970)
				BASE_SRC_OBJS_DIR="$OBJS_DIR/ppc970"
				cc_host="$cc_host_orig -arch ppc970 -mmacosx-version-min=10.3 -mcpu=G5 -mpowerpc64 -mtune=970 -mcpu=970 -mpowerpc-gpopt"
				cxx_host="$cxx_host_orig -arch ppc970 -mmacosx-version-min=10.3 -mcpu=G5 -mpowerpc64 -mtune=970 -mcpu=970 -mpowerpc-gpopt"
				generate_src_normal "[ppc970]" "objs/ppc970";;
			i386)
				BASE_SRC_OBJS_DIR="$OBJS_DIR/i386"
				cc_host="$cc_host_orig -arch i386 -mmacosx-version-min=10.4"
				cxx_host="$cxx_host_orig -arch i386 -mmacosx-version-min=10.4"
				generate_src_normal "[i386]" "objs/i386";;
			ppc64)
				BASE_SRC_OBJS_DIR="$OBJS_DIR/ppc64"
				cc_host="$cc_host_orig -arch ppc64 -mmacosx-version-min=10.5"
				cxx_host="$cxx_host_orig -arch ppc64 -mmacosx-version-min=10.5"
				generate_src_normal "[ppc64]" "objs/ppc64";;
			x86_64)
				BASE_SRC_OBJS_DIR="$OBJS_DIR/x86_64"
				cc_host="$cc_host_orig -arch x86_64 -mmacosx-version-min=10.5"
				cxx_host="$cxx_host_orig -arch x86_64 -mmacosx-version-min=10.5"
				generate_src_normal "[x86_64]" "objs/x86_64";;
			*) log 1 "Unknown architecture requested for universal build: $type";;
		esac
	done
}

generate_src() {
	if [ "$os" = "OSX" ] && [ "$enable_universal" != "0" ]; then
		generate_src_osx
	else
		generate_src_normal "[SRC]" "objs"
	fi
}

showhelp() {
	echo "'configure' configures OpenTTD."
	echo ""
	echo "Usage: $0 [OPTION]... [VAR=VALUE]..."
	echo ""
	echo "To assign environment variables (e.g., CC, CFLAGS...), specify them as"
	echo "VAR=VALUE.  See below for descriptions of some of the useful variables."
	echo ""
	echo "Defaults for the options are specified in brackets."
	echo ""
	echo "Configuration:"
	echo "  -h, --help                     display this help and exit"
	echo ""
	echo "System types:"
	echo "  --build=BUILD                  configure for building on BUILD [guessed]"
	echo "  --host=HOST                    cross-compile to build programs to run"
	echo "                                 on HOST [BUILD]"
	echo "  --windres=WINDRES              the windres to use [HOST-windres]"
	echo "  --strip=STRIP                  the strip to use [HOST-strip]"
	echo "  --awk=AWK                      the awk to use in configure [awk]"
	echo "  --pkg-config=PKG-CONFIG        the pkg-config to use in configure [pkg-config]"
	echo "  --lipo=LIPO                    the lipo to use (OSX ONLY) [HOST-lipo]"
	echo "  --os=OS                        the OS we are compiling for [DETECT]"
	echo "                                 DETECT/UNIX/OSX/FREEBSD/DRAGONFLY/OPENBSD/"
	echo "                                 NETBSD/MORPHOS/HPUX/BEOS/SUNOS/CYGWIN/"
	echo "                                 MINGW/OS2/DOS/HAIKU"
	echo ""
	echo "Paths:"
	echo "  --prefix-dir=dir               specifies the prefix for all installed"
	echo "                                 files [/usr/local]"
	echo "  --binary-dir=dir               location of the binary. Will be prefixed"
	echo "                                 with the prefix-dir [games]"
	echo "  --data-dir=dir                 location of data files (lang, data, gm)."
	echo "                                 Will be prefixed with the prefix-dir"
	echo "                                 [share/games/openttd]"
	echo "  --doc-dir=dir                  location of the doc files"
	echo "                                 Will be prefixed with the prefix-dir"
	echo "                                 [$doc_dir]"
	echo "  --icon-dir=dir                 location of icons. Will be prefixed"
	echo "                                 with the prefix-dir [share/pixmaps]"
	echo "  --icon-theme-dir=dir           location of icon theme."
	echo "                                 Will be prefixed with the prefix-dir"
	echo "                                 and postfixed with size-dirs [$icon_theme_dir]"
	echo "  --man-dir=dir                  location of the manual page (UNIX only)"
	echo "                                 Will be prefixed with the prefix-dir"
	echo "                                 [$man_dir]"
	echo "  --menu-dir=dir                 location of the menu item. (UNIX only, except OSX)"
	echo "                                 Will be prefixed with the prefix-dir"
	echo "                                 [share/applications]"
	echo "  --personal-dir=dir             location of the personal directory"
	echo "                                 [os-dependent default]"
	echo "  --shared-dir=dir               location of shared data files"
	echo "                                 [os-dependent default]"
	echo "  --install-dir=dir              specifies the root to install to."
	echo "                                 Useful to install into jails [/]"
	echo "  --binary-name                  the name used for the binary, icons,"
	echo "                                 desktop file, etc. when installing [openttd]"
	echo ""
	echo "Features and packages:"
	echo "  --enable-debug[=LVL]           enable debug-mode (LVL=[0123], 0 is release)"
	echo "  --enable-desync-debug=[LVL]    enable desync debug options (LVL=[012], 0 is none"
	echo "  --enable-profiling             enables profiling"
	echo "  --enable-lto                   enables GCC's Link Time Optimization (LTO)/ICC's"
	echo "                                 Interprocedural Optimization if available"
	echo "  --enable-dedicated             compile a dedicated server (without video)"
	echo "  --enable-static                enable static compile (doesn't work for"
	echo "                                 all HOSTs)"
	echo "  --enable-translator            enable extra output for translators"
	echo "  --enable-universal[=ARCH]      enable universal builds (OSX ONLY). Allowed is any combination"
	echo "                                 of architectures: i386 ppc ppc970 ppc64 x86_64"
	echo "                                 Default architectures are: i386 ppc"
	echo "  --enable-osx-g5                enables optimizations for ppc970 (G5) (OSX ONLY)"
	echo "  --disable-cocoa-quartz         disable the quartz window mode driver for Cocoa (OSX ONLY)"
	echo "  --disable-cocoa-quickdraw      disable the quickdraw window mode driver for Cocoa (OSX ONLY)"
	echo "  --disable-unicode              disable unicode support to build win9x"
	echo "                                 version (Win32 ONLY)"
	echo "  --enable-console               compile as a console application instead of as a GUI application."
	echo "                                 If this setting is active, debug output will appear in the same"
	echo "                                 console instead of opening a new window. (Win32 ONLY)"
	echo "  --disable-network              disable network support"
	echo "  --disable-assert               disable asserts (continue on errors)"
	echo "  --enable-strip                 enable any possible stripping"
	echo "  --without-osx-sysroot          disable the automatic adding of sysroot "
	echo "                                 (OSX ONLY)"
	echo "  --without-application-bundle   disable generation of application bundle"
	echo "                                 (OSX ONLY)"
	echo "  --without-menu-entry           Don't generate a menu item (Freedesktop based only)"
	echo "  --menu-group=group             Category in which the menu item will be placed (Freedesktop based only)"
	echo "  --menu-name=name               Name of the menu item when placed [OpenTTD]"
	echo "  --with-direct-music            enable direct music support (Win32 ONLY)"
	echo "  --with-sort=sort               define a non-default location for sort"
	echo "  --with-midi=midi               define which midi-player to use"
	echo "  --with-midi-arg=arg            define which args to use for the"
	echo "                                 midi-player"
	echo "  --with-libtimidity[=\"pkg-config libtimidity\"]"
	echo "                                 enables libtimidity support"
	echo "  --with-allegro[=\"pkg-config allegro\"]"
	echo "                                 enables Allegro video driver support"
	echo "  --with-cocoa                   enables COCOA video driver (OSX ONLY)"
	echo "  --with-sdl[=\"pkg-config sdl\"]  enables SDL video driver support"
	echo "  --with-zlib[=\"pkg-config zlib\"]"
	echo "                                 enables zlib support"
	echo "  --with-liblzma[=\"pkg-config liblzma\"]"
	echo "                                 enables liblzma support"
	echo "  --with-liblzo2[=liblzo2.a]     enables liblzo2 support"
	echo "  --with-png[=\"pkg-config libpng\"]"
	echo "                                 enables libpng support"
	echo "  --with-freetype[=\"pkg-config freetype2\"]"
	echo "                                 enables libfreetype support"
	echo "  --with-fontconfig[=\"pkg-config fontconfig\"]"
	echo "                                 enables fontconfig support"
	echo "  --with-xdg-basedir[=\"pkg-config libxdg-basedir\"]"
	echo "                                 enables XDG base directory support"
	echo "  --with-icu                     enables icu components for layout and sorting"
	echo "  --with-icu-layout[=\"pkg-config icu-lx\"]"
	echo "                                 enables icu components for layouting (right-to-left support)"
	echo "  --with-icu-sort[=\"pkg-config icu-i18n\"]"
	echo "                                 enables icu components for locale specific string sorting"
	echo "  --static-icu                   try to link statically (libsicu instead of"
	echo "                                 libicu; can fail as the new name is guessed)"
	echo "  --with-iconv[=iconv-path]      enables iconv support"
	echo "  --disable-builtin-depend       disable use of builtin deps finder"
	echo "  --with-makedepend[=makedepend] enables makedepend support"
	echo "  --with-ccache                  enables ccache support"
	echo "  --with-distcc                  enables distcc support"
	echo "  --without-grfcodec             disable usage of grfcodec and re-generation of base sets"
	echo "  --without-threads              disable threading support"
	echo "  --without-sse                  disable SSE support (x86/x86_64 only)"
	echo ""
	echo "Some influential environment variables:"
	echo "  CC                             C compiler command"
	echo "  CXX                            C++ compiler command"
	echo "  CFLAGS                         C compiler flags"
	echo "  CXXFLAGS                       C++ compiler flags"
	echo "  WINDRES                        windres command"
	echo "  LDFLAGS                        linker flags, e.g. -L<lib dir> if you"
	echo "                                 have libraries in a nonstandard"
	echo "                                 directory <lib dir>"
	echo "  CFLAGS_BUILD                   C compiler flags for build time tool generation"
	echo "  CXXFLAGS_BUILD                 C++ compiler flags for build time tool generation"
	echo "  LDFLAGS_BUILD                  linker flags for build time tool generation"
	echo "  PKG_CONFIG_PATH                additional library search paths (see \"man pkg-config\")"
	echo "  PKG_CONFIG_LIBDIR              replace the default library search path (see \"man pkg-config\")"
	echo ""
	echo "Use these variables to override the choices made by 'configure' or to help"
	echo "it to find libraries and programs with nonstandard names/locations."
}<|MERGE_RESOLUTION|>--- conflicted
+++ resolved
@@ -1781,12 +1781,7 @@
 		CFLAGS="$CFLAGS `$freetype_config --cflags | tr '\n\r' '  '`"
 
 		if [ "$enable_static" != "0" ]; then
-<<<<<<< HEAD
-			# Is it possible to do static with freetype, if so: how?
-			LIBS="$LIBS `$freetype_config --libs | tr '\n\r' '  '`"
-=======
 			LIBS="$LIBS `$freetype_config --libs --static | tr '\n\r' '  '` -lfreetype"
->>>>>>> a3d1950b
 		else
 			LIBS="$LIBS `$freetype_config --libs | tr '\n\r' '  '`"
 		fi
