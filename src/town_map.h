--- conflicted
+++ resolved
@@ -126,11 +126,7 @@
  */
 static inline byte GetLiftPosition(TileIndex t)
 {
-<<<<<<< HEAD
-	return GB(_me[t].m6, 2, 6);
-=======
-	return GB(GetTile(t)->m6, 2, 6);
->>>>>>> e97c80ed
+	return GB(GetTileEx(t)->m6, 2, 6);
 }
 
 /**
@@ -140,11 +136,7 @@
  */
 static inline void SetLiftPosition(TileIndex t, byte pos)
 {
-<<<<<<< HEAD
-	SB(_me[t].m6, 2, 6, pos);
-=======
-	SB(GetTile(t)->m6, 2, 6, pos);
->>>>>>> e97c80ed
+	SB(GetTileEx(t)->m6, 2, 6, pos);
 }
 
 /**
@@ -323,11 +315,7 @@
 static inline byte GetHouseProcessingTime(TileIndex t)
 {
 	assert(IsTileType(t, MP_HOUSE));
-<<<<<<< HEAD
-	return GB(_me[t].m6, 2, 6);
-=======
-	return GB(GetTile(t)->m6, 2, 6);
->>>>>>> e97c80ed
+	return GB(GetTileEx(t)->m6, 2, 6);
 }
 
 /**
@@ -339,11 +327,7 @@
 static inline void SetHouseProcessingTime(TileIndex t, byte time)
 {
 	assert(IsTileType(t, MP_HOUSE));
-<<<<<<< HEAD
-	SB(_me[t].m6, 2, 6, time);
-=======
-	SB(GetTile(t)->m6, 2, 6, time);
->>>>>>> e97c80ed
+	SB(GetTileEx(t)->m6, 2, 6, time);
 }
 
 /**
@@ -354,11 +338,7 @@
 static inline void DecHouseProcessingTime(TileIndex t)
 {
 	assert(IsTileType(t, MP_HOUSE));
-<<<<<<< HEAD
-	_me[t].m6 -= 1 << 2;
-=======
-	GetTile(t)->m6 -= 1 << 2;
->>>>>>> e97c80ed
+	GetTileEx(t)->m6 -= 1 << 2;
 }
 
 /**
