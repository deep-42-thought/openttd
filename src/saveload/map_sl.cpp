/* $Id$ */

/*
 * This file is part of OpenTTD.
 * OpenTTD is free software; you can redistribute it and/or modify it under the terms of the GNU General Public License as published by the Free Software Foundation, version 2.
 * OpenTTD is distributed in the hope that it will be useful, but WITHOUT ANY WARRANTY; without even the implied warranty of MERCHANTABILITY or FITNESS FOR A PARTICULAR PURPOSE.
 * See the GNU General Public License for more details. You should have received a copy of the GNU General Public License along with OpenTTD. If not, see <http://www.gnu.org/licenses/>.
 */

/** @file map_sl.cpp Code handling saving and loading of map */

#include "../stdafx.h"
#include "../map_func.h"
#include "../core/bitmath_func.hpp"
#include "../fios.h"

#include "saveload.h"

#include "../safeguards.h"

static uint32 _map_dim_x;
static uint32 _map_dim_y;

static const SaveLoadGlobVarList _map_dimensions[] = {
	SLEG_CONDVAR(_map_dim_x, SLE_UINT32, 6, SL_MAX_VERSION),
	SLEG_CONDVAR(_map_dim_y, SLE_UINT32, 6, SL_MAX_VERSION),
	    SLEG_END()
};

static void Save_MAPS()
{
	_map_dim_x = MapSizeX();
	_map_dim_y = MapSizeY();
	SlGlobList(_map_dimensions);
}

static void Load_MAPS()
{
	SlGlobList(_map_dimensions);
	AllocateMap(_map_dim_x, _map_dim_y);
}

static void Check_MAPS()
{
	SlGlobList(_map_dimensions);
	_load_check_data.map_size_x = _map_dim_x;
	_load_check_data.map_size_y = _map_dim_y;
}

static const uint MAP_SL_BUF_SIZE = 4096;

static void Load_MAPT()
{
	SmallStackSafeStackAlloc<byte, MAP_SL_BUF_SIZE> buf;
	TileIndex size = MapSize();

	for (TileIndex i = 0; i != size;) {
		SlArray(buf, MAP_SL_BUF_SIZE, SLE_UINT8);
<<<<<<< HEAD
		for (uint j = 0; j != MAP_SL_BUF_SIZE; j++) _m[i++].type = buf[j];
=======
		for (uint j = 0; j != MAP_SL_BUF_SIZE; j++) _main_map.m[i++].type_height = buf[j];
>>>>>>> e97c80ed
	}
}

static void Save_MAPT()
{
	SmallStackSafeStackAlloc<byte, MAP_SL_BUF_SIZE> buf;
	TileIndex size = MapSize();

	SlSetLength(size);
	for (TileIndex i = 0; i != size;) {
<<<<<<< HEAD
		for (uint j = 0; j != MAP_SL_BUF_SIZE; j++) buf[j] = _m[i++].type;
		SlArray(buf, MAP_SL_BUF_SIZE, SLE_UINT8);
	}
}

static void Load_MAPH()
{
	SmallStackSafeStackAlloc<byte, MAP_SL_BUF_SIZE> buf;
	TileIndex size = MapSize();

	for (TileIndex i = 0; i != size;) {
		SlArray(buf, MAP_SL_BUF_SIZE, SLE_UINT8);
		for (uint j = 0; j != MAP_SL_BUF_SIZE; j++) _m[i++].height = buf[j];
	}
}

static void Save_MAPH()
{
	SmallStackSafeStackAlloc<byte, MAP_SL_BUF_SIZE> buf;
	TileIndex size = MapSize();

	SlSetLength(size);
	for (TileIndex i = 0; i != size;) {
		for (uint j = 0; j != MAP_SL_BUF_SIZE; j++) buf[j] = _m[i++].height;
=======
		for (uint j = 0; j != MAP_SL_BUF_SIZE; j++) buf[j] = _main_map.m[i++].type_height;
>>>>>>> e97c80ed
		SlArray(buf, MAP_SL_BUF_SIZE, SLE_UINT8);
	}
}

static void Load_MAP1()
{
	SmallStackSafeStackAlloc<byte, MAP_SL_BUF_SIZE> buf;
	TileIndex size = MapSize();

	for (TileIndex i = 0; i != size;) {
		SlArray(buf, MAP_SL_BUF_SIZE, SLE_UINT8);
		for (uint j = 0; j != MAP_SL_BUF_SIZE; j++) _main_map.m[i++].m1 = buf[j];
	}
}

static void Save_MAP1()
{
	SmallStackSafeStackAlloc<byte, MAP_SL_BUF_SIZE> buf;
	TileIndex size = MapSize();

	SlSetLength(size);
	for (TileIndex i = 0; i != size;) {
		for (uint j = 0; j != MAP_SL_BUF_SIZE; j++) buf[j] = _main_map.m[i++].m1;
		SlArray(buf, MAP_SL_BUF_SIZE, SLE_UINT8);
	}
}

static void Load_MAP2()
{
	SmallStackSafeStackAlloc<uint16, MAP_SL_BUF_SIZE> buf;
	TileIndex size = MapSize();

	for (TileIndex i = 0; i != size;) {
		SlArray(buf, MAP_SL_BUF_SIZE,
			/* In those versions the m2 was 8 bits */
			IsSavegameVersionBefore(5) ? SLE_FILE_U8 | SLE_VAR_U16 : SLE_UINT16
		);
		for (uint j = 0; j != MAP_SL_BUF_SIZE; j++) _main_map.m[i++].m2 = buf[j];
	}
}

static void Save_MAP2()
{
	SmallStackSafeStackAlloc<uint16, MAP_SL_BUF_SIZE> buf;
	TileIndex size = MapSize();

	SlSetLength(size * sizeof(uint16));
	for (TileIndex i = 0; i != size;) {
		for (uint j = 0; j != MAP_SL_BUF_SIZE; j++) buf[j] = _main_map.m[i++].m2;
		SlArray(buf, MAP_SL_BUF_SIZE, SLE_UINT16);
	}
}

static void Load_MAP3()
{
	SmallStackSafeStackAlloc<byte, MAP_SL_BUF_SIZE> buf;
	TileIndex size = MapSize();

	for (TileIndex i = 0; i != size;) {
		SlArray(buf, MAP_SL_BUF_SIZE, SLE_UINT8);
		for (uint j = 0; j != MAP_SL_BUF_SIZE; j++) _main_map.m[i++].m3 = buf[j];
	}
}

static void Save_MAP3()
{
	SmallStackSafeStackAlloc<byte, MAP_SL_BUF_SIZE> buf;
	TileIndex size = MapSize();

	SlSetLength(size);
	for (TileIndex i = 0; i != size;) {
		for (uint j = 0; j != MAP_SL_BUF_SIZE; j++) buf[j] = _main_map.m[i++].m3;
		SlArray(buf, MAP_SL_BUF_SIZE, SLE_UINT8);
	}
}

static void Load_MAP4()
{
	SmallStackSafeStackAlloc<byte, MAP_SL_BUF_SIZE> buf;
	TileIndex size = MapSize();

	for (TileIndex i = 0; i != size;) {
		SlArray(buf, MAP_SL_BUF_SIZE, SLE_UINT8);
		for (uint j = 0; j != MAP_SL_BUF_SIZE; j++) _main_map.m[i++].m4 = buf[j];
	}
}

static void Save_MAP4()
{
	SmallStackSafeStackAlloc<byte, MAP_SL_BUF_SIZE> buf;
	TileIndex size = MapSize();

	SlSetLength(size);
	for (TileIndex i = 0; i != size;) {
		for (uint j = 0; j != MAP_SL_BUF_SIZE; j++) buf[j] = _main_map.m[i++].m4;
		SlArray(buf, MAP_SL_BUF_SIZE, SLE_UINT8);
	}
}

static void Load_MAP5()
{
	SmallStackSafeStackAlloc<byte, MAP_SL_BUF_SIZE> buf;
	TileIndex size = MapSize();

	for (TileIndex i = 0; i != size;) {
		SlArray(buf, MAP_SL_BUF_SIZE, SLE_UINT8);
		for (uint j = 0; j != MAP_SL_BUF_SIZE; j++) _main_map.m[i++].m5 = buf[j];
	}
}

static void Save_MAP5()
{
	SmallStackSafeStackAlloc<byte, MAP_SL_BUF_SIZE> buf;
	TileIndex size = MapSize();

	SlSetLength(size);
	for (TileIndex i = 0; i != size;) {
		for (uint j = 0; j != MAP_SL_BUF_SIZE; j++) buf[j] = _main_map.m[i++].m5;
		SlArray(buf, MAP_SL_BUF_SIZE, SLE_UINT8);
	}
}

static void Load_MAP6()
{
	SmallStackSafeStackAlloc<byte, MAP_SL_BUF_SIZE> buf;
	TileIndex size = MapSize();

	if (IsSavegameVersionBefore(42)) {
		for (TileIndex i = 0; i != size;) {
			/* 1024, otherwise we overflow on 64x64 maps! */
			SlArray(buf, 1024, SLE_UINT8);
			for (uint j = 0; j != 1024; j++) {
<<<<<<< HEAD
				_me[i++].m6 = GB(buf[j], 0, 2);
				_me[i++].m6 = GB(buf[j], 2, 2);
				_me[i++].m6 = GB(buf[j], 4, 2);
				_me[i++].m6 = GB(buf[j], 6, 2);
=======
				_main_map.m[i++].m6 = GB(buf[j], 0, 2);
				_main_map.m[i++].m6 = GB(buf[j], 2, 2);
				_main_map.m[i++].m6 = GB(buf[j], 4, 2);
				_main_map.m[i++].m6 = GB(buf[j], 6, 2);
>>>>>>> e97c80ed
			}
		}
	} else {
		for (TileIndex i = 0; i != size;) {
			SlArray(buf, MAP_SL_BUF_SIZE, SLE_UINT8);
<<<<<<< HEAD
			for (uint j = 0; j != MAP_SL_BUF_SIZE; j++) _me[i++].m6 = buf[j];
=======
			for (uint j = 0; j != MAP_SL_BUF_SIZE; j++) _main_map.m[i++].m6 = buf[j];
>>>>>>> e97c80ed
		}
	}
}

static void Save_MAP6()
{
	SmallStackSafeStackAlloc<byte, MAP_SL_BUF_SIZE> buf;
	TileIndex size = MapSize();

	SlSetLength(size);
	for (TileIndex i = 0; i != size;) {
<<<<<<< HEAD
		for (uint j = 0; j != MAP_SL_BUF_SIZE; j++) buf[j] = _me[i++].m6;
=======
		for (uint j = 0; j != MAP_SL_BUF_SIZE; j++) buf[j] = _main_map.m[i++].m6;
>>>>>>> e97c80ed
		SlArray(buf, MAP_SL_BUF_SIZE, SLE_UINT8);
	}
}

static void Load_MAP7()
{
	SmallStackSafeStackAlloc<byte, MAP_SL_BUF_SIZE> buf;
	TileIndex size = MapSize();

	for (TileIndex i = 0; i != size;) {
		SlArray(buf, MAP_SL_BUF_SIZE, SLE_UINT8);
		for (uint j = 0; j != MAP_SL_BUF_SIZE; j++) _main_map.me[i++].m7 = buf[j];
	}
}

static void Save_MAP7()
{
	SmallStackSafeStackAlloc<byte, MAP_SL_BUF_SIZE> buf;
	TileIndex size = MapSize();

	SlSetLength(size);
	for (TileIndex i = 0; i != size;) {
		for (uint j = 0; j != MAP_SL_BUF_SIZE; j++) buf[j] = _main_map.me[i++].m7;
		SlArray(buf, MAP_SL_BUF_SIZE, SLE_UINT8);
	}
}

extern const ChunkHandler _map_chunk_handlers[] = {
	{ 'MAPS', Save_MAPS, Load_MAPS, NULL, Check_MAPS, CH_RIFF },
	{ 'MAPT', Save_MAPT, Load_MAPT, NULL, NULL,       CH_RIFF },
	{ 'MAPH', Save_MAPH, Load_MAPH, NULL, NULL,       CH_RIFF },
	{ 'MAPO', Save_MAP1, Load_MAP1, NULL, NULL,       CH_RIFF },
	{ 'MAP2', Save_MAP2, Load_MAP2, NULL, NULL,       CH_RIFF },
	{ 'M3LO', Save_MAP3, Load_MAP3, NULL, NULL,       CH_RIFF },
	{ 'M3HI', Save_MAP4, Load_MAP4, NULL, NULL,       CH_RIFF },
	{ 'MAP5', Save_MAP5, Load_MAP5, NULL, NULL,       CH_RIFF },
	{ 'MAPE', Save_MAP6, Load_MAP6, NULL, NULL,       CH_RIFF },
	{ 'MAP7', Save_MAP7, Load_MAP7, NULL, NULL,       CH_RIFF | CH_LAST },
};<|MERGE_RESOLUTION|>--- conflicted
+++ resolved
@@ -56,11 +56,7 @@
 
 	for (TileIndex i = 0; i != size;) {
 		SlArray(buf, MAP_SL_BUF_SIZE, SLE_UINT8);
-<<<<<<< HEAD
-		for (uint j = 0; j != MAP_SL_BUF_SIZE; j++) _m[i++].type = buf[j];
-=======
-		for (uint j = 0; j != MAP_SL_BUF_SIZE; j++) _main_map.m[i++].type_height = buf[j];
->>>>>>> e97c80ed
+		for (uint j = 0; j != MAP_SL_BUF_SIZE; j++) _main_map.m[i++].type = buf[j];
 	}
 }
 
@@ -71,8 +67,7 @@
 
 	SlSetLength(size);
 	for (TileIndex i = 0; i != size;) {
-<<<<<<< HEAD
-		for (uint j = 0; j != MAP_SL_BUF_SIZE; j++) buf[j] = _m[i++].type;
+		for (uint j = 0; j != MAP_SL_BUF_SIZE; j++) buf[j] = _main_map.m[i++].type;
 		SlArray(buf, MAP_SL_BUF_SIZE, SLE_UINT8);
 	}
 }
@@ -84,7 +79,7 @@
 
 	for (TileIndex i = 0; i != size;) {
 		SlArray(buf, MAP_SL_BUF_SIZE, SLE_UINT8);
-		for (uint j = 0; j != MAP_SL_BUF_SIZE; j++) _m[i++].height = buf[j];
+		for (uint j = 0; j != MAP_SL_BUF_SIZE; j++) GetTile(i++)->height = buf[j];
 	}
 }
 
@@ -95,10 +90,7 @@
 
 	SlSetLength(size);
 	for (TileIndex i = 0; i != size;) {
-		for (uint j = 0; j != MAP_SL_BUF_SIZE; j++) buf[j] = _m[i++].height;
-=======
-		for (uint j = 0; j != MAP_SL_BUF_SIZE; j++) buf[j] = _main_map.m[i++].type_height;
->>>>>>> e97c80ed
+		for (uint j = 0; j != MAP_SL_BUF_SIZE; j++) buf[j] = GetTile(i++)->height;
 		SlArray(buf, MAP_SL_BUF_SIZE, SLE_UINT8);
 	}
 }
@@ -231,27 +223,16 @@
 			/* 1024, otherwise we overflow on 64x64 maps! */
 			SlArray(buf, 1024, SLE_UINT8);
 			for (uint j = 0; j != 1024; j++) {
-<<<<<<< HEAD
-				_me[i++].m6 = GB(buf[j], 0, 2);
-				_me[i++].m6 = GB(buf[j], 2, 2);
-				_me[i++].m6 = GB(buf[j], 4, 2);
-				_me[i++].m6 = GB(buf[j], 6, 2);
-=======
-				_main_map.m[i++].m6 = GB(buf[j], 0, 2);
-				_main_map.m[i++].m6 = GB(buf[j], 2, 2);
-				_main_map.m[i++].m6 = GB(buf[j], 4, 2);
-				_main_map.m[i++].m6 = GB(buf[j], 6, 2);
->>>>>>> e97c80ed
+				_main_map.me[i++].m6 = GB(buf[j], 0, 2);
+				_main_map.me[i++].m6 = GB(buf[j], 2, 2);
+				_main_map.me[i++].m6 = GB(buf[j], 4, 2);
+				_main_map.me[i++].m6 = GB(buf[j], 6, 2);
 			}
 		}
 	} else {
 		for (TileIndex i = 0; i != size;) {
 			SlArray(buf, MAP_SL_BUF_SIZE, SLE_UINT8);
-<<<<<<< HEAD
-			for (uint j = 0; j != MAP_SL_BUF_SIZE; j++) _me[i++].m6 = buf[j];
-=======
-			for (uint j = 0; j != MAP_SL_BUF_SIZE; j++) _main_map.m[i++].m6 = buf[j];
->>>>>>> e97c80ed
+			for (uint j = 0; j != MAP_SL_BUF_SIZE; j++) _main_map.me[i++].m6 = buf[j];
 		}
 	}
 }
@@ -263,11 +244,7 @@
 
 	SlSetLength(size);
 	for (TileIndex i = 0; i != size;) {
-<<<<<<< HEAD
-		for (uint j = 0; j != MAP_SL_BUF_SIZE; j++) buf[j] = _me[i++].m6;
-=======
-		for (uint j = 0; j != MAP_SL_BUF_SIZE; j++) buf[j] = _main_map.m[i++].m6;
->>>>>>> e97c80ed
+		for (uint j = 0; j != MAP_SL_BUF_SIZE; j++) buf[j] = _main_map.me[i++].m6;
 		SlArray(buf, MAP_SL_BUF_SIZE, SLE_UINT8);
 	}
 }
