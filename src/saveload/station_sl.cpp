--- conflicted
+++ resolved
@@ -95,11 +95,7 @@
 			TILE_AREA_LOOP(t, train_st) {
 				if (!IsTileType(t, MP_STATION) || GetStationIndex(t) != index) continue;
 
-<<<<<<< HEAD
-				SB(_me[t].m6, 3, 3, STATION_WAYPOINT);
-=======
-				SB(_main_map.m[t].m6, 3, 3, STATION_WAYPOINT);
->>>>>>> e97c80ed
+				SB(_main_map.me[t].m6, 3, 3, STATION_WAYPOINT);
 				wp->rect.BeforeAddTile(t, StationRect::ADD_FORCE);
 			}
 
