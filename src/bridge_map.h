--- conflicted
+++ resolved
@@ -173,22 +173,13 @@
 {
 	SetTileType(t, MP_TUNNELBRIDGE);
 	SetTileOwner(t, o);
-<<<<<<< HEAD
 	GetTile(t)->m2 = 0;
-	GetTile(t)->m3 = rt;
+	GetTile(t)->m3 = 0;
 	GetTile(t)->m4 = 0;
 	GetTile(t)->m5 = 1 << 7 | tt << 2 | d;
 	SB(GetTileEx(t)->m6, 2, 4, bridgetype);
 	GetTileEx(t)->m7 = 0;
-=======
-	_m[t].m2 = 0;
-	_m[t].m3 = 0;
-	_m[t].m4 = 0;
-	_m[t].m5 = 1 << 7 | tt << 2 | d;
-	SB(_me[t].m6, 2, 4, bridgetype);
-	_me[t].m7 = 0;
-	_me[t].m8 = rt;
->>>>>>> 5db883fb
+	GetTileEx(t)->m8 = rt;
 }
 /** @copydoc MakeBridgeRamp(TileIndexT<Tgeneric>::T,Owner,BridgeType,DiagDirection,TransportType,uint)*/
 static inline void MakeBridgeRamp(TileIndex t, Owner o, BridgeType bridgetype, DiagDirection d, TransportType tt, uint rt) { return MakeBridgeRamp<false>(t, o, bridgetype, d, tt, rt); }
