--- conflicted
+++ resolved
@@ -51,11 +51,7 @@
 static inline StationType GetStationType(typename TileIndexT<Tgeneric>::T t)
 {
 	assert(IsTileType(t, MP_STATION));
-<<<<<<< HEAD
-	return (StationType)GB(_me[t].m6, 3, 3);
-=======
-	return (StationType)GB(GetTile(t)->m6, 3, 3);
->>>>>>> e97c80ed
+	return (StationType)GB(GetTileEx(t)->m6, 3, 3);
 }
 /** @copydoc GetStationType(TileIndexT<Tgeneric>::T) */
 static inline StationType GetStationType(TileIndex t) { return GetStationType<false>(t); }
@@ -533,11 +529,7 @@
 static inline bool HasStationReservation(TileIndex t)
 {
 	assert(HasStationRail(t));
-<<<<<<< HEAD
-	return HasBit(_me[t].m6, 2);
-=======
-	return HasBit(GetTile(t)->m6, 2);
->>>>>>> e97c80ed
+	return HasBit(GetTileEx(t)->m6, 2);
 }
 
 /**
@@ -550,11 +542,7 @@
 static inline void SetRailStationReservation(typename TileIndexT<Tgeneric>::T t, bool b)
 {
 	assert(HasStationRail(t));
-<<<<<<< HEAD
-	SB(_me[t].m6, 2, 1, b ? 1 : 0);
-=======
-	SB(GetTile(t)->m6, 2, 1, b ? 1 : 0);
->>>>>>> e97c80ed
+	SB(GetTileEx(t)->m6, 2, 1, b ? 1 : 0);
 }
 /** @copydoc SetRailStationReservation(TileIndexT<Tgeneric>::T) */
 static inline void SetRailStationReservation(TileIndex t, bool b) { SetRailStationReservation<false>(t, b); }
@@ -741,23 +729,13 @@
 	SetTileType(t, MP_STATION);
 	SetTileOwner(t, o);
 	SetWaterClass(t, wc);
-<<<<<<< HEAD
-	_m[t].m2 = sid;
-	_m[t].m3 = 0;
-	_m[t].m4 = 0;
-	_m[t].m5 = section;
-	SB(_me[t].m6, 2, 1, 0);
-	SB(_me[t].m6, 3, 3, st);
-	_me[t].m7 = 0;
-=======
 	GetTile(t)->m2 = sid;
 	GetTile(t)->m3 = 0;
 	GetTile(t)->m4 = 0;
 	GetTile(t)->m5 = section;
-	SB(GetTile(t)->m6, 2, 1, 0);
-	SB(GetTile(t)->m6, 3, 3, st);
+	SB(GetTileEx(t)->m6, 2, 1, 0);
+	SB(GetTileEx(t)->m6, 3, 3, st);
 	GetTileEx(t)->m7 = 0;
->>>>>>> e97c80ed
 }
 /** @copydoc MakeStation(TileIndexT<Tgeneric>::T,Owner,StationID,StationType,byte,WaterClass) */
 static inline void MakeStation(TileIndex t, Owner o, StationID sid, StationType st, byte section, WaterClass wc = WATER_CLASS_INVALID) { MakeStation<false>(t, o, sid, st, section, wc); }
