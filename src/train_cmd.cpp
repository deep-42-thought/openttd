--- conflicted
+++ resolved
@@ -1862,7 +1862,7 @@
 	/* We are inside tunnel/bidge with signals, reversing will close the entrance. */
 	if (HasWormholeSignals(v->tile)) {
 		/* Flip signal on tunnel entrance tile red. */
-		SetBitTunnelBridgeExit(v->tile); 
+		SetBitTunnelBridgeExit(v->tile);
 		MarkTileDirtyByTile(v->tile);
 		/* Clear counters. */
 		v->wait_counter = 0;
@@ -3160,7 +3160,7 @@
 static bool IsToCloseBehindTrain(Vehicle *v, TileIndex tile, bool check_endtile)
 {
 	Train *t = (Train *)v;
-	
+
 	if (t->force_proceed != 0) return false;
 
 	if (HasVehicleOnPos(t->tile, v, &FindSpaceBetweenTrainsEnum)) {
@@ -3190,7 +3190,7 @@
 static bool CheckTrainStayInWormHole(Train *t, TileIndex tile)
 {
 	if (t->force_proceed != 0) return false;
-	
+
 	/* When not exit reverse train. */
 	if (!IsTunnelBridgeExit(tile)) {
 		t->cur_speed = 0;
@@ -3203,7 +3203,7 @@
 		return true;
 	}
 
-	return false; 
+	return false;
 }
 
 static void HandleSignalBehindTrain(Train *v, uint signal_number)
@@ -3426,7 +3426,7 @@
 							goto invalid_rail;
 						}
 						/* Flip signal on tunnel entrance tile red. */
-						SetBitTunnelBridgeExit(gp.new_tile); 
+						SetBitTunnelBridgeExit(gp.new_tile);
 						MarkTileDirtyByTile(gp.new_tile);
 					}
 				}
@@ -3483,15 +3483,6 @@
 				}
 			}
 		} else {
-<<<<<<< HEAD
-			/* In a tunnel or on a bridge
-			 * - for tunnels, only the part when the vehicle is not visible (part of enter/exit tile too)
-			 * - for bridges, only the middle part - without the bridge heads */
-			if (!(v->vehstatus & VS_HIDDEN)) {
-				Train *first = v->First();
-				first->cur_speed = min(first->cur_speed, GetBridgeSpec(GetBridgeType(v->tile))->speed);
-			}
-
 			/* Handle signal simulation on tunnel/bridge. */
 			TileIndex old_tile = TileVirtXY(v->x_pos, v->y_pos);
 			if (old_tile != gp.new_tile && HasWormholeSignals(v->tile) && (v->IsFrontEngine() || v->Next() == NULL)){
@@ -3543,15 +3534,13 @@
 					v->load_unload_ticks = 0;
 					v->x_pos = gp.x;
 					v->y_pos = gp.y;
-					VehicleUpdatePosition(v);
-					VehicleUpdateViewport(v, false);
+					v->UpdatePosition();
+					v->UpdateViewport(false,false);
 					UpdateSignalsOnSegment(gp.new_tile, INVALID_DIAGDIR, v->owner);
 					continue;
 				}
 			}
 
-=======
->>>>>>> ed51a1b8
 			if (IsTileType(gp.new_tile, MP_TUNNELBRIDGE) && HasBit(VehicleEnterTile(v, gp.new_tile, gp.x, gp.y), VETS_ENTERED_WORMHOLE)) {
 				/* Perform look-ahead on tunnel exit. */
 				if (v->IsFrontEngine()) {
