--- conflicted
+++ resolved
@@ -1851,7 +1851,6 @@
 		return;
 	}
 
-<<<<<<< HEAD
 	/* We are inside tunnel/bidge with signals, reversing will close the entrance. */
 	if (HasWormholeSignals(v->tile)) {
 		/* Flip signal on tunnel entrance tile red. */
@@ -1863,10 +1862,7 @@
 		return;
 	}
 
-	/* TrainExitDir does not always produce the desired dir for depots and
-=======
 	/* VehicleExitDir does not always produce the desired dir for depots and
->>>>>>> c2a77280
 	 * tunnels/bridges that is needed for UpdateSignalsOnSegment. */
 	DiagDirection dir = VehicleExitDir(v->direction, v->track);
 	if (IsRailDepotTile(v->tile) || IsTileType(v->tile, MP_TUNNELBRIDGE)) dir = INVALID_DIAGDIR;
