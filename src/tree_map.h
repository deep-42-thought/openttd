/* $Id$ */

/*
 * This file is part of OpenTTD.
 * OpenTTD is free software; you can redistribute it and/or modify it under the terms of the GNU General Public License as published by the Free Software Foundation, version 2.
 * OpenTTD is distributed in the hope that it will be useful, but WITHOUT ANY WARRANTY; without even the implied warranty of MERCHANTABILITY or FITNESS FOR A PARTICULAR PURPOSE.
 * See the GNU General Public License for more details. You should have received a copy of the GNU General Public License along with OpenTTD. If not, see <http://www.gnu.org/licenses/>.
 */

/** @file tree_map.h Map accessors for tree tiles. */

#ifndef TREE_MAP_H
#define TREE_MAP_H

#include "tile_map.h"

/**
 * List of tree types along all landscape types.
 *
 * This enumeration contains a list of the different tree types along
 * all landscape types. The values for the enumerations may be used for
 * offsets from the grfs files. These points to the start of
 * the tree list for a landscape. See the TREE_COUNT_* enumerations
 * for the amount of different trees for a specific landscape.
 */
enum TreeType {
	TREE_TEMPERATE    = 0x00, ///< temperate tree
	TREE_SUB_ARCTIC   = 0x0C, ///< tree on a sub_arctic landscape
	TREE_RAINFOREST   = 0x14, ///< tree on the 'green part' on a sub-tropical map
	TREE_CACTUS       = 0x1B, ///< a cactus for the 'desert part' on a sub-tropical map
	TREE_SUB_TROPICAL = 0x1C, ///< tree on a sub-tropical map, non-rainforest, non-desert
	TREE_TOYLAND      = 0x20, ///< tree on a toyland map
	TREE_INVALID      = 0xFF, ///< An invalid tree
};

/* Counts the number of tree types for each landscape.
 *
 * This list contains the counts of different tree types for each landscape. This list contains
 * 5 entries instead of 4 (as there are only 4 landscape types) as the sub tropic landscape
 * has two types of area, one for normal trees and one only for cacti.
 */
static const uint TREE_COUNT_TEMPERATE    = TREE_SUB_ARCTIC - TREE_TEMPERATE;    ///< number of tree types on a temperate map.
static const uint TREE_COUNT_SUB_ARCTIC   = TREE_RAINFOREST - TREE_SUB_ARCTIC;   ///< number of tree types on a sub arctic map.
static const uint TREE_COUNT_RAINFOREST   = TREE_CACTUS     - TREE_RAINFOREST;   ///< number of tree types for the 'rainforest part' of a sub-tropic map.
static const uint TREE_COUNT_SUB_TROPICAL = TREE_TOYLAND    - TREE_SUB_TROPICAL; ///< number of tree types for the 'sub-tropic part' of a sub-tropic map.
static const uint TREE_COUNT_TOYLAND      = 9;                                   ///< number of tree types on a toyland map.

/**
 * Enumeration for ground types of tiles with trees.
 *
 * This enumeration defines the ground types for tiles with trees on it.
 */
enum TreeGround {
	TREE_GROUND_GRASS       = 0, ///< normal grass
	TREE_GROUND_ROUGH       = 1, ///< some rough tile
	TREE_GROUND_SNOW_DESERT = 2, ///< a desert or snow tile, depend on landscape
	TREE_GROUND_SHORE       = 3, ///< shore
	TREE_GROUND_ROUGH_SNOW  = 4, ///< A snow tile that is rough underneath.
};


/**
 * Returns the treetype of a tile.
 *
 * This function returns the treetype of a given tile. As there are more
 * possible treetypes for a tile in a game as the enumeration #TreeType defines
 * this function may be return a value which isn't catch by an entry of the
 * enumeration #TreeType. But there is no problem known about it.
 *
 * @param t The tile to get the treetype from
 * @return The treetype of the given tile with trees
 * @pre Tile t must be of type MP_TREES
 */
static inline TreeType GetTreeType(TileIndex t)
{
	assert(IsTileType(t, MP_TREES));
	return (TreeType)GetTile(t)->m3;
}

/**
 * Returns the groundtype for tree tiles.
 *
 * This function returns the groundtype of a tile with trees.
 *
 * @param t The tile to get the groundtype from
 * @return The groundtype of the tile
 * @pre Tile must be of type MP_TREES
 */
static inline TreeGround GetTreeGround(TileIndex t)
{
	assert(IsTileType(t, MP_TREES));
	return (TreeGround)GB(GetTile(t)->m2, 6, 3);
}

/**
 * Returns the 'density' of a tile with trees.
 *
 * This function returns the density of a tile which got trees. Note
 * that this value doesn't count the number of trees on a tile, use
 * #GetTreeCount instead. This function instead returns some kind of
 * groundtype of the tile. As the map-array is finite in size and
 * the informations about the trees must be saved somehow other
 * informations about a tile must be saved somewhere encoded in the
 * tile. So this function returns the density of a tile for sub arctic
 * and sub tropical games. This means for sub arctic the type of snowline
 * (0 to 3 for all 4 types of snowtiles) and for sub tropical the value
 * 3 for a desert (and 0 for non-desert). The function name is not read as
 * "get the tree density of a tile" but "get the density of a tile which got trees".
 *
 * @param t The tile to get the 'density'
 * @pre Tile must be of type MP_TREES
 * @see GetTreeCount
 */
static inline uint GetTreeDensity(TileIndex t)
{
	assert(IsTileType(t, MP_TREES));
	return GB(GetTile(t)->m2, 4, 2);
}

/**
 * Set the density and ground type of a tile with trees.
 *
 * This functions saves the ground type and the density which belongs to it
 * for a given tile.
 *
 * @param t The tile to set the density and ground type
 * @param g The ground type to save
 * @param d The density to save with
 * @pre Tile must be of type MP_TREES
 */
static inline void SetTreeGroundDensity(TileIndex t, TreeGround g, uint d)
{
	assert(IsTileType(t, MP_TREES)); // XXX incomplete
	SB(GetTile(t)->m2, 4, 2, d);
	SB(GetTile(t)->m2, 6, 3, g);
}

/**
 * Returns the number of trees on a tile.
 *
 * This function returns the number of trees of a tile (1-4).
 * The tile must be contains at least one tree or be more specific: it must be
 * of type MP_TREES.
 *
 * @param t The index to get the number of trees
 * @return The number of trees (1-4)
 * @pre Tile must be of type MP_TREES
 */
static inline uint GetTreeCount(TileIndex t)
{
	assert(IsTileType(t, MP_TREES));
	return GB(GetTile(t)->m5, 6, 2) + 1;
}

/**
 * Add a amount to the tree-count value of a tile with trees.
 *
 * This function add a value to the tree-count value of a tile. This
 * value may be negative to reduce the tree-counter. If the resulting
 * value reach 0 it doesn't get converted to a "normal" tile.
 *
 * @param t The tile to change the tree amount
 * @param c The value to add (or reduce) on the tree-count value
 * @pre Tile must be of type MP_TREES
 */
static inline void AddTreeCount(TileIndex t, int c)
{
	assert(IsTileType(t, MP_TREES)); // XXX incomplete
	GetTile(t)->m5 += c << 6;
}

/**
 * Returns the tree growth status.
 *
 * This function returns the tree growth status of a tile with trees.
 *
 * @param t The tile to get the tree growth status
 * @return The tree growth status
 * @pre Tile must be of type MP_TREES
 */
static inline uint GetTreeGrowth(TileIndex t)
{
	assert(IsTileType(t, MP_TREES));
	return GB(GetTile(t)->m5, 0, 3);
}

/**
 * Add a value to the tree growth status.
 *
 * This function adds a value to the tree grow status of a tile.
 *
 * @param t The tile to add the value on
 * @param a The value to add on the tree growth status
 * @pre Tile must be of type MP_TREES
 */
static inline void AddTreeGrowth(TileIndex t, int a)
{
	assert(IsTileType(t, MP_TREES)); // XXX incomplete
	GetTile(t)->m5 += a;
}

/**
 * Sets the tree growth status of a tile.
 *
 * This function sets the tree growth status of a tile directly with
 * the given value.
 *
 * @param t The tile to change the tree growth status
 * @param g The new value
 * @pre Tile must be of type MP_TREES
 */
static inline void SetTreeGrowth(TileIndex t, uint g)
{
	assert(IsTileType(t, MP_TREES)); // XXX incomplete
	SB(GetTile(t)->m5, 0, 3, g);
}

/**
 * Get the tick counter of a tree tile.
 *
 * Returns the saved tick counter of a given tile.
 *
 * @param t The tile to get the counter value from
 * @pre Tile must be of type MP_TREES
 */
static inline uint GetTreeCounter(TileIndex t)
{
	assert(IsTileType(t, MP_TREES));
	return GB(GetTile(t)->m2, 0, 4);
}

/**
 * Add a value on the tick counter of a tree-tile
 *
 * This function adds a value on the tick counter of a tree-tile.
 *
 * @param t The tile to add the value on
 * @param a The value to add on the tick counter
 * @pre Tile must be of type MP_TREES
 */
static inline void AddTreeCounter(TileIndex t, int a)
{
	assert(IsTileType(t, MP_TREES)); // XXX incomplete
	GetTile(t)->m2 += a;
}

/**
 * Set the tick counter for a tree-tile
 *
 * This function sets directly the tick counter for a tree-tile.
 *
 * @param t The tile to set the tick counter
 * @param c The new tick counter value
 * @pre Tile must be of type MP_TREES
 */
static inline void SetTreeCounter(TileIndex t, uint c)
{
	assert(IsTileType(t, MP_TREES)); // XXX incomplete
	SB(GetTile(t)->m2, 0, 4, c);
}

/**
 * Make a tree-tile.
 *
 * This functions change the tile to a tile with trees and all informations which belongs to it.
 *
 * @param t The tile to make a tree-tile from
 * @param type The type of the tree
 * @param count the number of trees
 * @param growth the growth status
 * @param ground the ground type
 * @param density the density (not the number of trees)
 */
static inline void MakeTree(TileIndex t, TreeType type, uint count, uint growth, TreeGround ground, uint density)
{
	SetTileType(t, MP_TREES);
	SetTileOwner(t, OWNER_NONE);
<<<<<<< HEAD
	_m[t].m2 = ground << 6 | density << 4 | 0;
	_m[t].m3 = type;
	_m[t].m4 = 0 << 5 | 0 << 2;
	_m[t].m5 = count << 6 | growth;
	SB(_me[t].m6, 2, 4, 0);
	_me[t].m7 = 0;
=======
	GetTile(t)->m2 = ground << 6 | density << 4 | 0;
	GetTile(t)->m3 = type;
	GetTile(t)->m4 = 0 << 5 | 0 << 2;
	GetTile(t)->m5 = count << 6 | growth;
	SB(GetTile(t)->m6, 2, 4, 0);
	GetTileEx(t)->m7 = 0;
>>>>>>> e97c80ed
}

#endif /* TREE_MAP_H */<|MERGE_RESOLUTION|>--- conflicted
+++ resolved
@@ -275,21 +275,12 @@
 {
 	SetTileType(t, MP_TREES);
 	SetTileOwner(t, OWNER_NONE);
-<<<<<<< HEAD
-	_m[t].m2 = ground << 6 | density << 4 | 0;
-	_m[t].m3 = type;
-	_m[t].m4 = 0 << 5 | 0 << 2;
-	_m[t].m5 = count << 6 | growth;
-	SB(_me[t].m6, 2, 4, 0);
-	_me[t].m7 = 0;
-=======
 	GetTile(t)->m2 = ground << 6 | density << 4 | 0;
 	GetTile(t)->m3 = type;
 	GetTile(t)->m4 = 0 << 5 | 0 << 2;
 	GetTile(t)->m5 = count << 6 | growth;
-	SB(GetTile(t)->m6, 2, 4, 0);
+	SB(GetTileEx(t)->m6, 2, 4, 0);
 	GetTileEx(t)->m7 = 0;
->>>>>>> e97c80ed
 }
 
 #endif /* TREE_MAP_H */