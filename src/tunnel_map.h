/* $Id$ */

/*
 * This file is part of OpenTTD.
 * OpenTTD is free software; you can redistribute it and/or modify it under the terms of the GNU General Public License as published by the Free Software Foundation, version 2.
 * OpenTTD is distributed in the hope that it will be useful, but WITHOUT ANY WARRANTY; without even the implied warranty of MERCHANTABILITY or FITNESS FOR A PARTICULAR PURPOSE.
 * See the GNU General Public License for more details. You should have received a copy of the GNU General Public License along with OpenTTD. If not, see <http://www.gnu.org/licenses/>.
 */

/** @file tunnel_map.h Map accessors for tunnels. */

#ifndef TUNNEL_MAP_H
#define TUNNEL_MAP_H

#include "road_map.h"


/**
 * Is this a tunnel (entrance)?
 * @param t the tile that might be a tunnel
 * @pre IsTileType(t, MP_TUNNELBRIDGE)
 * @return true if and only if this tile is a tunnel (entrance)
 */
template <bool Tgeneric>
static inline bool IsTunnel(typename TileIndexT<Tgeneric>::T t)
{
	assert(IsTileType(t, MP_TUNNELBRIDGE));
	return !HasBit(GetTile(t)->m5, 7);
}
/** @copydoc IsTunnel(TileIndexT<Tgeneric>::T) */
static inline bool IsTunnel(TileIndex t) { return IsTunnel<false>(t); }
/** @copydoc IsTunnel(TileIndexT<Tgeneric>::T) */
static inline bool IsTunnel(GenericTileIndex t) { return IsTunnel<true>(t); }

/**
 * Is this a tunnel (entrance)?
 * @param t the tile that might be a tunnel
 * @return true if and only if this tile is a tunnel (entrance)
 */
template <bool Tgeneric>
static inline bool IsTunnelTile(typename TileIndexT<Tgeneric>::T t)
{
	return IsTileType(t, MP_TUNNELBRIDGE) && IsTunnel(t);
}
/** @copydoc IsTunnelTile(TileIndexT<Tgeneric>::T) */
static inline bool IsTunnelTile(TileIndex t) { return IsTunnelTile<false>(t); }
/** @copydoc IsTunnelTile(TileIndexT<Tgeneric>::T) */
static inline bool IsTunnelTile(GenericTileIndex t) { return IsTunnelTile<true>(t); }

template <bool Tgeneric>
typename TileIndexT<Tgeneric>::T GetOtherTunnelEnd(typename TileIndexT<Tgeneric>::T t);
/** @copydoc GetOtherTunnelEnd(TileIndexT<Tgeneric>::T) */
static inline TileIndex GetOtherTunnelEnd(TileIndex t) { return GetOtherTunnelEnd<false>(t); }
/** @copydoc GetOtherTunnelEnd(TileIndexT<Tgeneric>::T) */
static inline GenericTileIndex GetOtherTunnelEnd(GenericTileIndex t) { return GetOtherTunnelEnd<true>(t); }

bool IsTunnelInWay(TileIndex, int z);
bool IsTunnelInWayDir(TileIndex tile, int z, DiagDirection dir);
bool IsBetweenChunnelPortals(TileIndex tile, DiagDirection dir);

/**
 * Makes a road tunnel entrance
 * @param t the entrance of the tunnel
 * @param o the owner of the entrance
 * @param d the direction facing out of the tunnel
 * @param r the road type used in the tunnel
 */
template <bool Tgeneric>
static inline void MakeRoadTunnel(typename TileIndexT<Tgeneric>::T t, Owner o, DiagDirection d, RoadTypes r)
{
	SetTileType(t, MP_TUNNELBRIDGE);
	SetTileOwner(t, o);
<<<<<<< HEAD
	_m[t].m2 = 0;
	_m[t].m3 = 0;
	_m[t].m4 = 0;
	_m[t].m5 = TRANSPORT_ROAD << 2 | d;
	SB(_me[t].m6, 2, 4, 0);
	_me[t].m7 = 0;
=======
	GetTile(t)->m2 = 0;
	GetTile(t)->m3 = 0;
	GetTile(t)->m4 = 0;
	GetTile(t)->m5 = TRANSPORT_ROAD << 2 | d;
	SB(GetTile(t)->m6, 2, 4, 0);
	GetTileEx(t)->m7 = 0;
>>>>>>> e97c80ed
	SetRoadOwner(t, ROADTYPE_ROAD, o);
	if (o != OWNER_TOWN) SetRoadOwner(t, ROADTYPE_TRAM, o);
	SetRoadTypes(t, r);
}
/** @copydoc MakeRoadTunnel(TileIndexT<Tgeneric>::T,Owner,DiagDirection,RoadTypes) */
static inline void MakeRoadTunnel(TileIndex t, Owner o, DiagDirection d, RoadTypes r) { MakeRoadTunnel<false>(t, o, d, r); }
/** @copydoc MakeRoadTunnel(TileIndexT<Tgeneric>::T,Owner,DiagDirection,RoadTypes) */
static inline void MakeRoadTunnel(GenericTileIndex t, Owner o, DiagDirection d, RoadTypes r) { MakeRoadTunnel<true>(t, o, d, r); }

/**
 * Makes a rail tunnel entrance
 * @param t the entrance of the tunnel
 * @param o the owner of the entrance
 * @param d the direction facing out of the tunnel
 * @param r the rail type used in the tunnel
 */
template <bool Tgeneric>
static inline void MakeRailTunnel(typename TileIndexT<Tgeneric>::T t, Owner o, DiagDirection d, RailType r)
{
	SetTileType(t, MP_TUNNELBRIDGE);
	SetTileOwner(t, o);
<<<<<<< HEAD
	_m[t].m2 = 0;
	_m[t].m3 = r;
	_m[t].m4 = 0;
	_m[t].m5 = TRANSPORT_RAIL << 2 | d;
	SB(_me[t].m6, 2, 4, 0);
	_me[t].m7 = 0;
=======
	GetTile(t)->m2 = 0;
	GetTile(t)->m3 = r;
	GetTile(t)->m4 = 0;
	GetTile(t)->m5 = TRANSPORT_RAIL << 2 | d;
	SB(GetTile(t)->m6, 2, 4, 0);
	GetTileEx(t)->m7 = 0;
>>>>>>> e97c80ed
}
/** @copydoc MakeRailTunnel(TileIndexT<Tgeneric>::T,Owner,DiagDirection,RailType) */
static inline void MakeRailTunnel(TileIndex t, Owner o, DiagDirection d, RailType r) { MakeRailTunnel<false>(t, o, d, r); }
/** @copydoc MakeRailTunnel(TileIndexT<Tgeneric>::T,Owner,DiagDirection,RailType) */
static inline void MakeRailTunnel(GenericTileIndex t, Owner o, DiagDirection d, RailType r) { MakeRailTunnel<true>(t, o, d, r); }

#endif /* TUNNEL_MAP_H */<|MERGE_RESOLUTION|>--- conflicted
+++ resolved
@@ -70,21 +70,12 @@
 {
 	SetTileType(t, MP_TUNNELBRIDGE);
 	SetTileOwner(t, o);
-<<<<<<< HEAD
-	_m[t].m2 = 0;
-	_m[t].m3 = 0;
-	_m[t].m4 = 0;
-	_m[t].m5 = TRANSPORT_ROAD << 2 | d;
-	SB(_me[t].m6, 2, 4, 0);
-	_me[t].m7 = 0;
-=======
 	GetTile(t)->m2 = 0;
 	GetTile(t)->m3 = 0;
 	GetTile(t)->m4 = 0;
 	GetTile(t)->m5 = TRANSPORT_ROAD << 2 | d;
-	SB(GetTile(t)->m6, 2, 4, 0);
+	SB(GetTileEx(t)->m6, 2, 4, 0);
 	GetTileEx(t)->m7 = 0;
->>>>>>> e97c80ed
 	SetRoadOwner(t, ROADTYPE_ROAD, o);
 	if (o != OWNER_TOWN) SetRoadOwner(t, ROADTYPE_TRAM, o);
 	SetRoadTypes(t, r);
@@ -106,21 +97,12 @@
 {
 	SetTileType(t, MP_TUNNELBRIDGE);
 	SetTileOwner(t, o);
-<<<<<<< HEAD
-	_m[t].m2 = 0;
-	_m[t].m3 = r;
-	_m[t].m4 = 0;
-	_m[t].m5 = TRANSPORT_RAIL << 2 | d;
-	SB(_me[t].m6, 2, 4, 0);
-	_me[t].m7 = 0;
-=======
 	GetTile(t)->m2 = 0;
 	GetTile(t)->m3 = r;
 	GetTile(t)->m4 = 0;
 	GetTile(t)->m5 = TRANSPORT_RAIL << 2 | d;
-	SB(GetTile(t)->m6, 2, 4, 0);
+	SB(GetTileEx(t)->m6, 2, 4, 0);
 	GetTileEx(t)->m7 = 0;
->>>>>>> e97c80ed
 }
 /** @copydoc MakeRailTunnel(TileIndexT<Tgeneric>::T,Owner,DiagDirection,RailType) */
 static inline void MakeRailTunnel(TileIndex t, Owner o, DiagDirection d, RailType r) { MakeRailTunnel<false>(t, o, d, r); }
