--- conflicted
+++ resolved
@@ -1026,7 +1026,6 @@
 	CommandCost ret = CheckTileOwnership(tile);
 	if (ret.Failed()) return ret;
 
-<<<<<<< HEAD
 	CommandCost cost;
 	/* handle signals simulation on tunnel/bridge. */
 	if (IsTileType(tile, MP_TUNNELBRIDGE)) {
@@ -1073,20 +1072,8 @@
 		}
 		return cost;
 	}
-
-	{
-		/* See if this is a valid track combination for signals, (ie, no overlap) */
-		TrackBits trackbits = GetTrackBits(tile);
-		if (KillFirstBit(trackbits) != TRACK_BIT_NONE && // More than one track present
-				trackbits != TRACK_BIT_HORZ &&
-				trackbits != TRACK_BIT_VERT) {
-			return_cmd_error(STR_ERROR_NO_SUITABLE_RAILROAD_TRACK);
-		}
-	}
-=======
 	/* See if this is a valid track combination for signals (no overlap) */
 	if (TracksOverlap(GetTrackBits(tile))) return_cmd_error(STR_ERROR_NO_SUITABLE_RAILROAD_TRACK);
->>>>>>> ed51a1b8
 
 	/* In case we don't want to change an existing signal, return without error. */
 	if (HasBit(p1, 17) && HasSignalOnTrack(tile, track)) return CommandCost();
@@ -1363,12 +1350,7 @@
 	bool had_success = false;
 	for (;;) {
 		/* only build/remove signals with the specified density */
-<<<<<<< HEAD
-
-		if (remove || signal_ctr % signal_density == 0 || IsTileType(tile, MP_TUNNELBRIDGE)) {
-=======
-		if (remove || minimise_gaps || signal_ctr % signal_density == 0) {
->>>>>>> ed51a1b8
+		if (remove || minimise_gaps || signal_ctr % signal_density == 0 || IsTileType(tile, MP_TUNNELBRIDGE)) {
 			uint32 p1 = GB(TrackdirToTrack(trackdir), 0, 3);
 			SB(p1, 3, 1, mode);
 			SB(p1, 4, 1, semaphores);
@@ -1385,22 +1367,6 @@
 			CommandCost ret = DoCommand(tile, p1, signals, test_only ? flags & ~DC_EXEC : flags, remove ? CMD_REMOVE_SIGNALS : CMD_BUILD_SIGNALS);
 
 			if (ret.Succeeded()) {
-<<<<<<< HEAD
-				had_success = true;
-				if (IsTileType(tile, MP_TUNNELBRIDGE)) {
-					if ((!autofill && GetTunnelBridgeDirection(tile) == TrackdirToExitdir(trackdir)) ||
-							(autofill && GetTunnelBridgeDirection(tile) != TrackdirToExitdir(trackdir))) {
-						total_cost.AddCost(ret);
-					}
-				} else {
-					total_cost.AddCost(ret);
-				}
-			} else {
-				/* The "No railway" error is the least important one. */
-				if (ret.GetErrorMessage() != STR_ERROR_THERE_IS_NO_RAILROAD_TRACK ||
-						last_error.GetErrorMessage() == INVALID_STRING_ID) {
-					last_error = ret;
-=======
 				/* Remember last track piece where we can place a signal. */
 				last_suitable_ctr = signal_ctr;
 				last_suitable_tile = tile;
@@ -1423,6 +1389,14 @@
 				/* Be user-friendly and try placing signals as much as possible */
 				if (ret.Succeeded()) {
 					had_success = true;
+					if (IsTileType(tile, MP_TUNNELBRIDGE)) {
+						if ((!autofill && GetTunnelBridgeDirection(tile) == TrackdirToExitdir(trackdir)) ||
+								(autofill && GetTunnelBridgeDirection(tile) != TrackdirToExitdir(trackdir))) {
+							total_cost.AddCost(ret);
+						}
+					} else {
+						total_cost.AddCost(ret);
+					}
 					total_cost.AddCost(ret);
 					last_used_ctr = last_suitable_ctr;
 					last_suitable_tile = INVALID_TILE;
@@ -1432,7 +1406,6 @@
 							last_error.GetErrorMessage() == INVALID_STRING_ID) {
 						last_error = ret;
 					}
->>>>>>> ed51a1b8
 				}
 			}
 		}
