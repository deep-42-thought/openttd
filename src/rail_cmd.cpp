--- conflicted
+++ resolved
@@ -443,13 +443,8 @@
  */
 CommandCost CmdBuildSingleRails(TileIndex tile, DoCommandFlag flags, uint32 p1, uint32 p2, const char *text)
 {
-<<<<<<< HEAD
-	RailType railtype = Extract<RailType, 0, 4>(p1);
+	RailType railtype = Extract<RailType, 0, 6>(p1);
 	TrackBits trackbits = (TrackBits)GB(p2, 0, 6);
-=======
-	RailType railtype = Extract<RailType, 0, 6>(p1);
-	Track track = Extract<Track, 0, 3>(p2);
->>>>>>> bf8d7df7
 	CommandCost cost(EXPENSES_CONSTRUCTION);
 
 	if (!ValParamRailtype(railtype)) return CMD_ERROR;
