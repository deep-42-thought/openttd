/* $Id$ */

/*
 * This file is part of OpenTTD.
 * OpenTTD is free software; you can redistribute it and/or modify it under the terms of the GNU General Public License as published by the Free Software Foundation, version 2.
 * OpenTTD is distributed in the hope that it will be useful, but WITHOUT ANY WARRANTY; without even the implied warranty of MERCHANTABILITY or FITNESS FOR A PARTICULAR PURPOSE.
 * See the GNU General Public License for more details. You should have received a copy of the GNU General Public License along with OpenTTD. If not, see <http://www.gnu.org/licenses/>.
 */

/** @file rail_cmd.cpp Handling of rail tiles. */

#include "stdafx.h"
#include "cmd_helper.h"
#include "copypaste_cmd.h"
#include "viewport_func.h"
#include "command_func.h"
#include "depot_base.h"
#include "pathfinder/yapf/yapf_cache.h"
#include "newgrf_debug.h"
#include "newgrf_railtype.h"
#include "train.h"
#include "autoslope.h"
#include "water.h"
#include "tunnelbridge_map.h"
#include "vehicle_func.h"
#include "sound_func.h"
#include "tunnelbridge.h"
#include "elrail_func.h"
#include "town.h"
#include "pbs.h"
#include "company_base.h"
#include "core/backup_type.hpp"
#include "date_func.h"
#include "strings_func.h"
#include "company_gui.h"
#include "object_map.h"
#include "clipboard_gui.h"

#include "table/strings.h"
#include "table/railtypes.h"
#include "table/track_land.h"

#include "safeguards.h"

/** Helper type for lists/vectors of trains */
typedef SmallVector<Train *, 16> TrainList;

RailtypeInfo _railtypes[RAILTYPE_END];
RailType _sorted_railtypes[RAILTYPE_END];
uint8 _sorted_railtypes_size;

/** Enum holding the signal offset in the sprite sheet according to the side it is representing. */
enum SignalOffsets {
	SIGNAL_TO_SOUTHWEST,
	SIGNAL_TO_NORTHEAST,
	SIGNAL_TO_SOUTHEAST,
	SIGNAL_TO_NORTHWEST,
	SIGNAL_TO_EAST,
	SIGNAL_TO_WEST,
	SIGNAL_TO_SOUTH,
	SIGNAL_TO_NORTH,
};

/**
 * Reset all rail type information to its default values.
 */
void ResetRailTypes()
{
	assert_compile(lengthof(_original_railtypes) <= lengthof(_railtypes));

	uint i = 0;
	for (; i < lengthof(_original_railtypes); i++) _railtypes[i] = _original_railtypes[i];

	static const RailtypeInfo empty_railtype = {
		{0,0,0,0,0,0,0,0,0,0,0,0},
		{0,0,0,0,0,0,0,0,{}},
		{0,0,0,0,0,0,0,0},
		{0,0,0,0,0,0},
		0, RAILTYPES_NONE, RAILTYPES_NONE, 0, 0, 0, RTFB_NONE, 0, 0, 0, 0, 0,
		RailTypeLabelList(), 0, 0, RAILTYPES_NONE, RAILTYPES_NONE, 0,
		{}, {} };
	for (; i < lengthof(_railtypes);          i++) _railtypes[i] = empty_railtype;
}

void ResolveRailTypeGUISprites(RailtypeInfo *rti)
{
	SpriteID cursors_base = GetCustomRailSprite(rti, INVALID_TILE, RTSG_CURSORS);
	if (cursors_base != 0) {
		rti->gui_sprites.build_ns_rail = cursors_base +  0;
		rti->gui_sprites.build_x_rail  = cursors_base +  1;
		rti->gui_sprites.build_ew_rail = cursors_base +  2;
		rti->gui_sprites.build_y_rail  = cursors_base +  3;
		rti->gui_sprites.auto_rail     = cursors_base +  4;
		rti->gui_sprites.build_depot   = cursors_base +  5;
		rti->gui_sprites.build_tunnel  = cursors_base +  6;
		rti->gui_sprites.convert_rail  = cursors_base +  7;
		rti->cursor.rail_ns   = cursors_base +  8;
		rti->cursor.rail_swne = cursors_base +  9;
		rti->cursor.rail_ew   = cursors_base + 10;
		rti->cursor.rail_nwse = cursors_base + 11;
		rti->cursor.autorail  = cursors_base + 12;
		rti->cursor.depot     = cursors_base + 13;
		rti->cursor.tunnel    = cursors_base + 14;
		rti->cursor.convert   = cursors_base + 15;
	}

	/* Array of default GUI signal sprite numbers. */
	const SpriteID _signal_lookup[2][SIGTYPE_END] = {
		{SPR_IMG_SIGNAL_ELECTRIC_NORM,  SPR_IMG_SIGNAL_ELECTRIC_ENTRY, SPR_IMG_SIGNAL_ELECTRIC_EXIT,
		 SPR_IMG_SIGNAL_ELECTRIC_COMBO, SPR_IMG_SIGNAL_ELECTRIC_PBS,   SPR_IMG_SIGNAL_ELECTRIC_PBS_OWAY},

		{SPR_IMG_SIGNAL_SEMAPHORE_NORM,  SPR_IMG_SIGNAL_SEMAPHORE_ENTRY, SPR_IMG_SIGNAL_SEMAPHORE_EXIT,
		 SPR_IMG_SIGNAL_SEMAPHORE_COMBO, SPR_IMG_SIGNAL_SEMAPHORE_PBS,   SPR_IMG_SIGNAL_SEMAPHORE_PBS_OWAY},
	};

	for (SignalType type = SIGTYPE_NORMAL; type < SIGTYPE_END; type = (SignalType)(type + 1)) {
		for (SignalVariant var = SIG_ELECTRIC; var <= SIG_SEMAPHORE; var = (SignalVariant)(var + 1)) {
			SpriteID red   = GetCustomSignalSprite(rti, INVALID_TILE, type, var, SIGNAL_STATE_RED, true);
			SpriteID green = GetCustomSignalSprite(rti, INVALID_TILE, type, var, SIGNAL_STATE_GREEN, true);
			rti->gui_sprites.signals[type][var][0] = (red != 0)   ? red + SIGNAL_TO_SOUTH   : _signal_lookup[var][type];
			rti->gui_sprites.signals[type][var][1] = (green != 0) ? green + SIGNAL_TO_SOUTH : _signal_lookup[var][type] + 1;
		}
	}
}

/**
 * Compare railtypes based on their sorting order.
 * @param first  The railtype to compare to.
 * @param second The railtype to compare.
 * @return True iff the first should be sorted before the second.
 */
static int CDECL CompareRailTypes(const RailType *first, const RailType *second)
{
	return GetRailTypeInfo(*first)->sorting_order - GetRailTypeInfo(*second)->sorting_order;
}

/**
 * Resolve sprites of custom rail types
 */
void InitRailTypes()
{
	for (RailType rt = RAILTYPE_BEGIN; rt != RAILTYPE_END; rt++) {
		RailtypeInfo *rti = &_railtypes[rt];
		ResolveRailTypeGUISprites(rti);
	}

	_sorted_railtypes_size = 0;
	for (RailType rt = RAILTYPE_BEGIN; rt != RAILTYPE_END; rt++) {
		if (_railtypes[rt].label != 0) {
			_sorted_railtypes[_sorted_railtypes_size++] = rt;
		}
	}
	QSortT(_sorted_railtypes, _sorted_railtypes_size, CompareRailTypes);
}

/**
 * Allocate a new rail type label
 */
RailType AllocateRailType(RailTypeLabel label)
{
	for (RailType rt = RAILTYPE_BEGIN; rt != RAILTYPE_END; rt++) {
		RailtypeInfo *rti = &_railtypes[rt];

		if (rti->label == 0) {
			/* Set up new rail type */
			*rti = _original_railtypes[RAILTYPE_RAIL];
			rti->label = label;
			rti->alternate_labels.Clear();

			/* Make us compatible with ourself. */
			rti->powered_railtypes    = (RailTypes)(1 << rt);
			rti->compatible_railtypes = (RailTypes)(1 << rt);

			/* We also introduce ourself. */
			rti->introduces_railtypes = (RailTypes)(1 << rt);

			/* Default sort order; order of allocation, but with some
			 * offsets so it's easier for NewGRF to pick a spot without
			 * changing the order of other (original) rail types.
			 * The << is so you can place other railtypes in between the
			 * other railtypes, the 7 is to be able to place something
			 * before the first (default) rail type. */
			rti->sorting_order = rt << 4 | 7;
			return rt;
		}
	}

	return INVALID_RAILTYPE;
}

static const byte _track_sloped_sprites[14] = {
	14, 15, 22, 13,
	 0, 21, 17, 12,
	23,  0, 18, 20,
	19, 16
};


/*         4
 *     ---------
 *    |\       /|
 *    | \    1/ |
 *    |  \   /  |
 *    |   \ /   |
 *  16|    \    |32
 *    |   / \2  |
 *    |  /   \  |
 *    | /     \ |
 *    |/       \|
 *     ---------
 *         8
 */



/* MAP2 byte:    abcd???? => Signal On? Same coding as map3lo
 * MAP3LO byte:  abcd???? => Signal Exists?
 *               a and b are for diagonals, upper and left,
 *               one for each direction. (ie a == NE->SW, b ==
 *               SW->NE, or v.v., I don't know. b and c are
 *               similar for lower and right.
 * MAP2 byte:    ????abcd => Type of ground.
 * MAP3LO byte:  ????abcd => Type of rail.
 * MAP5:         00abcdef => rail
 *               01abcdef => rail w/ signals
 *               10uuuuuu => unused
 *               11uuuudd => rail depot
 */

/**
 * Tests if a vehicle interacts with the specified track.
 * All track bits interact except parallel #TRACK_BIT_HORZ or #TRACK_BIT_VERT.
 *
 * @param tile The tile.
 * @param track The track.
 * @return Succeeded command (no train found), or a failed command (a train was found).
 */
static CommandCost EnsureNoTrainOnTrack(TileIndex tile, Track track)
{
	TrackBits rail_bits = TrackToTrackBits(track);
	return EnsureNoTrainOnTrackBits(tile, rail_bits);
}

/**
 * Check that the new track bits may be built.
 * @param tile %Tile to build on.
 * @param to_build New track bits.
 * @param flags    Flags of the operation.
 * @return Succeeded or failed command.
 */
static CommandCost CheckTrackCombination(TileIndex tile, TrackBits to_build, uint flags)
{
	if (!IsPlainRail(tile)) return_cmd_error(STR_ERROR_IMPOSSIBLE_TRACK_COMBINATION);

	/* So, we have a tile with tracks on it (and possibly signals). Let's see
	 * what tracks first */
	TrackBits current = GetTrackBits(tile); // The current track layout.
	TrackBits future = current | to_build;  // The track layout we want to build.

	/* Are we really building something new? */
	if (current == future) {
		/* Nothing new is being built */
		return_cmd_error(STR_ERROR_ALREADY_BUILT);
	}

	/* Let's see if we may build this */
	if ((flags & DC_NO_RAIL_OVERLAP) || HasSignals(tile)) {
		/* If we are not allowed to overlap (flag is on for ai companies or we have
		 * signals on the tile), check that */
		if (future != TRACK_BIT_HORZ && future != TRACK_BIT_VERT) {
			return_cmd_error((flags & DC_NO_RAIL_OVERLAP) ? STR_ERROR_IMPOSSIBLE_TRACK_COMBINATION : STR_ERROR_MUST_REMOVE_SIGNALS_FIRST);
		}
	}
	/* Normally, we may overlap and any combination is valid */
	return CommandCost();
}


/** Valid TrackBits on a specific (non-steep)-slope without foundation */
static const TrackBits _valid_tracks_without_foundation[15] = {
	TRACK_BIT_ALL,
	TRACK_BIT_RIGHT,
	TRACK_BIT_UPPER,
	TRACK_BIT_X,

	TRACK_BIT_LEFT,
	TRACK_BIT_NONE,
	TRACK_BIT_Y,
	TRACK_BIT_LOWER,

	TRACK_BIT_LOWER,
	TRACK_BIT_Y,
	TRACK_BIT_NONE,
	TRACK_BIT_LEFT,

	TRACK_BIT_X,
	TRACK_BIT_UPPER,
	TRACK_BIT_RIGHT,
};

/** Valid TrackBits on a specific (non-steep)-slope with leveled foundation */
static const TrackBits _valid_tracks_on_leveled_foundation[15] = {
	TRACK_BIT_NONE,
	TRACK_BIT_LEFT,
	TRACK_BIT_LOWER,
	TRACK_BIT_Y | TRACK_BIT_LOWER | TRACK_BIT_LEFT,

	TRACK_BIT_RIGHT,
	TRACK_BIT_ALL,
	TRACK_BIT_X | TRACK_BIT_LOWER | TRACK_BIT_RIGHT,
	TRACK_BIT_ALL,

	TRACK_BIT_UPPER,
	TRACK_BIT_X | TRACK_BIT_UPPER | TRACK_BIT_LEFT,
	TRACK_BIT_ALL,
	TRACK_BIT_ALL,

	TRACK_BIT_Y | TRACK_BIT_UPPER | TRACK_BIT_RIGHT,
	TRACK_BIT_ALL,
	TRACK_BIT_ALL
};

/**
 * Checks if a track combination is valid on a specific slope and returns the needed foundation.
 *
 * @param tileh Tile slope.
 * @param bits  Trackbits.
 * @return Needed foundation or FOUNDATION_INVALID if track/slope combination is not allowed.
 */
Foundation GetRailFoundation(Slope tileh, TrackBits bits)
{
	if (bits == TRACK_BIT_NONE) return FOUNDATION_NONE;

	if (IsSteepSlope(tileh)) {
		/* Test for inclined foundations */
		if (bits == TRACK_BIT_X) return FOUNDATION_INCLINED_X;
		if (bits == TRACK_BIT_Y) return FOUNDATION_INCLINED_Y;

		/* Get higher track */
		Corner highest_corner = GetHighestSlopeCorner(tileh);
		TrackBits higher_track = CornerToTrackBits(highest_corner);

		/* Only higher track? */
		if (bits == higher_track) return HalftileFoundation(highest_corner);

		/* Overlap with higher track? */
		if (TracksOverlap(bits | higher_track)) return FOUNDATION_INVALID;

		/* either lower track or both higher and lower track */
		return ((bits & higher_track) != 0 ? FOUNDATION_STEEP_BOTH : FOUNDATION_STEEP_LOWER);
	} else {
		if ((~_valid_tracks_without_foundation[tileh] & bits) == 0) return FOUNDATION_NONE;

		bool valid_on_leveled = ((~_valid_tracks_on_leveled_foundation[tileh] & bits) == 0);

		Corner track_corner;
		switch (bits) {
			case TRACK_BIT_LEFT:  track_corner = CORNER_W; break;
			case TRACK_BIT_LOWER: track_corner = CORNER_S; break;
			case TRACK_BIT_RIGHT: track_corner = CORNER_E; break;
			case TRACK_BIT_UPPER: track_corner = CORNER_N; break;

			case TRACK_BIT_HORZ:
				if (tileh == SLOPE_N) return HalftileFoundation(CORNER_N);
				if (tileh == SLOPE_S) return HalftileFoundation(CORNER_S);
				return (valid_on_leveled ? FOUNDATION_LEVELED : FOUNDATION_INVALID);

			case TRACK_BIT_VERT:
				if (tileh == SLOPE_W) return HalftileFoundation(CORNER_W);
				if (tileh == SLOPE_E) return HalftileFoundation(CORNER_E);
				return (valid_on_leveled ? FOUNDATION_LEVELED : FOUNDATION_INVALID);

			case TRACK_BIT_X:
				if (IsSlopeWithOneCornerRaised(tileh)) return FOUNDATION_INCLINED_X;
				return (valid_on_leveled ? FOUNDATION_LEVELED : FOUNDATION_INVALID);

			case TRACK_BIT_Y:
				if (IsSlopeWithOneCornerRaised(tileh)) return FOUNDATION_INCLINED_Y;
				return (valid_on_leveled ? FOUNDATION_LEVELED : FOUNDATION_INVALID);

			default:
				return (valid_on_leveled ? FOUNDATION_LEVELED : FOUNDATION_INVALID);
		}
		/* Single diagonal track */

		/* Track must be at least valid on leveled foundation */
		if (!valid_on_leveled) return FOUNDATION_INVALID;

		/* If slope has three raised corners, build leveled foundation */
		if (IsSlopeWithThreeCornersRaised(tileh)) return FOUNDATION_LEVELED;

		/* If neighboured corners of track_corner are lowered, build halftile foundation */
		if ((tileh & SlopeWithThreeCornersRaised(OppositeCorner(track_corner))) == SlopeWithOneCornerRaised(track_corner)) return HalftileFoundation(track_corner);

		/* else special anti-zig-zag foundation */
		return SpecialRailFoundation(track_corner);
	}
}


/**
 * Tests if a track can be build on a tile.
 *
 * @param tileh Tile slope.
 * @param rail_bits Tracks to build.
 * @param existing Tracks already built.
 * @param tile Tile (used for water test)
 * @return Error message or cost for foundation building.
 */
static CommandCost CheckRailSlope(Slope tileh, TrackBits rail_bits, TrackBits existing, TileIndex tile)
{
	/* don't allow building on the lower side of a coast */
	if (GetFloodingBehaviour(tile) != FLOOD_NONE) {
		if (!IsSteepSlope(tileh) && ((~_valid_tracks_on_leveled_foundation[tileh] & (rail_bits | existing)) != 0)) return_cmd_error(STR_ERROR_CAN_T_BUILD_ON_WATER);
	}

	Foundation f_new = GetRailFoundation(tileh, rail_bits | existing);

	/* check track/slope combination */
	if ((f_new == FOUNDATION_INVALID) ||
			((f_new != FOUNDATION_NONE) && (!_settings_game.construction.build_on_slopes))) {
		return_cmd_error(STR_ERROR_LAND_SLOPED_IN_WRONG_DIRECTION);
	}

	Foundation f_old = GetRailFoundation(tileh, existing);
	return CommandCost(EXPENSES_CONSTRUCTION, f_new != f_old ? _price[PR_BUILD_FOUNDATION] : (Money)0);
}

/* Validate functions for rail building */
static inline bool ValParamTrackOrientation(Track track)
{
	return IsValidTrack(track);
}

/**
 * Build a set of rail tracks on a given tile
 * @param tile tile to build on
 * @param flags operation to perform
 * @param p1 railtype of being built piece (normal, mono, maglev)
 * @param p2 TrackBits to build
 * @param text unused
 * @return the cost of this operation or an error
 */
CommandCost CmdBuildSingleRails(TileIndex tile, DoCommandFlag flags, uint32 p1, uint32 p2, const char *text)
{
	RailType railtype = Extract<RailType, 0, 4>(p1);
	TrackBits trackbits = (TrackBits)GB(p2, 0, 6);
	CommandCost cost(EXPENSES_CONSTRUCTION);

	if (!ValParamRailtype(railtype)) return CMD_ERROR;

	Slope tileh = GetTileSlope(tile);
	TrackBits currbits = TRACK_BIT_NONE;

	/* whether the tile needs to be cleared and built from scratch */
	bool make_new_rail_tile = true;

	switch (GetTileType(tile)) {
		case MP_RAILWAY: {
			CommandCost ret = CheckTileOwnership(tile);
			if (ret.Failed()) return ret;

			if (!IsPlainRail(tile)) return DoCommand(tile, 0, 0, flags, CMD_LANDSCAPE_CLEAR); // just get appropriate error message

			if (!IsCompatibleRail(GetRailType(tile), railtype)) return_cmd_error(STR_ERROR_IMPOSSIBLE_TRACK_COMBINATION);

			currbits = GetTrackBits(tile);
			ret = CheckTrackCombination(tile, trackbits, flags);
			if (ret.Succeeded()) ret = EnsureNoTrainOnTrackBits(tile, trackbits & ~currbits);
			if (ret.Failed()) return ret;

			ret = CheckRailSlope(tileh, trackbits, GetTrackBits(tile), tile);
			if (ret.Failed()) return ret;
			cost.AddCost(ret);

			/* If the rail types don't match, try to convert only if engines of
			 * the new rail type are not powered on the present rail type and engines of
			 * the present rail type are powered on the new rail type. */
			if (GetRailType(tile) != railtype && !HasPowerOnRail(railtype, GetRailType(tile))) {
				if (HasPowerOnRail(GetRailType(tile), railtype)) {
					ret = DoCommand(tile, tile, railtype, flags, CMD_CONVERT_RAIL);
					if (ret.Failed()) return ret;
					cost.AddCost(ret);
				} else {
					return CMD_ERROR;
				}
			}

			if ((trackbits & ~currbits) && (flags & DC_EXEC)) {
				SetRailGroundType(tile, RAIL_GROUND_BARREN);
				SetTrackBits(tile, currbits | trackbits);
				/* Subtract old infrastructure count. */
				uint pieces = CountBits(currbits);
				if (TracksOverlap(currbits)) pieces *= pieces;
				Company::Get(GetTileOwner(tile))->infrastructure.rail[GetRailType(tile)] -= pieces;
				/* Add new infrastructure count. */
				pieces = CountBits(currbits | trackbits);
				if (TracksOverlap(currbits | trackbits)) pieces *= pieces;
				Company::Get(GetTileOwner(tile))->infrastructure.rail[GetRailType(tile)] += pieces;
				DirtyCompanyInfrastructureWindows(GetTileOwner(tile));
			}

			make_new_rail_tile = false;
			break;
		}

		case MP_ROAD: {
			/* Level crossings may only be built on these slopes */
			if (!HasBit(VALID_LEVEL_CROSSING_SLOPES, tileh)) return_cmd_error(STR_ERROR_LAND_SLOPED_IN_WRONG_DIRECTION);

			CommandCost ret = EnsureNoVehicleOnGround(tile);
			if (ret.Failed()) return ret;

			if (IsNormalRoad(tile)) {
				if (HasRoadWorks(tile)) return_cmd_error(STR_ERROR_ROAD_WORKS_IN_PROGRESS);

				if (GetDisallowedRoadDirections(tile) != DRD_NONE) return_cmd_error(STR_ERROR_CROSSING_ON_ONEWAY_ROAD);

				if (RailNoLevelCrossings(railtype)) return_cmd_error(STR_ERROR_CROSSING_DISALLOWED);

				RoadTypes roadtypes = GetRoadTypes(tile);
				RoadBits road = GetRoadBits(tile, ROADTYPE_ROAD);
				RoadBits tram = GetRoadBits(tile, ROADTYPE_TRAM);
				if ((trackbits == TRACK_BIT_X && ((road | tram) & ROAD_X) == 0) ||
						(trackbits == TRACK_BIT_Y && ((road | tram) & ROAD_Y) == 0)) {
					Owner road_owner = GetRoadOwner(tile, ROADTYPE_ROAD);
					Owner tram_owner = GetRoadOwner(tile, ROADTYPE_TRAM);
					/* Disallow breaking end-of-line of someone else
					 * so trams can still reverse on this tile. */
					if (Company::IsValidID(tram_owner) && HasExactlyOneBit(tram)) {
						CommandCost ret = CheckOwnership(tram_owner);
						if (ret.Failed()) return ret;
					}
					/* Crossings must always have a road... */
					uint num_new_road_pieces = 2 - CountBits(road);
					if (road == ROAD_NONE) road_owner = _current_company;
					roadtypes |= ROADTYPES_ROAD;
					/* ...but tram is not required. */
					uint num_new_tram_pieces = (tram != ROAD_NONE) ? 2 - CountBits(tram) : 0;

					cost.AddCost((num_new_road_pieces + num_new_tram_pieces) * _price[PR_BUILD_ROAD]);

					if (flags & DC_EXEC) {
						MakeRoadCrossing(tile, road_owner, tram_owner, _current_company, (trackbits == TRACK_BIT_X ? AXIS_Y : AXIS_X), railtype, roadtypes, GetTownIndex(tile));
						UpdateLevelCrossing(tile, false);
						Company::Get(_current_company)->infrastructure.rail[railtype] += LEVELCROSSING_TRACKBIT_FACTOR;
						DirtyCompanyInfrastructureWindows(_current_company);
						if (num_new_road_pieces > 0 && Company::IsValidID(road_owner)) {
							Company::Get(road_owner)->infrastructure.road[ROADTYPE_ROAD] += num_new_road_pieces;
							DirtyCompanyInfrastructureWindows(road_owner);
						}
						if (num_new_tram_pieces > 0 && Company::IsValidID(tram_owner)) {
							Company::Get(tram_owner)->infrastructure.road[ROADTYPE_TRAM] += num_new_tram_pieces;
							DirtyCompanyInfrastructureWindows(tram_owner);
						}
					}
					make_new_rail_tile = false;
				}
			} else if (IsLevelCrossing(tile)) {
				currbits = GetCrossingRailBits(tile);
				if (trackbits == currbits) return_cmd_error(STR_ERROR_ALREADY_BUILT);
			}
<<<<<<< HEAD
			break;
=======

			if (IsLevelCrossing(tile) && GetCrossingRailBits(tile) == trackbit) {
				return_cmd_error(STR_ERROR_ALREADY_BUILT);
			}
>>>>>>> a47fb85c
		}
		FALLTHROUGH;

		default:
			break;
	}

	if (make_new_rail_tile) {
		/* Will there be flat water on the lower halftile? */
		bool water_ground = IsTileType(tile, MP_WATER) && IsSlopeWithOneCornerRaised(tileh);

		CommandCost ret = CheckRailSlope(tileh, trackbits, TRACK_BIT_NONE, tile);
		if (ret.Failed()) return ret;
		cost.AddCost(ret);

		ret = DoCommand(tile, 0, 0, flags, CMD_LANDSCAPE_CLEAR);
		if (ret.Failed()) return ret;
		cost.AddCost(ret);
		currbits = TRACK_BIT_NONE; // the tile is clear now

		if (water_ground) {
			cost.AddCost(-_price[PR_CLEAR_WATER]);
			cost.AddCost(_price[PR_CLEAR_ROUGH]);
		}

		if (flags & DC_EXEC) {
			MakeRailNormal(tile, _current_company, trackbits, railtype);
			if (water_ground) SetRailGroundType(tile, RAIL_GROUND_WATER);
			Company::Get(_current_company)->infrastructure.rail[railtype]++;
			DirtyCompanyInfrastructureWindows(_current_company);
		}
	}

	if (flags & DC_EXEC) {
		MarkTileDirtyByTile(tile);
		Track track;
		FOR_EACH_SET_TRACK(track, trackbits & ~currbits) {
			AddTrackToSignalBuffer(tile, track, _current_company);
			YapfNotifyTrackLayoutChange(tile, track);
		}
	}

	cost.AddCost(CountBits(trackbits & ~currbits) * RailBuildCost(railtype));
	return cost;
}

/**
 * Build a single piece of rail
 * @param tile tile  to build on
 * @param flags operation to perform
 * @param p1 railtype of being built piece (normal, mono, maglev)
 * @param p2 rail track to build
 * @param text unused
 * @return the cost of this operation or an error
 */
CommandCost CmdBuildSingleRail(TileIndex tile, DoCommandFlag flags, uint32 p1, uint32 p2, const char *text)
{
	Track track = Extract<Track, 0, 3>(p2);
	if (!ValParamTrackOrientation(track)) return CMD_ERROR;

	return CmdBuildSingleRails(tile, flags, p1, TrackToTrackBits(track), text);
}

/**
 * Remove a single piece of track
 * @param tile tile to remove track from
 * @param flags operation to perform
 * @param p1 unused
 * @param p2 rail orientation
 * @param text unused
 * @return the cost of this operation or an error
 */
CommandCost CmdRemoveSingleRail(TileIndex tile, DoCommandFlag flags, uint32 p1, uint32 p2, const char *text)
{
	Track track = Extract<Track, 0, 3>(p2);
	CommandCost cost(EXPENSES_CONSTRUCTION);
	bool crossing = false;

	if (!ValParamTrackOrientation(track)) return CMD_ERROR;
	TrackBits trackbit = TrackToTrackBits(track);

	/* Need to read tile owner now because it may change when the rail is removed
	 * Also, in case of floods, _current_company != owner
	 * There may be invalid tiletype even in exec run (when removing long track),
	 * so do not call GetTileOwner(tile) in any case here */
	Owner owner = INVALID_OWNER;

	Train *v = NULL;

	switch (GetTileType(tile)) {
		case MP_ROAD: {
			if (!IsLevelCrossing(tile) || GetCrossingRailBits(tile) != trackbit) return_cmd_error(STR_ERROR_THERE_IS_NO_RAILROAD_TRACK);

			if (_current_company != OWNER_WATER) {
				CommandCost ret = CheckTileOwnership(tile);
				if (ret.Failed()) return ret;
			}

			if (!(flags & DC_BANKRUPT)) {
				CommandCost ret = EnsureNoVehicleOnGround(tile);
				if (ret.Failed()) return ret;
			}

			cost.AddCost(RailClearCost(GetRailType(tile)));

			if (flags & DC_EXEC) {
				if (HasReservedTracks(tile, trackbit)) {
					v = GetTrainForReservation(tile, track);
					if (v != NULL) FreeTrainTrackReservation(v);
				}
				owner = GetTileOwner(tile);
				Company::Get(owner)->infrastructure.rail[GetRailType(tile)] -= LEVELCROSSING_TRACKBIT_FACTOR;
				DirtyCompanyInfrastructureWindows(owner);
				MakeRoadNormal(tile, GetCrossingRoadBits(tile), GetRoadTypes(tile), GetTownIndex(tile), GetRoadOwner(tile, ROADTYPE_ROAD), GetRoadOwner(tile, ROADTYPE_TRAM));
				DeleteNewGRFInspectWindow(GSF_RAILTYPES, tile);
			}
			break;
		}

		case MP_RAILWAY: {
			TrackBits present;
			/* There are no rails present at depots. */
			if (!IsPlainRail(tile)) return_cmd_error(STR_ERROR_THERE_IS_NO_RAILROAD_TRACK);

			if (_current_company != OWNER_WATER) {
				CommandCost ret = CheckTileOwnership(tile);
				if (ret.Failed()) return ret;
			}

			CommandCost ret = EnsureNoTrainOnTrack(tile, track);
			if (ret.Failed()) return ret;

			present = GetTrackBits(tile);
			if ((present & trackbit) == 0) return_cmd_error(STR_ERROR_THERE_IS_NO_RAILROAD_TRACK);
			if (present == (TRACK_BIT_X | TRACK_BIT_Y)) crossing = true;

			cost.AddCost(RailClearCost(GetRailType(tile)));

			/* Charge extra to remove signals on the track, if they are there */
			if (HasSignalOnTrack(tile, track)) {
				cost.AddCost(DoCommand(tile, track, 0, flags, CMD_REMOVE_SIGNALS));
			}

			if (flags & DC_EXEC) {
				if (HasReservedTracks(tile, trackbit)) {
					v = GetTrainForReservation(tile, track);
					if (v != NULL) FreeTrainTrackReservation(v);
				}

				owner = GetTileOwner(tile);

				/* Subtract old infrastructure count. */
				uint pieces = CountBits(present);
				if (TracksOverlap(present)) pieces *= pieces;
				Company::Get(owner)->infrastructure.rail[GetRailType(tile)] -= pieces;
				/* Add new infrastructure count. */
				present ^= trackbit;
				pieces = CountBits(present);
				if (TracksOverlap(present)) pieces *= pieces;
				Company::Get(owner)->infrastructure.rail[GetRailType(tile)] += pieces;
				DirtyCompanyInfrastructureWindows(owner);

				if (present == 0) {
					Slope tileh = GetTileSlope(tile);
					/* If there is flat water on the lower halftile, convert the tile to shore so the water remains */
					if (GetRailGroundType(tile) == RAIL_GROUND_WATER && IsSlopeWithOneCornerRaised(tileh)) {
						MakeShore(tile);
					} else {
						DoClearSquare(tile);
					}
					DeleteNewGRFInspectWindow(GSF_RAILTYPES, tile);
				} else {
					SetTrackBits(tile, present);
					SetTrackReservation(tile, GetRailReservationTrackBits(tile) & present);
				}
			}
			break;
		}

		default: return_cmd_error(STR_ERROR_THERE_IS_NO_RAILROAD_TRACK);
	}

	if (flags & DC_EXEC) {
		/* if we got that far, 'owner' variable is set correctly */
		assert(Company::IsValidID(owner));

		MarkTileDirtyByTile(tile);
		if (crossing) {
			/* crossing is set when only TRACK_BIT_X and TRACK_BIT_Y are set. As we
			 * are removing one of these pieces, we'll need to update signals for
			 * both directions explicitly, as after the track is removed it won't
			 * 'connect' with the other piece. */
			AddTrackToSignalBuffer(tile, TRACK_X, owner);
			AddTrackToSignalBuffer(tile, TRACK_Y, owner);
			YapfNotifyTrackLayoutChange(tile, TRACK_X);
			YapfNotifyTrackLayoutChange(tile, TRACK_Y);
		} else {
			AddTrackToSignalBuffer(tile, track, owner);
			YapfNotifyTrackLayoutChange(tile, track);
		}

		if (v != NULL) TryPathReserve(v, true);
	}

	return cost;
}


/**
 * Called from water_cmd if a non-flat rail-tile gets flooded and should be converted to shore.
 * The function floods the lower halftile, if the tile has a halftile foundation.
 *
 * @param t The tile to flood.
 * @return true if something was flooded.
 */
bool FloodHalftile(TileIndex t)
{
	assert(IsPlainRailTile(t));

	bool flooded = false;
	if (GetRailGroundType(t) == RAIL_GROUND_WATER) return flooded;

	Slope tileh = GetTileSlope(t);
	TrackBits rail_bits = GetTrackBits(t);

	if (IsSlopeWithOneCornerRaised(tileh)) {
		TrackBits lower_track = CornerToTrackBits(OppositeCorner(GetHighestSlopeCorner(tileh)));

		TrackBits to_remove = lower_track & rail_bits;
		if (to_remove != 0) {
			Backup<CompanyByte> cur_company(_current_company, OWNER_WATER, FILE_LINE);
			flooded = DoCommand(t, 0, FIND_FIRST_BIT(to_remove), DC_EXEC, CMD_REMOVE_SINGLE_RAIL).Succeeded();
			cur_company.Restore();
			if (!flooded) return flooded; // not yet floodable
			rail_bits = rail_bits & ~to_remove;
			if (rail_bits == 0) {
				MakeShore(t);
				MarkTileDirtyByTile(t);
				return flooded;
			}
		}

		if (IsNonContinuousFoundation(GetRailFoundation(tileh, rail_bits))) {
			flooded = true;
			SetRailGroundType(t, RAIL_GROUND_WATER);
			MarkTileDirtyByTile(t);
		}
	} else {
		/* Make shore on steep slopes and 'three-corners-raised'-slopes. */
		if (ApplyFoundationToSlope(GetRailFoundation(tileh, rail_bits), &tileh) == 0) {
			if (IsSteepSlope(tileh) || IsSlopeWithThreeCornersRaised(tileh)) {
				flooded = true;
				SetRailGroundType(t, RAIL_GROUND_WATER);
				MarkTileDirtyByTile(t);
			}
		}
	}
	return flooded;
}

static const TileIndexDiffC _trackdelta[] = {
	{ -1,  0 }, {  0,  1 }, { -1,  0 }, {  0,  1 }, {  1,  0 }, {  0,  1 },
	{  0,  0 },
	{  0,  0 },
	{  1,  0 }, {  0, -1 }, {  0, -1 }, {  1,  0 }, {  0, -1 }, { -1,  0 },
	{  0,  0 },
	{  0,  0 }
};


static CommandCost ValidateAutoDrag(Trackdir *trackdir, TileIndex start, TileIndex end)
{
	int x = TileX(start);
	int y = TileY(start);
	int ex = TileX(end);
	int ey = TileY(end);

	if (!ValParamTrackOrientation(TrackdirToTrack(*trackdir))) return CMD_ERROR;

	/* calculate delta x,y from start to end tile */
	int dx = ex - x;
	int dy = ey - y;

	/* calculate delta x,y for the first direction */
	int trdx = _trackdelta[*trackdir].x;
	int trdy = _trackdelta[*trackdir].y;

	if (!IsDiagonalTrackdir(*trackdir)) {
		trdx += _trackdelta[*trackdir ^ 1].x;
		trdy += _trackdelta[*trackdir ^ 1].y;
	}

	/* validate the direction */
	while ((trdx <= 0 && dx > 0) ||
			(trdx >= 0 && dx < 0) ||
			(trdy <= 0 && dy > 0) ||
			(trdy >= 0 && dy < 0)) {
		if (!HasBit(*trackdir, 3)) { // first direction is invalid, try the other
			SetBit(*trackdir, 3); // reverse the direction
			trdx = -trdx;
			trdy = -trdy;
		} else { // other direction is invalid too, invalid drag
			return CMD_ERROR;
		}
	}

	/* (for diagonal tracks, this is already made sure of by above test), but:
	 * for non-diagonal tracks, check if the start and end tile are on 1 line */
	if (!IsDiagonalTrackdir(*trackdir)) {
		trdx = _trackdelta[*trackdir].x;
		trdy = _trackdelta[*trackdir].y;
		if (abs(dx) != abs(dy) && abs(dx) + abs(trdy) != abs(dy) + abs(trdx)) return CMD_ERROR;
	}

	return CommandCost();
}

/**
 * Build or remove a stretch of railroad tracks.
 * @param tile start tile of drag
 * @param flags operation to perform
 * @param p1 end tile of drag
 * @param p2 various bitstuffed elements
 * - p2 = (bit 0-3) - railroad type normal/maglev (0 = normal, 1 = mono, 2 = maglev), only used for building
 * - p2 = (bit 4-6) - track-orientation, valid values: 0-5 (Track enum)
 * - p2 = (bit 7)   - 0 = build, 1 = remove tracks
 * - p2 = (bit 8)   - 0 = build up to an obstacle, 1 = fail if an obstacle is found (used for AIs).
 * @param text unused
 * @return the cost of this operation or an error
 */
static CommandCost CmdRailTrackHelper(TileIndex tile, DoCommandFlag flags, uint32 p1, uint32 p2, const char *text)
{
	CommandCost total_cost(EXPENSES_CONSTRUCTION);
	Track track = Extract<Track, 4, 3>(p2);
	bool remove = HasBit(p2, 7);
	RailType railtype = Extract<RailType, 0, 4>(p2);

	if ((!remove && !ValParamRailtype(railtype)) || !ValParamTrackOrientation(track)) return CMD_ERROR;
	if (p1 >= MapSize()) return CMD_ERROR;
	TileIndex end_tile = p1;
	Trackdir trackdir = TrackToTrackdir(track);

	CommandCost ret = ValidateAutoDrag(&trackdir, tile, end_tile);
	if (ret.Failed()) return ret;

	bool had_success = false;
	CommandCost last_error = CMD_ERROR;
	for (;;) {
		CommandCost ret = DoCommand(tile, remove ? 0 : railtype, TrackdirToTrack(trackdir), flags, remove ? CMD_REMOVE_SINGLE_RAIL : CMD_BUILD_SINGLE_RAIL);

		if (ret.Failed()) {
			last_error = ret;
			if (last_error.GetErrorMessage() != STR_ERROR_ALREADY_BUILT && !remove) {
				if (HasBit(p2, 8)) return last_error;
				break;
			}

			/* Ownership errors are more important. */
			if (last_error.GetErrorMessage() == STR_ERROR_OWNED_BY && remove) break;
		} else {
			had_success = true;
			total_cost.AddCost(ret);
		}

		if (tile == end_tile) break;

		tile += ToTileIndexDiff(_trackdelta[trackdir]);

		/* toggle railbit for the non-diagonal tracks */
		if (!IsDiagonalTrackdir(trackdir)) ToggleBit(trackdir, 0);
	}

	if (had_success) return total_cost;
	return last_error;
}

/**
 * Build rail on a stretch of track.
 * Stub for the unified rail builder/remover
 * @param tile start tile of drag
 * @param flags operation to perform
 * @param p1 end tile of drag
 * @param p2 various bitstuffed elements
 * - p2 = (bit 0-3) - railroad type normal/maglev (0 = normal, 1 = mono, 2 = maglev)
 * - p2 = (bit 4-6) - track-orientation, valid values: 0-5 (Track enum)
 * - p2 = (bit 7)   - 0 = build, 1 = remove tracks
 * @param text unused
 * @return the cost of this operation or an error
 * @see CmdRailTrackHelper
 */
CommandCost CmdBuildRailroadTrack(TileIndex tile, DoCommandFlag flags, uint32 p1, uint32 p2, const char *text)
{
	return CmdRailTrackHelper(tile, flags, p1, ClrBit(p2, 7), text);
}

/**
 * Build rail on a stretch of track.
 * Stub for the unified rail builder/remover
 * @param tile start tile of drag
 * @param flags operation to perform
 * @param p1 end tile of drag
 * @param p2 various bitstuffed elements
 * - p2 = (bit 0-3) - railroad type normal/maglev (0 = normal, 1 = mono, 2 = maglev), only used for building
 * - p2 = (bit 4-6) - track-orientation, valid values: 0-5 (Track enum)
 * - p2 = (bit 7)   - 0 = build, 1 = remove tracks
 * @param text unused
 * @return the cost of this operation or an error
 * @see CmdRailTrackHelper
 */
CommandCost CmdRemoveRailroadTrack(TileIndex tile, DoCommandFlag flags, uint32 p1, uint32 p2, const char *text)
{
	return CmdRailTrackHelper(tile, flags, p1, SetBit(p2, 7), text);
}

/**
 * Build a train depot
 * @param tile position of the train depot
 * @param flags operation to perform
 * @param p1 rail type
 * @param p2 bit 0..1 entrance direction (DiagDirection)
 * @param text unused
 * @return the cost of this operation or an error
 *
 * @todo When checking for the tile slope,
 * distinguish between "Flat land required" and "land sloped in wrong direction"
 */
CommandCost CmdBuildTrainDepot(TileIndex tile, DoCommandFlag flags, uint32 p1, uint32 p2, const char *text)
{
	/* check railtype and valid direction for depot (0 through 3), 4 in total */
	RailType railtype = Extract<RailType, 0, 4>(p1);
	if (!ValParamRailtype(railtype)) return CMD_ERROR;

	Slope tileh = GetTileSlope(tile);

	DiagDirection dir = Extract<DiagDirection, 0, 2>(p2);

	/* Prohibit construction if
	 * The tile is non-flat AND
	 * 1) build-on-slopes is disabled
	 * 2) the tile is steep i.e. spans two height levels
	 * 3) the exit points in the wrong direction
	 */

	if (tileh != SLOPE_FLAT && (
				!_settings_game.construction.build_on_slopes ||
				!CanBuildDepotByTileh(dir, tileh)
			)) {
		return_cmd_error(STR_ERROR_FLAT_LAND_REQUIRED);
	}

	CommandCost cost = DoCommand(tile, 0, 0, flags, CMD_LANDSCAPE_CLEAR);
	if (cost.Failed()) return cost;

	if (IsBridgeAbove(tile)) return_cmd_error(STR_ERROR_MUST_DEMOLISH_BRIDGE_FIRST);

	if (!Depot::CanAllocateItem()) return CMD_ERROR;

	if (flags & DC_EXEC) {
		Depot *d = new Depot(tile);
		d->build_date = _date;

		MakeRailDepot(tile, _current_company, d->index, dir, railtype);
		MarkTileDirtyByTile(tile);
		MakeDefaultName(d);

		Company::Get(_current_company)->infrastructure.rail[railtype]++;
		DirtyCompanyInfrastructureWindows(_current_company);

		AddSideToSignalBuffer(tile, INVALID_DIAGDIR, _current_company);
		YapfNotifyTrackLayoutChange(tile, DiagDirToDiagTrack(dir));
	}

	cost.AddCost(_price[PR_BUILD_DEPOT_TRAIN]);
	cost.AddCost(RailBuildCost(railtype));
	return cost;
}

/**
 * Build signals, alternate between double/single, signal/semaphore,
 * pre/exit/combo-signals, and what-else not. If the rail piece does not
 * have any signals, bit 4 (cycle signal-type) is ignored
 * @param tile tile where to build the signals
 * @param flags operation to perform
 * @param p1 various bitstuffed elements
 * - p1 = (bit 0-2) - track-orientation, valid values: 0-5 (Track enum)
 * - p1 = (bit 3)   - 1 = override signal/semaphore, or pre/exit/combo signal or (for bit 7) toggle variant (CTRL-toggle)
 * - p1 = (bit 4)   - 0 = signals, 1 = semaphores
 * - p1 = (bit 5-7) - type of the signal, for valid values see enum SignalType in rail_map.h
 * - p1 = (bit 8)   - convert the present signal type and variant
 * - p1 = (bit 9-11)- start cycle from this signal type
 * - p1 = (bit 12-14)-wrap around after this signal type
 * - p1 = (bit 15-16)-cycle the signal direction this many times
 * - p1 = (bit 17)  - 1 = don't modify an existing signal but don't fail either, 0 = always set new signal type
 * @param p2 used for CmdBuildManySignals() to copy direction of first signal
 * @param text unused
 * @return the cost of this operation or an error
 * @todo p2 should be replaced by two bits for "along" and "against" the track.
 */
CommandCost CmdBuildSingleSignal(TileIndex tile, DoCommandFlag flags, uint32 p1, uint32 p2, const char *text)
{
	Track track = Extract<Track, 0, 3>(p1);
	bool ctrl_pressed = HasBit(p1, 3); // was the CTRL button pressed
	SignalVariant sigvar = (ctrl_pressed ^ HasBit(p1, 4)) ? SIG_SEMAPHORE : SIG_ELECTRIC; // the signal variant of the new signal
	SignalType sigtype = Extract<SignalType, 5, 3>(p1); // the signal type of the new signal
	bool convert_signal = HasBit(p1, 8); // convert button pressed
	SignalType cycle_start = Extract<SignalType, 9, 3>(p1);
	SignalType cycle_stop = Extract<SignalType, 12, 3>(p1);
	uint num_dir_cycle = GB(p1, 15, 2);

	if (sigtype > SIGTYPE_LAST) return CMD_ERROR;
	if (cycle_start > cycle_stop || cycle_stop > SIGTYPE_LAST) return CMD_ERROR;

	/* You can only build signals on plain rail tiles or tunnel/bridges, and the selected track must exist */
	if (IsTileType(tile, MP_TUNNELBRIDGE)) {
		if (GetTunnelBridgeTransportType(tile) != TRANSPORT_RAIL) return CMD_ERROR;
		CommandCost ret = EnsureNoTrainOnTrack(GetOtherTunnelBridgeEnd(tile), track);
		if (ret.Failed()) return ret;
	} else if (!ValParamTrackOrientation(track) || !IsPlainRailTile(tile) || !HasTrack(tile, track)) {
		return_cmd_error(STR_ERROR_THERE_IS_NO_RAILROAD_TRACK);
	}
	/* Protect against invalid signal copying */
	if (p2 != 0 && (p2 & SignalOnTrack(track)) == 0) return CMD_ERROR;

	CommandCost ret = CheckTileOwnership(tile);
	if (ret.Failed()) return ret;

	CommandCost cost(EXPENSES_CONSTRUCTION);
	/* handle signals simulation on tunnel/bridge. */
	if (IsTileType(tile, MP_TUNNELBRIDGE)) {
		TileIndex tile_exit = GetOtherTunnelBridgeEnd(tile);
		cost = CommandCost();
		if (!HasWormholeSignals(tile)) { // toggle signal zero costs.
			if (p2 != 12) cost = CommandCost(EXPENSES_CONSTRUCTION, _price[PR_BUILD_SIGNALS] * ((GetTunnelBridgeLength(tile, tile_exit) + 4) >> 2)); // minimal 1
		}
		if (flags & DC_EXEC) {
			if (p2 == 0 && HasWormholeSignals(tile)){ // Toggle signal if already signals present.
				if (IsTunnelBridgeEntrance (tile)) {
					ClrBitTunnelBridgeSignal(tile);
					ClrBitTunnelBridgeExit(tile_exit);
					SetBitTunnelBridgeExit(tile);
					SetBitTunnelBridgeSignal(tile_exit);
				} else {
					ClrBitTunnelBridgeSignal(tile_exit);
					ClrBitTunnelBridgeExit(tile);
					SetBitTunnelBridgeExit(tile_exit);
					SetBitTunnelBridgeSignal(tile);
				}
			} else{
				/* Create one direction tunnel/bridge if required. */
				if (p2 == 0) {
					SetBitTunnelBridgeSignal(tile);
					SetBitTunnelBridgeExit(tile_exit);
				} else if (p2 == 4 || p2 == 8) {
					DiagDirection tbdir = GetTunnelBridgeDirection(tile);
					/* If signal only on one side build accoringly one-way tunnel/bridge. */
					if ((p2 == 8 && (tbdir == DIAGDIR_NE || tbdir == DIAGDIR_SE)) ||
						(p2 == 4 && (tbdir == DIAGDIR_SW || tbdir == DIAGDIR_NW))) {
						SetBitTunnelBridgeSignal(tile);
						SetBitTunnelBridgeExit(tile_exit);
					} else {
						SetBitTunnelBridgeSignal(tile_exit);
						SetBitTunnelBridgeExit(tile);
					}
				}
			}
			MarkTileDirtyByTile(tile);
			MarkTileDirtyByTile(tile_exit);
			AddSideToSignalBuffer(tile, INVALID_DIAGDIR, _current_company);
			YapfNotifyTrackLayoutChange(tile, track);
		}
		return cost;
	}
	/* See if this is a valid track combination for signals (no overlap) */
	if (TracksOverlap(GetTrackBits(tile))) return_cmd_error(STR_ERROR_NO_SUITABLE_RAILROAD_TRACK);

	/* In case we don't want to change an existing signal, return without error. */
	if (HasBit(p1, 17) && HasSignalOnTrack(tile, track)) return CommandCost();

	/* you can not convert a signal if no signal is on track */
	if (convert_signal && !HasSignalOnTrack(tile, track)) return_cmd_error(STR_ERROR_THERE_ARE_NO_SIGNALS);

	if (!HasSignalOnTrack(tile, track)) {
		/* build new signals */
		cost.AddCost(_price[PR_BUILD_SIGNALS]);
	} else {
		if (p2 != 0 && sigvar != GetSignalVariant(tile, track)) {
			/* convert signals <-> semaphores */
			cost.AddCost(_price[PR_BUILD_SIGNALS] + _price[PR_CLEAR_SIGNALS]);
		} else if (convert_signal) {
			/* convert button pressed */
			if (ctrl_pressed || GetSignalVariant(tile, track) != sigvar) {
				/* convert electric <-> semaphore */
				cost .AddCost(_price[PR_BUILD_SIGNALS] + _price[PR_CLEAR_SIGNALS]);
			} else if (GetSignalType(tile, track) != sigtype) {
				/* it is free to change signal type: normal-pre-exit-combo */
			} else {
				return_cmd_error(STR_ERROR_ALREADY_BUILT);
			}
		} else {
			/* it is free to change orientation/pre-exit-combo signals */
		}
	}

	if (flags & DC_EXEC) {
		Train *v = NULL;
		/* The new/changed signal could block our path. As this can lead to
		 * stale reservations, we clear the path reservation here and try
		 * to redo it later on. */
		if (HasReservedTracks(tile, TrackToTrackBits(track))) {
			v = GetTrainForReservation(tile, track);
			if (v != NULL) FreeTrainTrackReservation(v);
		}

		if (!HasSignals(tile)) {
			/* there are no signals at all on this tile yet */
			SetHasSignals(tile, true);
			SetSignalStates(tile, 0xF); // all signals are on
			SetPresentSignals(tile, 0); // no signals built by default
			SetSignalType(tile, track, sigtype);
			SetSignalVariant(tile, track, sigvar);
		}

		/* Subtract old signal infrastructure count. */
		Company::Get(GetTileOwner(tile))->infrastructure.signal -= CountBits(GetPresentSignals(tile));

		if (p2 == 0) {
			if (!HasSignalOnTrack(tile, track)) {
				/* build new signals */
				SetPresentSignals(tile, GetPresentSignals(tile) | (IsPbsSignal(sigtype) ? KillFirstBit(SignalOnTrack(track)) : SignalOnTrack(track)));
				SetSignalType(tile, track, sigtype);
				SetSignalVariant(tile, track, sigvar);
				while (num_dir_cycle-- > 0) CycleSignalSide(tile, track);
			} else {
				if (convert_signal) {
					/* convert signal button pressed */
					if (ctrl_pressed) {
						/* toggle the present signal variant: SIG_ELECTRIC <-> SIG_SEMAPHORE */
						SetSignalVariant(tile, track, (GetSignalVariant(tile, track) == SIG_ELECTRIC) ? SIG_SEMAPHORE : SIG_ELECTRIC);
						/* Query current signal type so the check for PBS signals below works. */
						sigtype = GetSignalType(tile, track);
					} else {
						/* convert the present signal to the chosen type and variant */
						SetSignalType(tile, track, sigtype);
						SetSignalVariant(tile, track, sigvar);
						if (IsPbsSignal(sigtype) && (GetPresentSignals(tile) & SignalOnTrack(track)) == SignalOnTrack(track)) {
							SetPresentSignals(tile, (GetPresentSignals(tile) & ~SignalOnTrack(track)) | KillFirstBit(SignalOnTrack(track)));
						}
					}

				} else if (ctrl_pressed) {
					/* cycle between cycle_start and cycle_end */
					sigtype = (SignalType)(GetSignalType(tile, track) + 1);

					if (sigtype < cycle_start || sigtype > cycle_stop) sigtype = cycle_start;

					SetSignalType(tile, track, sigtype);
					if (IsPbsSignal(sigtype) && (GetPresentSignals(tile) & SignalOnTrack(track)) == SignalOnTrack(track)) {
						SetPresentSignals(tile, (GetPresentSignals(tile) & ~SignalOnTrack(track)) | KillFirstBit(SignalOnTrack(track)));
					}
				} else {
					/* cycle the signal side: both -> left -> right -> both -> ... */
					CycleSignalSide(tile, track);
					/* Query current signal type so the check for PBS signals below works. */
					sigtype = GetSignalType(tile, track);
				}
			}
		} else {
			/* If CmdBuildManySignals is called with copying signals, just copy the
			 * direction of the first signal given as parameter by CmdBuildManySignals */
			SetPresentSignals(tile, (GetPresentSignals(tile) & ~SignalOnTrack(track)) | (p2 & SignalOnTrack(track)));
			SetSignalVariant(tile, track, sigvar);
			SetSignalType(tile, track, sigtype);
		}

		/* Add new signal infrastructure count. */
		Company::Get(GetTileOwner(tile))->infrastructure.signal += CountBits(GetPresentSignals(tile));
		DirtyCompanyInfrastructureWindows(GetTileOwner(tile));

		if (IsPbsSignal(sigtype)) {
			/* PBS signals should show red unless they are on reserved tiles without a train. */
			uint mask = GetPresentSignals(tile) & SignalOnTrack(track);
			SetSignalStates(tile, (GetSignalStates(tile) & ~mask) | ((HasBit(GetRailReservationTrackBits(tile), track) && EnsureNoVehicleOnGround(tile).Succeeded() ? UINT_MAX : 0) & mask));
		}
		MarkTileDirtyByTile(tile);
		AddTrackToSignalBuffer(tile, track, _current_company);
		YapfNotifyTrackLayoutChange(tile, track);
		if (v != NULL) {
			/* Extend the train's path if it's not stopped or loading, or not at a safe position. */
			if (!(((v->vehstatus & VS_STOPPED) && v->cur_speed == 0) || v->current_order.IsType(OT_LOADING)) ||
					!IsSafeWaitingPosition(v, v->tile, v->GetVehicleTrackdir(), true, _settings_game.pf.forbid_90_deg)) {
				TryPathReserve(v, true);
			}
		}
	}

	return cost;
}

static bool CheckSignalAutoFill(TileIndex &tile, Trackdir &trackdir, int &signal_ctr, bool remove)
{
	tile = AddTileIndexDiffCWrap(tile, _trackdelta[trackdir]);
	if (tile == INVALID_TILE) return false;

	/* Check for track bits on the new tile */
	TrackdirBits trackdirbits = TrackStatusToTrackdirBits(GetTileTrackStatus(tile, TRANSPORT_RAIL, 0));

	if (TracksOverlap(TrackdirBitsToTrackBits(trackdirbits))) return false;
	trackdirbits &= TrackdirReachesTrackdirs(trackdir);

	/* No track bits, must stop */
	if (trackdirbits == TRACKDIR_BIT_NONE) return false;

	/* Get the first track dir */
	trackdir = RemoveFirstTrackdir(&trackdirbits);

	/* Any left? It's a junction so we stop */
	if (trackdirbits != TRACKDIR_BIT_NONE) return false;

	switch (GetTileType(tile)) {
		case MP_RAILWAY:
			if (IsRailDepot(tile)) return false;
			if (!remove && HasSignalOnTrack(tile, TrackdirToTrack(trackdir))) return false;
			signal_ctr++;
			if (IsDiagonalTrackdir(trackdir)) {
				signal_ctr++;
				/* Ensure signal_ctr even so X and Y pieces get signals */
				ClrBit(signal_ctr, 0);
			}
			return true;

		case MP_ROAD:
			if (!IsLevelCrossing(tile)) return false;
			signal_ctr += 2;
			return true;

		case MP_TUNNELBRIDGE: {
			if (!remove && HasWormholeSignals(tile)) return false;
			TileIndex orig_tile = tile; // backup old value

			if (GetTunnelBridgeTransportType(tile) != TRANSPORT_RAIL) return false;
			if (GetTunnelBridgeDirection(tile) != TrackdirToExitdir(trackdir)) return false;

			/* Skip to end of tunnel or bridge
			 * note that tile is a parameter by reference, so it must be updated */
			tile = GetOtherTunnelBridgeEnd(tile);

			signal_ctr += (GetTunnelBridgeLength(orig_tile, tile) + 2) * 2;
			return true;
		}

		default: return false;
	}
}

/**
 * Build many signals by dragging; AutoSignals
 * @param tile start tile of drag
 * @param flags operation to perform
 * @param p1  end tile of drag
 * @param p2 various bitstuffed elements
 * - p2 = (bit  0- 2) - track-orientation, valid values: 0-5 (Track enum)
 * - p2 = (bit  3)    - 1 = override signal/semaphore, or pre/exit/combo signal (CTRL-toggle)
 * - p2 = (bit  4)    - 0 = signals, 1 = semaphores
 * - p2 = (bit  5)    - 0 = build, 1 = remove signals
 * - p2 = (bit  6)    - 0 = selected stretch, 1 = auto fill
 * - p2 = (bit  7- 9) - default signal type
 * - p2 = (bit 10)    - 0 = keep fixed distance, 1 = minimise gaps between signals
 * - p2 = (bit 24-31) - user defined signals_density
 * @param text unused
 * @return the cost of this operation or an error
 */
static CommandCost CmdSignalTrackHelper(TileIndex tile, DoCommandFlag flags, uint32 p1, uint32 p2, const char *text)
{
	CommandCost total_cost(EXPENSES_CONSTRUCTION);
	TileIndex start_tile = tile;

	Track track = Extract<Track, 0, 3>(p2);
	bool mode = HasBit(p2, 3);
	bool semaphores = HasBit(p2, 4);
	bool remove = HasBit(p2, 5);
	bool autofill = HasBit(p2, 6);
	bool minimise_gaps = HasBit(p2, 10);
	byte signal_density = GB(p2, 24, 8);

	if (p1 >= MapSize() || !ValParamTrackOrientation(track)) return CMD_ERROR;
	TileIndex end_tile = p1;
	if (signal_density == 0 || signal_density > 20) return CMD_ERROR;

	if (!IsPlainRailTile(tile)) return_cmd_error(STR_ERROR_THERE_IS_NO_RAILROAD_TRACK);

	/* for vertical/horizontal tracks, double the given signals density
	 * since the original amount will be too dense (shorter tracks) */
	signal_density *= 2;

	Trackdir trackdir = TrackToTrackdir(track);
	CommandCost ret = ValidateAutoDrag(&trackdir, tile, end_tile);
	if (ret.Failed()) return ret;

	track = TrackdirToTrack(trackdir); // trackdir might have changed, keep track in sync
	Trackdir start_trackdir = trackdir;

	/* Must start on a valid track to be able to avoid loops */
	if (!HasTrack(tile, track)) return CMD_ERROR;

	SignalType sigtype = (SignalType)GB(p2, 7, 3);
	if (sigtype > SIGTYPE_LAST) return CMD_ERROR;

	byte signals;
	/* copy the signal-style of the first rail-piece if existing */
	if (HasSignalOnTrack(tile, track)) {
		signals = GetPresentSignals(tile) & SignalOnTrack(track);
		assert(signals != 0);

		/* copy signal/semaphores style (independent of CTRL) */
		semaphores = GetSignalVariant(tile, track) != SIG_ELECTRIC;

		sigtype = GetSignalType(tile, track);
		/* Don't but copy entry or exit-signal type */
		if (sigtype == SIGTYPE_ENTRY || sigtype == SIGTYPE_EXIT) sigtype = SIGTYPE_NORMAL;
	} else { // no signals exist, drag a two-way signal stretch
		signals = IsPbsSignal(sigtype) ? SignalAlongTrackdir(trackdir) : SignalOnTrack(track);
	}

	byte signal_dir = 0;
	if (signals & SignalAlongTrackdir(trackdir))   SetBit(signal_dir, 0);
	if (signals & SignalAgainstTrackdir(trackdir)) SetBit(signal_dir, 1);

	/* signal_ctr         - amount of tiles already processed
	 * last_used_ctr      - amount of tiles before previously placed signal
	 * signals_density    - setting to put signal on every Nth tile (double space on |, -- tracks)
	 * last_suitable_ctr  - amount of tiles before last possible signal place
	 * last_suitable_tile - last tile where it is possible to place a signal
	 * last_suitable_trackdir - trackdir of the last tile
	 **********
	 * trackdir   - trackdir to build with autorail
	 * semaphores - semaphores or signals
	 * signals    - is there a signal/semaphore on the first tile, copy its style (two-way/single-way)
	 *              and convert all others to semaphore/signal
	 * remove     - 1 remove signals, 0 build signals */
	int signal_ctr = 0;
	int last_used_ctr = INT_MIN; // initially INT_MIN to force building/removing at the first tile
	int last_suitable_ctr = 0;
	TileIndex last_suitable_tile = INVALID_TILE;
	Trackdir last_suitable_trackdir = INVALID_TRACKDIR;
	CommandCost last_error = CMD_ERROR;
	bool had_success = false;
	for (;;) {
		/* only build/remove signals with the specified density */
		if (remove || minimise_gaps || signal_ctr % signal_density == 0 || IsTileType(tile, MP_TUNNELBRIDGE)) {
			uint32 p1 = GB(TrackdirToTrack(trackdir), 0, 3);
			SB(p1, 3, 1, mode);
			SB(p1, 4, 1, semaphores);
			SB(p1, 5, 3, sigtype);
			if (!remove && signal_ctr == 0) SetBit(p1, 17);

			/* Pick the correct orientation for the track direction */
			signals = 0;
			if (HasBit(signal_dir, 0)) signals |= SignalAlongTrackdir(trackdir);
			if (HasBit(signal_dir, 1)) signals |= SignalAgainstTrackdir(trackdir);

			/* Test tiles in between for suitability as well if minimising gaps. */
			bool test_only = !remove && minimise_gaps && signal_ctr < (last_used_ctr + signal_density);
			CommandCost ret = DoCommand(tile, p1, signals, test_only ? flags & ~DC_EXEC : flags, remove ? CMD_REMOVE_SIGNALS : CMD_BUILD_SIGNALS);

			if (ret.Succeeded()) {
				/* Remember last track piece where we can place a signal. */
				last_suitable_ctr = signal_ctr;
				last_suitable_tile = tile;
				last_suitable_trackdir = trackdir;
			} else if (!test_only && last_suitable_tile != INVALID_TILE) {
				/* If a signal can't be placed, place it at the last possible position. */
				SB(p1, 0, 3, TrackdirToTrack(last_suitable_trackdir));
				ClrBit(p1, 17);

				/* Pick the correct orientation for the track direction. */
				signals = 0;
				if (HasBit(signal_dir, 0)) signals |= SignalAlongTrackdir(last_suitable_trackdir);
				if (HasBit(signal_dir, 1)) signals |= SignalAgainstTrackdir(last_suitable_trackdir);

				ret = DoCommand(last_suitable_tile, p1, signals, flags, remove ? CMD_REMOVE_SIGNALS : CMD_BUILD_SIGNALS);
			}

			/* Collect cost. */
			if (!test_only) {
				/* Be user-friendly and try placing signals as much as possible */
				if (ret.Succeeded()) {
					had_success = true;
					if (IsTileType(tile, MP_TUNNELBRIDGE)) {
						if ((!autofill && GetTunnelBridgeDirection(tile) == TrackdirToExitdir(trackdir)) ||
								(autofill && GetTunnelBridgeDirection(tile) != TrackdirToExitdir(trackdir))) {
							total_cost.AddCost(ret);
						}
					} else {
						total_cost.AddCost(ret);
					}
					total_cost.AddCost(ret);
					last_used_ctr = last_suitable_ctr;
					last_suitable_tile = INVALID_TILE;
				} else {
					/* The "No railway" error is the least important one. */
					if (ret.GetErrorMessage() != STR_ERROR_THERE_IS_NO_RAILROAD_TRACK ||
							last_error.GetErrorMessage() == INVALID_STRING_ID) {
						last_error = ret;
					}
				}
			}
		}

		if (autofill) {
			if (!CheckSignalAutoFill(tile, trackdir, signal_ctr, remove)) break;

			/* Prevent possible loops */
			if (tile == start_tile && trackdir == start_trackdir) break;
		} else {
			if (tile == end_tile) break;

			tile += ToTileIndexDiff(_trackdelta[trackdir]);
			signal_ctr++;

			/* toggle railbit for the non-diagonal tracks (|, -- tracks) */
			if (IsDiagonalTrackdir(trackdir)) {
				signal_ctr++;
			} else {
				ToggleBit(trackdir, 0);
			}
		}
	}

	return had_success ? total_cost : last_error;
}

/**
 * Build signals on a stretch of track.
 * Stub for the unified signal builder/remover
 * @param tile start tile of drag
 * @param flags operation to perform
 * @param p1  end tile of drag
 * @param p2 various bitstuffed elements
 * - p2 = (bit  0- 2) - track-orientation, valid values: 0-5 (Track enum)
 * - p2 = (bit  3)    - 1 = override signal/semaphore, or pre/exit/combo signal (CTRL-toggle)
 * - p2 = (bit  4)    - 0 = signals, 1 = semaphores
 * - p2 = (bit  5)    - 0 = build, 1 = remove signals
 * - p2 = (bit  6)    - 0 = selected stretch, 1 = auto fill
 * - p2 = (bit  7- 9) - default signal type
 * - p2 = (bit 24-31) - user defined signals_density
 * @param text unused
 * @return the cost of this operation or an error
 * @see CmdSignalTrackHelper
 */
CommandCost CmdBuildSignalTrack(TileIndex tile, DoCommandFlag flags, uint32 p1, uint32 p2, const char *text)
{
	return CmdSignalTrackHelper(tile, flags, p1, p2, text);
}

/**
 * Remove signals
 * @param tile coordinates where signal is being deleted from
 * @param flags operation to perform
 * @param p1 various bitstuffed elements, only track information is used
 *           - (bit  0- 2) - track-orientation, valid values: 0-5 (Track enum)
 *           - (bit  3)    - override signal/semaphore, or pre/exit/combo signal (CTRL-toggle)
 *           - (bit  4)    - 0 = signals, 1 = semaphores
 * @param p2 unused
 * @param text unused
 * @return the cost of this operation or an error
 */
CommandCost CmdRemoveSingleSignal(TileIndex tile, DoCommandFlag flags, uint32 p1, uint32 p2, const char *text)
{
	Track track = Extract<Track, 0, 3>(p1);
	Money cost = _price[PR_CLEAR_SIGNALS];

	if (IsTileType(tile, MP_TUNNELBRIDGE)) {
		TileIndex end = GetOtherTunnelBridgeEnd(tile);
		if (GetTunnelBridgeTransportType(tile) != TRANSPORT_RAIL) return_cmd_error(STR_ERROR_THERE_IS_NO_RAILROAD_TRACK);
		if (!HasWormholeSignals(tile)) return_cmd_error(STR_ERROR_THERE_ARE_NO_SIGNALS);

		cost *= ((GetTunnelBridgeLength(tile, end) + 4) >> 2);

		CommandCost ret = EnsureNoTrainOnTrack(GetOtherTunnelBridgeEnd(tile), track);
		if (ret.Failed()) return ret;
	} else {
		if (!ValParamTrackOrientation(track) || !IsPlainRailTile(tile) || !HasTrack(tile, track)) {
			return_cmd_error(STR_ERROR_THERE_IS_NO_RAILROAD_TRACK);
		}
		if (!HasSignalOnTrack(tile, track)) {
			return_cmd_error(STR_ERROR_THERE_ARE_NO_SIGNALS);
		}
		CommandCost ret = EnsureNoTrainOnTrack(tile, track);
		if (ret.Failed()) return ret;
	}

	/* Only water can remove signals from anyone */
	if (_current_company != OWNER_WATER) {
		CommandCost ret = CheckTileOwnership(tile);
		if (ret.Failed()) return ret;
	}

	/* Do it? */
	if (flags & DC_EXEC) {

		if (HasWormholeSignals(tile)) { // handle tunnel/bridge signals.
			TileIndex end = GetOtherTunnelBridgeEnd(tile);
			ClrBitTunnelBridgeExit(tile);
			ClrBitTunnelBridgeExit(end);
			ClrBitTunnelBridgeSignal(tile);
			ClrBitTunnelBridgeSignal(end);
			GetTile(tile)->m2 = 0;
			GetTile(end)->m2 = 0;
			MarkTileDirtyByTile(tile);
			MarkTileDirtyByTile(end);
			return CommandCost(EXPENSES_CONSTRUCTION, cost);
		}

		Train *v = NULL;
		if (HasReservedTracks(tile, TrackToTrackBits(track))) {
			v = GetTrainForReservation(tile, track);
		} else if (IsPbsSignal(GetSignalType(tile, track))) {
			/* PBS signal, might be the end of a path reservation. */
			Trackdir td = TrackToTrackdir(track);
			for (int i = 0; v == NULL && i < 2; i++, td = ReverseTrackdir(td)) {
				/* Only test the active signal side. */
				if (!HasSignalOnTrackdir(tile, ReverseTrackdir(td))) continue;
				TileIndex next = TileAddByDiagDir(tile, TrackdirToExitdir(td));
				TrackBits tracks = TrackdirBitsToTrackBits(TrackdirReachesTrackdirs(td));
				if (HasReservedTracks(next, tracks)) {
					v = GetTrainForReservation(next, TrackBitsToTrack(GetReservedTrackbits(next) & tracks));
				}
			}
		}
		Company::Get(GetTileOwner(tile))->infrastructure.signal -= CountBits(GetPresentSignals(tile));
		SetPresentSignals(tile, GetPresentSignals(tile) & ~SignalOnTrack(track));
		Company::Get(GetTileOwner(tile))->infrastructure.signal += CountBits(GetPresentSignals(tile));
		DirtyCompanyInfrastructureWindows(GetTileOwner(tile));

		/* removed last signal from tile? */
		if (GetPresentSignals(tile) == 0) {
			SetSignalStates(tile, 0);
			SetHasSignals(tile, false);
			SetSignalVariant(tile, INVALID_TRACK, SIG_ELECTRIC); // remove any possible semaphores
		}

		AddTrackToSignalBuffer(tile, track, GetTileOwner(tile));
		YapfNotifyTrackLayoutChange(tile, track);
		if (v != NULL) TryPathReserve(v, false);

		MarkTileDirtyByTile(tile);
	}

	return CommandCost(EXPENSES_CONSTRUCTION, cost);
}

/**
 * Remove signals on a stretch of track.
 * Stub for the unified signal builder/remover
 * @param tile start tile of drag
 * @param flags operation to perform
 * @param p1  end tile of drag
 * @param p2 various bitstuffed elements
 * - p2 = (bit  0- 2) - track-orientation, valid values: 0-5 (Track enum)
 * - p2 = (bit  3)    - 1 = override signal/semaphore, or pre/exit/combo signal (CTRL-toggle)
 * - p2 = (bit  4)    - 0 = signals, 1 = semaphores
 * - p2 = (bit  5)    - 0 = build, 1 = remove signals
 * - p2 = (bit  6)    - 0 = selected stretch, 1 = auto fill
 * - p2 = (bit  7- 9) - default signal type
 * - p2 = (bit 24-31) - user defined signals_density
 * @param text unused
 * @return the cost of this operation or an error
 * @see CmdSignalTrackHelper
 */
CommandCost CmdRemoveSignalTrack(TileIndex tile, DoCommandFlag flags, uint32 p1, uint32 p2, const char *text)
{
	return CmdSignalTrackHelper(tile, flags, p1, SetBit(p2, 5), text); // bit 5 is remove bit
}

/** Update power of train under which is the railtype being converted */
static Vehicle *UpdateTrainPowerProc(Vehicle *v, void *data)
{
	if (v->type != VEH_TRAIN) return NULL;

	TrainList *affected_trains = static_cast<TrainList*>(data);
	affected_trains->Include(Train::From(v)->First());

	return NULL;
}

/**
 * Convert one rail type to the other. You can convert normal rail to
 * monorail/maglev easily or vice-versa.
 * @param tile end tile of rail conversion drag
 * @param flags operation to perform
 * @param p1 start tile of drag
 * @param p2 various bitstuffed elements:
 * - p2 = (bit  0- 3) new railtype to convert to.
 * - p2 = (bit  4)    build diagonally or not.
 * @param text unused
 * @return the cost of this operation or an error
 */
CommandCost CmdConvertRail(TileIndex tile, DoCommandFlag flags, uint32 p1, uint32 p2, const char *text)
{
	RailType totype = Extract<RailType, 0, 4>(p2);
	TileIndex area_start = p1;
	TileIndex area_end = tile;
	bool diagonal = HasBit(p2, 4);

	if (!ValParamRailtype(totype)) return CMD_ERROR;
	if (area_start >= MapSize()) return CMD_ERROR;

	TrainList affected_trains;

	CommandCost cost(EXPENSES_CONSTRUCTION);
	CommandCost error = CommandCost(STR_ERROR_NO_SUITABLE_RAILROAD_TRACK); // by default, there is no track to convert.

	TileIterator *iter = diagonal ? (TileIterator *)new DiagonalTileIterator(area_start, area_end) : new OrthogonalTileIterator(area_start, area_end);
	for (; (tile = *iter) != INVALID_TILE; ++(*iter)) {
		TileType tt = GetTileType(tile);

		/* Check if there is any track on tile */
		switch (tt) {
			case MP_RAILWAY:
				break;
			case MP_STATION:
				if (!HasStationRail(tile)) continue;
				break;
			case MP_ROAD:
				if (!IsLevelCrossing(tile)) continue;
				if (RailNoLevelCrossings(totype)) {
					error.MakeError(STR_ERROR_CROSSING_DISALLOWED);
					continue;
				}
				break;
			case MP_TUNNELBRIDGE:
				if (GetTunnelBridgeTransportType(tile) != TRANSPORT_RAIL) continue;
				break;
			default: continue;
		}

		/* Original railtype we are converting from */
		RailType type = GetRailType(tile);

		/* Converting to the same type or converting 'hidden' elrail -> rail */
		if (type == totype || (_settings_game.vehicle.disable_elrails && totype == RAILTYPE_RAIL && type == RAILTYPE_ELECTRIC)) continue;

		/* Trying to convert other's rail */
		CommandCost ret = CheckTileOwnership(tile);
		if (ret.Failed()) {
			error = ret;
			continue;
		}

		SmallVector<Train *, 2> vehicles_affected;

		/* Vehicle on the tile when not converting Rail <-> ElRail
		 * Tunnels and bridges have special check later */
		if (tt != MP_TUNNELBRIDGE) {
			if (!IsCompatibleRail(type, totype)) {
				CommandCost ret = IsPlainRailTile(tile) ? EnsureNoTrainOnTrackBits(tile, GetTrackBits(tile)) : EnsureNoVehicleOnGround(tile);
				if (ret.Failed()) {
					error = ret;
					continue;
				}
			}
			if (flags & DC_EXEC) { // we can safely convert, too
				TrackBits reserved = GetReservedTrackbits(tile);
				Track     track;
				while ((track = RemoveFirstTrack(&reserved)) != INVALID_TRACK) {
					Train *v = GetTrainForReservation(tile, track);
					if (v != NULL && !HasPowerOnRail(v->railtype, totype)) {
						/* No power on new rail type, reroute. */
						FreeTrainTrackReservation(v);
						*vehicles_affected.Append() = v;
					}
				}

				/* Update the company infrastructure counters. */
				if (!IsRailStationTile(tile) || !IsStationTileBlocked(tile)) {
					Company *c = Company::Get(GetTileOwner(tile));
					uint num_pieces = IsLevelCrossingTile(tile) ? LEVELCROSSING_TRACKBIT_FACTOR : 1;
					if (IsPlainRailTile(tile)) {
						TrackBits bits = GetTrackBits(tile);
						num_pieces = CountBits(bits);
						if (TracksOverlap(bits)) num_pieces *= num_pieces;
					}
					c->infrastructure.rail[type] -= num_pieces;
					c->infrastructure.rail[totype] += num_pieces;
					DirtyCompanyInfrastructureWindows(c->index);
				}

				SetRailType(tile, totype);
				MarkTileDirtyByTile(tile);
				/* update power of train on this tile */
				FindVehicleOnPos(tile, &affected_trains, &UpdateTrainPowerProc);
			}
		}

		switch (tt) {
			case MP_RAILWAY:
				switch (GetRailTileType(tile)) {
					case RAIL_TILE_DEPOT:
						if (flags & DC_EXEC) {
							/* notify YAPF about the track layout change */
							YapfNotifyTrackLayoutChange(tile, GetRailDepotTrack(tile));

							/* Update build vehicle window related to this depot */
							InvalidateWindowData(WC_VEHICLE_DEPOT, tile);
							InvalidateWindowData(WC_BUILD_VEHICLE, tile);
						}
						cost.AddCost(RailConvertCost(type, totype));
						break;

					default: // RAIL_TILE_NORMAL, RAIL_TILE_SIGNALS
						if (flags & DC_EXEC) {
							/* notify YAPF about the track layout change */
							TrackBits tracks = GetTrackBits(tile);
							while (tracks != TRACK_BIT_NONE) {
								YapfNotifyTrackLayoutChange(tile, RemoveFirstTrack(&tracks));
							}
						}
						cost.AddCost(RailConvertCost(type, totype) * CountBits(GetTrackBits(tile)));
						break;
				}
				break;

			case MP_TUNNELBRIDGE: {
				TileIndex endtile = GetOtherTunnelBridgeEnd(tile);

				/* If both ends of tunnel/bridge are in the range, do not try to convert twice -
				 * it would cause assert because of different test and exec runs */
				if (endtile < tile) {
					if (diagonal) {
						if (DiagonalTileArea(area_start, area_end).Contains(endtile)) continue;
					} else {
						if (OrthogonalTileArea(area_start, area_end).Contains(endtile)) continue;
					}
				}

				/* When not converting rail <-> el. rail, any vehicle cannot be in tunnel/bridge */
				if (!IsCompatibleRail(GetRailType(tile), totype)) {
					CommandCost ret = TunnelBridgeIsFree(tile, endtile);
					if (ret.Failed()) {
						error = ret;
						continue;
					}
				}

				if (flags & DC_EXEC) {
					Track track = DiagDirToDiagTrack(GetTunnelBridgeDirection(tile));
					if (HasTunnelBridgeReservation(tile)) {
						Train *v = GetTrainForReservation(tile, track);
						if (v != NULL && !HasPowerOnRail(v->railtype, totype)) {
							/* No power on new rail type, reroute. */
							FreeTrainTrackReservation(v);
							*vehicles_affected.Append() = v;
						}
					}

					/* Update the company infrastructure counters. */
					uint num_pieces = (GetTunnelBridgeLength(tile, endtile) + 2) * TUNNELBRIDGE_TRACKBIT_FACTOR;
					Company *c = Company::Get(GetTileOwner(tile));
					c->infrastructure.rail[GetRailType(tile)] -= num_pieces;
					c->infrastructure.rail[totype] += num_pieces;
					DirtyCompanyInfrastructureWindows(c->index);

					SetRailType(tile, totype);
					SetRailType(endtile, totype);

					FindVehicleOnPos(tile, &affected_trains, &UpdateTrainPowerProc);
					FindVehicleOnPos(endtile, &affected_trains, &UpdateTrainPowerProc);

					YapfNotifyTrackLayoutChange(tile, track);
					YapfNotifyTrackLayoutChange(endtile, track);

					if (IsBridge(tile)) {
						MarkBridgeDirty(tile);
					} else {
						MarkTileDirtyByTile(tile);
						MarkTileDirtyByTile(endtile);
					}
				}

				cost.AddCost((GetTunnelBridgeLength(tile, endtile) + 2) * RailConvertCost(type, totype));
				break;
			}

			default: // MP_STATION, MP_ROAD
				if (flags & DC_EXEC) {
					Track track = ((tt == MP_STATION) ? GetRailStationTrack(tile) : GetCrossingRailTrack(tile));
					YapfNotifyTrackLayoutChange(tile, track);
				}

				cost.AddCost(RailConvertCost(type, totype));
				break;
		}

		for (uint i = 0; i < vehicles_affected.Length(); ++i) {
			TryPathReserve(vehicles_affected[i], true);
		}
	}

	if (flags & DC_EXEC) {
		/* Railtype changed, update trains as when entering different track */
		for (Train **v = affected_trains.Begin(); v != affected_trains.End(); v++) {
			(*v)->ConsistChanged(CCF_TRACK);
		}
	}

	delete iter;
	return (cost.GetCost() == 0) ? error : cost;
}

static CommandCost RemoveTrainDepot(TileIndex tile, DoCommandFlag flags)
{
	if (_current_company != OWNER_WATER) {
		CommandCost ret = CheckTileOwnership(tile);
		if (ret.Failed()) return ret;
	}

	CommandCost ret = EnsureNoVehicleOnGround(tile);
	if (ret.Failed()) return ret;

	if (flags & DC_EXEC) {
		/* read variables before the depot is removed */
		DiagDirection dir = GetRailDepotDirection(tile);
		Owner owner = GetTileOwner(tile);
		Train *v = NULL;

		if (HasDepotReservation(tile)) {
			v = GetTrainForReservation(tile, DiagDirToDiagTrack(dir));
			if (v != NULL) FreeTrainTrackReservation(v);
		}

		Company::Get(owner)->infrastructure.rail[GetRailType(tile)]--;
		DirtyCompanyInfrastructureWindows(owner);

		delete Depot::GetByTile(tile);
		DoClearSquare(tile);
		AddSideToSignalBuffer(tile, dir, owner);
		YapfNotifyTrackLayoutChange(tile, DiagDirToDiagTrack(dir));
		if (v != NULL) TryPathReserve(v, true);
	}

	return CommandCost(EXPENSES_CONSTRUCTION, _price[PR_CLEAR_DEPOT_TRAIN]);
}

static CommandCost ClearTile_Track(TileIndex tile, DoCommandFlag flags)
{
	CommandCost cost(EXPENSES_CONSTRUCTION);

	if (flags & DC_AUTO) {
		if (!IsTileOwner(tile, _current_company)) {
			return_cmd_error(STR_ERROR_AREA_IS_OWNED_BY_ANOTHER);
		}

		if (IsPlainRail(tile)) {
			return_cmd_error(STR_ERROR_MUST_REMOVE_RAILROAD_TRACK);
		} else {
			return_cmd_error(STR_ERROR_BUILDING_MUST_BE_DEMOLISHED);
		}
	}

	switch (GetRailTileType(tile)) {
		case RAIL_TILE_SIGNALS:
		case RAIL_TILE_NORMAL: {
			Slope tileh = GetTileSlope(tile);
			/* Is there flat water on the lower halftile that gets cleared expensively? */
			bool water_ground = (GetRailGroundType(tile) == RAIL_GROUND_WATER && IsSlopeWithOneCornerRaised(tileh));

			TrackBits tracks = GetTrackBits(tile);
			while (tracks != TRACK_BIT_NONE) {
				Track track = RemoveFirstTrack(&tracks);
				CommandCost ret = DoCommand(tile, 0, track, flags, CMD_REMOVE_SINGLE_RAIL);
				if (ret.Failed()) return ret;
				cost.AddCost(ret);
			}

			/* When bankrupting, don't make water dirty, there could be a ship on lower halftile.
			 * Same holds for non-companies clearing the tile, e.g. disasters. */
			if (water_ground && !(flags & DC_BANKRUPT) && Company::IsValidID(_current_company)) {
				CommandCost ret = EnsureNoVehicleOnGround(tile);
				if (ret.Failed()) return ret;

				/* The track was removed, and left a coast tile. Now also clear the water. */
				if (flags & DC_EXEC) DoClearSquare(tile);
				cost.AddCost(_price[PR_CLEAR_WATER]);
			}

			return cost;
		}

		case RAIL_TILE_DEPOT:
			return RemoveTrainDepot(tile, flags);

		default:
			return CMD_ERROR;
	}
}

/**
 * Get surface height in point (x,y)
 * On tiles with halftile foundations move (x,y) to a safe point wrt. track
 */
static uint GetSaveSlopeZ(uint x, uint y, Track track)
{
	switch (track) {
		case TRACK_UPPER: x &= ~0xF; y &= ~0xF; break;
		case TRACK_LOWER: x |=  0xF; y |=  0xF; break;
		case TRACK_LEFT:  x |=  0xF; y &= ~0xF; break;
		case TRACK_RIGHT: x &= ~0xF; y |=  0xF; break;
		default: break;
	}
	return GetSlopePixelZ(x, y);
}

static void DrawSingleSignal(TileIndex tile, const RailtypeInfo *rti, Track track, SignalState condition, SignalOffsets image, uint pos)
{
	bool side;
	switch (_settings_game.construction.train_signal_side) {
		case 0:  side = false;                                 break; // left
		case 2:  side = true;                                  break; // right
		default: side = _settings_game.vehicle.road_side != 0; break; // driving side
	}
	static const Point SignalPositions[2][12] = {
		{ // Signals on the left side
		/*  LEFT      LEFT      RIGHT     RIGHT     UPPER     UPPER */
			{ 8,  5}, {14,  1}, { 1, 14}, { 9, 11}, { 1,  0}, { 3, 10},
		/*  LOWER     LOWER     X         X         Y         Y     */
			{11,  4}, {14, 14}, {11,  3}, { 4, 13}, { 3,  4}, {11, 13}
		}, { // Signals on the right side
		/*  LEFT      LEFT      RIGHT     RIGHT     UPPER     UPPER */
			{14,  1}, {12, 10}, { 4,  6}, { 1, 14}, {10,  4}, { 0,  1},
		/*  LOWER     LOWER     X         X         Y         Y     */
			{14, 14}, { 5, 12}, {11, 13}, { 4,  3}, {13,  4}, { 3, 11}
		}
	};

	uint x = TileX(tile) * TILE_SIZE + SignalPositions[side][pos].x;
	uint y = TileY(tile) * TILE_SIZE + SignalPositions[side][pos].y;

	SignalType type       = GetSignalType(tile, track);
	SignalVariant variant = GetSignalVariant(tile, track);

	SpriteID sprite = GetCustomSignalSprite(rti, tile, type, variant, condition);
	if (sprite != 0) {
		sprite += image;
	} else {
		/* Normal electric signals are stored in a different sprite block than all other signals. */
		sprite = (type == SIGTYPE_NORMAL && variant == SIG_ELECTRIC) ? SPR_ORIGINAL_SIGNALS_BASE : SPR_SIGNALS_BASE - 16;
		sprite += type * 16 + variant * 64 + image * 2 + condition + (type > SIGTYPE_LAST_NOPBS ? 64 : 0);
	}

	AddSortableSpriteToDraw(sprite, PAL_NONE, x, y, 1, 1, BB_HEIGHT_UNDER_BRIDGE, GetSaveSlopeZ(x, y, track));
}

static uint32 _drawtile_track_palette;



/** Offsets for drawing fences */
struct FenceOffset {
	Corner height_ref;  //!< Corner to use height offset from.
	int x_offs;         //!< Bounding box X offset.
	int y_offs;         //!< Bounding box Y offset.
	int x_size;         //!< Bounding box X size.
	int y_size;         //!< Bounding box Y size.
};

/** Offsets for drawing fences */
static FenceOffset _fence_offsets[] = {
	{ CORNER_INVALID,  0,  1, 16,  1 }, // RFO_FLAT_X_NW
	{ CORNER_INVALID,  1,  0,  1, 16 }, // RFO_FLAT_Y_NE
	{ CORNER_W,        8,  8,  1,  1 }, // RFO_FLAT_LEFT
	{ CORNER_N,        8,  8,  1,  1 }, // RFO_FLAT_UPPER
	{ CORNER_INVALID,  0,  1, 16,  1 }, // RFO_SLOPE_SW_NW
	{ CORNER_INVALID,  1,  0,  1, 16 }, // RFO_SLOPE_SE_NE
	{ CORNER_INVALID,  0,  1, 16,  1 }, // RFO_SLOPE_NE_NW
	{ CORNER_INVALID,  1,  0,  1, 16 }, // RFO_SLOPE_NW_NE
	{ CORNER_INVALID,  0, 15, 16,  1 }, // RFO_FLAT_X_SE
	{ CORNER_INVALID, 15,  0,  1, 16 }, // RFO_FLAT_Y_SW
	{ CORNER_E,        8,  8,  1,  1 }, // RFO_FLAT_RIGHT
	{ CORNER_S,        8,  8,  1,  1 }, // RFO_FLAT_LOWER
	{ CORNER_INVALID,  0, 15, 16,  1 }, // RFO_SLOPE_SW_SE
	{ CORNER_INVALID, 15,  0,  1, 16 }, // RFO_SLOPE_SE_SW
	{ CORNER_INVALID,  0, 15, 16,  1 }, // RFO_SLOPE_NE_SE
	{ CORNER_INVALID, 15,  0,  1, 16 }, // RFO_SLOPE_NW_SW
};

/**
 * Draw a track fence.
 * @param ti Tile drawing information.
 * @param base_image First fence sprite.
 * @param num_sprites Number of fence sprites.
 * @param rfo Fence to draw.
 */
static void DrawTrackFence(const TileInfo *ti, SpriteID base_image, uint num_sprites, RailFenceOffset rfo)
{
	int z = ti->z;
	if (_fence_offsets[rfo].height_ref != CORNER_INVALID) {
		z += GetSlopePixelZInCorner(RemoveHalftileSlope(ti->tileh), _fence_offsets[rfo].height_ref);
	}
	AddSortableSpriteToDraw(base_image + (rfo % num_sprites), _drawtile_track_palette,
		ti->x + _fence_offsets[rfo].x_offs,
		ti->y + _fence_offsets[rfo].y_offs,
		_fence_offsets[rfo].x_size,
		_fence_offsets[rfo].y_size,
		4, z);
}

/**
 * Draw fence at NW border matching the tile slope.
 */
static void DrawTrackFence_NW(const TileInfo *ti, SpriteID base_image, uint num_sprites)
{
	RailFenceOffset rfo = RFO_FLAT_X_NW;
	if (ti->tileh & SLOPE_NW) rfo = (ti->tileh & SLOPE_W) ? RFO_SLOPE_SW_NW : RFO_SLOPE_NE_NW;
	DrawTrackFence(ti, base_image, num_sprites, rfo);
}

/**
 * Draw fence at SE border matching the tile slope.
 */
static void DrawTrackFence_SE(const TileInfo *ti, SpriteID base_image, uint num_sprites)
{
	RailFenceOffset rfo = RFO_FLAT_X_SE;
	if (ti->tileh & SLOPE_SE) rfo = (ti->tileh & SLOPE_S) ? RFO_SLOPE_SW_SE : RFO_SLOPE_NE_SE;
	DrawTrackFence(ti, base_image, num_sprites, rfo);
}

/**
 * Draw fence at NE border matching the tile slope.
 */
static void DrawTrackFence_NE(const TileInfo *ti, SpriteID base_image, uint num_sprites)
{
	RailFenceOffset rfo = RFO_FLAT_Y_NE;
	if (ti->tileh & SLOPE_NE) rfo = (ti->tileh & SLOPE_E) ? RFO_SLOPE_SE_NE : RFO_SLOPE_NW_NE;
	DrawTrackFence(ti, base_image, num_sprites, rfo);
}

/**
 * Draw fence at SW border matching the tile slope.
 */
static void DrawTrackFence_SW(const TileInfo *ti, SpriteID base_image, uint num_sprites)
{
	RailFenceOffset rfo = RFO_FLAT_Y_SW;
	if (ti->tileh & SLOPE_SW) rfo = (ti->tileh & SLOPE_S) ? RFO_SLOPE_SE_SW : RFO_SLOPE_NW_SW;
	DrawTrackFence(ti, base_image, num_sprites, rfo);
}

/**
 * Draw track fences.
 * @param ti Tile drawing information.
 * @param rti Rail type information.
 */
static void DrawTrackDetails(const TileInfo *ti, const RailtypeInfo *rti)
{
	/* Base sprite for track fences.
	 * Note: Halftile slopes only have fences on the upper part. */
	uint num_sprites = 0;
	SpriteID base_image = GetCustomRailSprite(rti, ti->tile, RTSG_FENCES, IsHalftileSlope(ti->tileh) ? TCX_UPPER_HALFTILE : TCX_NORMAL, &num_sprites);
	if (base_image == 0) {
		base_image = SPR_TRACK_FENCE_FLAT_X;
		num_sprites = 8;
	}

	assert(num_sprites > 0);

	switch (GetRailGroundType(ti->tile)) {
		case RAIL_GROUND_FENCE_NW:     DrawTrackFence_NW(ti, base_image, num_sprites); break;
		case RAIL_GROUND_FENCE_SE:     DrawTrackFence_SE(ti, base_image, num_sprites); break;
		case RAIL_GROUND_FENCE_SENW:   DrawTrackFence_NW(ti, base_image, num_sprites);
		                               DrawTrackFence_SE(ti, base_image, num_sprites); break;
		case RAIL_GROUND_FENCE_NE:     DrawTrackFence_NE(ti, base_image, num_sprites); break;
		case RAIL_GROUND_FENCE_SW:     DrawTrackFence_SW(ti, base_image, num_sprites); break;
		case RAIL_GROUND_FENCE_NESW:   DrawTrackFence_NE(ti, base_image, num_sprites);
		                               DrawTrackFence_SW(ti, base_image, num_sprites); break;
		case RAIL_GROUND_FENCE_VERT1:  DrawTrackFence(ti, base_image, num_sprites, RFO_FLAT_LEFT);  break;
		case RAIL_GROUND_FENCE_VERT2:  DrawTrackFence(ti, base_image, num_sprites, RFO_FLAT_RIGHT); break;
		case RAIL_GROUND_FENCE_HORIZ1: DrawTrackFence(ti, base_image, num_sprites, RFO_FLAT_UPPER); break;
		case RAIL_GROUND_FENCE_HORIZ2: DrawTrackFence(ti, base_image, num_sprites, RFO_FLAT_LOWER); break;
		case RAIL_GROUND_WATER: {
			Corner track_corner;
			if (IsHalftileSlope(ti->tileh)) {
				/* Steep slope or one-corner-raised slope with halftile foundation */
				track_corner = GetHalftileSlopeCorner(ti->tileh);
			} else {
				/* Three-corner-raised slope */
				track_corner = OppositeCorner(GetHighestSlopeCorner(ComplementSlope(ti->tileh)));
			}
			switch (track_corner) {
				case CORNER_W: DrawTrackFence(ti, base_image, num_sprites, RFO_FLAT_LEFT);  break;
				case CORNER_S: DrawTrackFence(ti, base_image, num_sprites, RFO_FLAT_LOWER); break;
				case CORNER_E: DrawTrackFence(ti, base_image, num_sprites, RFO_FLAT_RIGHT); break;
				case CORNER_N: DrawTrackFence(ti, base_image, num_sprites, RFO_FLAT_UPPER); break;
				default: NOT_REACHED();
			}
			break;
		}
		default: break;
	}
}

/* SubSprite for drawing the track halftile of 'three-corners-raised'-sloped rail sprites. */
static const int INF = 1000; // big number compared to tilesprite size
static const SubSprite _halftile_sub_sprite[4] = {
	{ -INF    , -INF  , 32 - 33, INF     }, // CORNER_W, clip 33 pixels from right
	{ -INF    ,  0 + 7, INF    , INF     }, // CORNER_S, clip 7 pixels from top
	{ -31 + 33, -INF  , INF    , INF     }, // CORNER_E, clip 33 pixels from left
	{ -INF    , -INF  , INF    , 30 - 23 }  // CORNER_N, clip 23 pixels from bottom
};

static inline void DrawTrackSprite(SpriteID sprite, PaletteID pal, const TileInfo *ti, Slope s)
{
	DrawGroundSprite(sprite, pal, NULL, 0, (ti->tileh & s) ? -8 : 0);
}

static void DrawTrackBitsOverlay(TileInfo *ti, TrackBits track, const RailtypeInfo *rti)
{
	RailGroundType rgt = GetRailGroundType(ti->tile);
	Foundation f = GetRailFoundation(ti->tileh, track);
	Corner halftile_corner = CORNER_INVALID;

	if (IsNonContinuousFoundation(f)) {
		/* Save halftile corner */
		halftile_corner = (f == FOUNDATION_STEEP_BOTH ? GetHighestSlopeCorner(ti->tileh) : GetHalftileFoundationCorner(f));
		/* Draw lower part first */
		track &= ~CornerToTrackBits(halftile_corner);
		f = (f == FOUNDATION_STEEP_BOTH ? FOUNDATION_STEEP_LOWER : FOUNDATION_NONE);
	}

	DrawFoundation(ti, f);
	/* DrawFoundation modifies ti */

	/* Draw ground */
	if (rgt == RAIL_GROUND_WATER) {
		if (track != TRACK_BIT_NONE || IsSteepSlope(ti->tileh)) {
			/* three-corner-raised slope or steep slope with track on upper part */
			DrawShoreTile(ti->tileh);
		} else {
			/* single-corner-raised slope with track on upper part */
			DrawGroundSprite(SPR_FLAT_WATER_TILE, PAL_NONE);
		}
	} else {
		SpriteID image;

		switch (rgt) {
			case RAIL_GROUND_BARREN:     image = SPR_FLAT_BARE_LAND;  break;
			case RAIL_GROUND_ICE_DESERT: image = SPR_FLAT_SNOW_DESERT_TILE; break;
			default:                     image = SPR_FLAT_GRASS_TILE; break;
		}

		image += SlopeToSpriteOffset(ti->tileh);

		DrawGroundSprite(image, PAL_NONE);
	}

	SpriteID overlay = GetCustomRailSprite(rti, ti->tile, RTSG_OVERLAY);
	SpriteID ground = GetCustomRailSprite(rti, ti->tile, RTSG_GROUND);
	TrackBits pbs = _settings_client.gui.show_track_reservation ? GetRailReservationTrackBits(ti->tile) : TRACK_BIT_NONE;

	if (track == TRACK_BIT_NONE) {
		/* Half-tile foundation, no track here? */
	} else if (ti->tileh == SLOPE_NW && track == TRACK_BIT_Y) {
		DrawGroundSprite(ground + RTO_SLOPE_NW, PAL_NONE);
		if (pbs != TRACK_BIT_NONE) DrawGroundSprite(overlay + RTO_SLOPE_NW, PALETTE_CRASH);
	} else if (ti->tileh == SLOPE_NE && track == TRACK_BIT_X) {
		DrawGroundSprite(ground + RTO_SLOPE_NE, PAL_NONE);
		if (pbs != TRACK_BIT_NONE) DrawGroundSprite(overlay + RTO_SLOPE_NE, PALETTE_CRASH);
	} else if (ti->tileh == SLOPE_SE && track == TRACK_BIT_Y) {
		DrawGroundSprite(ground + RTO_SLOPE_SE, PAL_NONE);
		if (pbs != TRACK_BIT_NONE) DrawGroundSprite(overlay + RTO_SLOPE_SE, PALETTE_CRASH);
	} else if (ti->tileh == SLOPE_SW && track == TRACK_BIT_X) {
		DrawGroundSprite(ground + RTO_SLOPE_SW, PAL_NONE);
		if (pbs != TRACK_BIT_NONE) DrawGroundSprite(overlay + RTO_SLOPE_SW, PALETTE_CRASH);
	} else {
		switch (track) {
			/* Draw single ground sprite when not overlapping. No track overlay
			 * is necessary for these sprites. */
			case TRACK_BIT_X:     DrawGroundSprite(ground + RTO_X, PAL_NONE); break;
			case TRACK_BIT_Y:     DrawGroundSprite(ground + RTO_Y, PAL_NONE); break;
			case TRACK_BIT_UPPER: DrawTrackSprite(ground + RTO_N, PAL_NONE, ti, SLOPE_N); break;
			case TRACK_BIT_LOWER: DrawTrackSprite(ground + RTO_S, PAL_NONE, ti, SLOPE_S); break;
			case TRACK_BIT_RIGHT: DrawTrackSprite(ground + RTO_E, PAL_NONE, ti, SLOPE_E); break;
			case TRACK_BIT_LEFT:  DrawTrackSprite(ground + RTO_W, PAL_NONE, ti, SLOPE_W); break;
			case TRACK_BIT_CROSS: DrawGroundSprite(ground + RTO_CROSSING_XY, PAL_NONE); break;
			case TRACK_BIT_HORZ:  DrawTrackSprite(ground + RTO_N, PAL_NONE, ti, SLOPE_N);
			                      DrawTrackSprite(ground + RTO_S, PAL_NONE, ti, SLOPE_S); break;
			case TRACK_BIT_VERT:  DrawTrackSprite(ground + RTO_E, PAL_NONE, ti, SLOPE_E);
			                      DrawTrackSprite(ground + RTO_W, PAL_NONE, ti, SLOPE_W); break;

			default:
				/* We're drawing a junction tile */
				if ((track & TRACK_BIT_3WAY_NE) == 0) {
					DrawGroundSprite(ground + RTO_JUNCTION_SW, PAL_NONE);
				} else if ((track & TRACK_BIT_3WAY_SW) == 0) {
					DrawGroundSprite(ground + RTO_JUNCTION_NE, PAL_NONE);
				} else if ((track & TRACK_BIT_3WAY_NW) == 0) {
					DrawGroundSprite(ground + RTO_JUNCTION_SE, PAL_NONE);
				} else if ((track & TRACK_BIT_3WAY_SE) == 0) {
					DrawGroundSprite(ground + RTO_JUNCTION_NW, PAL_NONE);
				} else {
					DrawGroundSprite(ground + RTO_JUNCTION_NSEW, PAL_NONE);
				}

				/* Mask out PBS bits as we shall draw them afterwards anyway. */
				track &= ~pbs;

				/* Draw regular track bits */
				if (track & TRACK_BIT_X)     DrawGroundSprite(overlay + RTO_X, PAL_NONE);
				if (track & TRACK_BIT_Y)     DrawGroundSprite(overlay + RTO_Y, PAL_NONE);
				if (track & TRACK_BIT_UPPER) DrawGroundSprite(overlay + RTO_N, PAL_NONE);
				if (track & TRACK_BIT_LOWER) DrawGroundSprite(overlay + RTO_S, PAL_NONE);
				if (track & TRACK_BIT_RIGHT) DrawGroundSprite(overlay + RTO_E, PAL_NONE);
				if (track & TRACK_BIT_LEFT)  DrawGroundSprite(overlay + RTO_W, PAL_NONE);
		}

		/* Draw reserved track bits */
		if (pbs & TRACK_BIT_X)     DrawGroundSprite(overlay + RTO_X, PALETTE_CRASH);
		if (pbs & TRACK_BIT_Y)     DrawGroundSprite(overlay + RTO_Y, PALETTE_CRASH);
		if (pbs & TRACK_BIT_UPPER) DrawTrackSprite(overlay + RTO_N, PALETTE_CRASH, ti, SLOPE_N);
		if (pbs & TRACK_BIT_LOWER) DrawTrackSprite(overlay + RTO_S, PALETTE_CRASH, ti, SLOPE_S);
		if (pbs & TRACK_BIT_RIGHT) DrawTrackSprite(overlay + RTO_E, PALETTE_CRASH, ti, SLOPE_E);
		if (pbs & TRACK_BIT_LEFT)  DrawTrackSprite(overlay + RTO_W, PALETTE_CRASH, ti, SLOPE_W);
	}

	if (IsValidCorner(halftile_corner)) {
		DrawFoundation(ti, HalftileFoundation(halftile_corner));
		overlay = GetCustomRailSprite(rti, ti->tile, RTSG_OVERLAY, TCX_UPPER_HALFTILE);
		ground = GetCustomRailSprite(rti, ti->tile, RTSG_GROUND, TCX_UPPER_HALFTILE);

		/* Draw higher halftile-overlay: Use the sloped sprites with three corners raised. They probably best fit the lightning. */
		Slope fake_slope = SlopeWithThreeCornersRaised(OppositeCorner(halftile_corner));

		SpriteID image;
		switch (rgt) {
			case RAIL_GROUND_BARREN:     image = SPR_FLAT_BARE_LAND;  break;
			case RAIL_GROUND_ICE_DESERT:
			case RAIL_GROUND_HALF_SNOW:  image = SPR_FLAT_SNOW_DESERT_TILE; break;
			default:                     image = SPR_FLAT_GRASS_TILE; break;
		}

		image += SlopeToSpriteOffset(fake_slope);

		DrawGroundSprite(image, PAL_NONE, &(_halftile_sub_sprite[halftile_corner]));

		track = CornerToTrackBits(halftile_corner);

		int offset;
		switch (track) {
			default: NOT_REACHED();
			case TRACK_BIT_UPPER: offset = RTO_N; break;
			case TRACK_BIT_LOWER: offset = RTO_S; break;
			case TRACK_BIT_RIGHT: offset = RTO_E; break;
			case TRACK_BIT_LEFT:  offset = RTO_W; break;
		}

		DrawTrackSprite(ground + offset, PAL_NONE, ti, fake_slope);
		if (_settings_client.gui.show_track_reservation && HasReservedTracks(ti->tile, track)) {
			DrawTrackSprite(overlay + offset, PALETTE_CRASH, ti, fake_slope);
		}
	}
}

/**
 * Draw ground sprite and track bits
 * @param ti TileInfo
 * @param track TrackBits to draw
 */
static void DrawTrackBits(TileInfo *ti, TrackBits track)
{
	const RailtypeInfo *rti = GetRailTypeInfo(GetRailType(ti->tile));

	if (rti->UsesOverlay()) {
		DrawTrackBitsOverlay(ti, track, rti);
		return;
	}

	RailGroundType rgt = GetRailGroundType(ti->tile);
	Foundation f = GetRailFoundation(ti->tileh, track);
	Corner halftile_corner = CORNER_INVALID;

	if (IsNonContinuousFoundation(f)) {
		/* Save halftile corner */
		halftile_corner = (f == FOUNDATION_STEEP_BOTH ? GetHighestSlopeCorner(ti->tileh) : GetHalftileFoundationCorner(f));
		/* Draw lower part first */
		track &= ~CornerToTrackBits(halftile_corner);
		f = (f == FOUNDATION_STEEP_BOTH ? FOUNDATION_STEEP_LOWER : FOUNDATION_NONE);
	}

	DrawFoundation(ti, f);
	/* DrawFoundation modifies ti */

	SpriteID image;
	PaletteID pal = PAL_NONE;
	const SubSprite *sub = NULL;
	bool junction = false;

	/* Select the sprite to use. */
	if (track == 0) {
		/* Clear ground (only track on halftile foundation) */
		if (rgt == RAIL_GROUND_WATER) {
			if (IsSteepSlope(ti->tileh)) {
				DrawShoreTile(ti->tileh);
				image = 0;
			} else {
				image = SPR_FLAT_WATER_TILE;
			}
		} else {
			switch (rgt) {
				case RAIL_GROUND_BARREN:     image = SPR_FLAT_BARE_LAND;  break;
				case RAIL_GROUND_ICE_DESERT: image = SPR_FLAT_SNOW_DESERT_TILE; break;
				default:                     image = SPR_FLAT_GRASS_TILE; break;
			}
			image += SlopeToSpriteOffset(ti->tileh);
		}
	} else {
		if (ti->tileh != SLOPE_FLAT) {
			/* track on non-flat ground */
			image = _track_sloped_sprites[ti->tileh - 1] + rti->base_sprites.track_y;
		} else {
			/* track on flat ground */
			(image = rti->base_sprites.track_y, track == TRACK_BIT_Y) ||
			(image++,                           track == TRACK_BIT_X) ||
			(image++,                           track == TRACK_BIT_UPPER) ||
			(image++,                           track == TRACK_BIT_LOWER) ||
			(image++,                           track == TRACK_BIT_RIGHT) ||
			(image++,                           track == TRACK_BIT_LEFT) ||
			(image++,                           track == TRACK_BIT_CROSS) ||

			(image = rti->base_sprites.track_ns, track == TRACK_BIT_HORZ) ||
			(image++,                            track == TRACK_BIT_VERT) ||

			(junction = true, false) ||
			(image = rti->base_sprites.ground, (track & TRACK_BIT_3WAY_NE) == 0) ||
			(image++,                          (track & TRACK_BIT_3WAY_SW) == 0) ||
			(image++,                          (track & TRACK_BIT_3WAY_NW) == 0) ||
			(image++,                          (track & TRACK_BIT_3WAY_SE) == 0) ||
			(image++, true);
		}

		switch (rgt) {
			case RAIL_GROUND_BARREN:     pal = PALETTE_TO_BARE_LAND; break;
			case RAIL_GROUND_ICE_DESERT: image += rti->snow_offset;  break;
			case RAIL_GROUND_WATER: {
				/* three-corner-raised slope */
				DrawShoreTile(ti->tileh);
				Corner track_corner = OppositeCorner(GetHighestSlopeCorner(ComplementSlope(ti->tileh)));
				sub = &(_halftile_sub_sprite[track_corner]);
				break;
			}
			default: break;
		}
	}

	if (image != 0) DrawGroundSprite(image, pal, sub);

	/* Draw track pieces individually for junction tiles */
	if (junction) {
		if (track & TRACK_BIT_X)     DrawGroundSprite(rti->base_sprites.single_x, PAL_NONE);
		if (track & TRACK_BIT_Y)     DrawGroundSprite(rti->base_sprites.single_y, PAL_NONE);
		if (track & TRACK_BIT_UPPER) DrawGroundSprite(rti->base_sprites.single_n, PAL_NONE);
		if (track & TRACK_BIT_LOWER) DrawGroundSprite(rti->base_sprites.single_s, PAL_NONE);
		if (track & TRACK_BIT_LEFT)  DrawGroundSprite(rti->base_sprites.single_w, PAL_NONE);
		if (track & TRACK_BIT_RIGHT) DrawGroundSprite(rti->base_sprites.single_e, PAL_NONE);
	}

	/* PBS debugging, draw reserved tracks darker */
	if (_game_mode != GM_MENU && _settings_client.gui.show_track_reservation) {
		/* Get reservation, but mask track on halftile slope */
		TrackBits pbs = GetRailReservationTrackBits(ti->tile) & track;
		if (pbs & TRACK_BIT_X) {
			if (ti->tileh == SLOPE_FLAT || ti->tileh == SLOPE_ELEVATED) {
				DrawGroundSprite(rti->base_sprites.single_x, PALETTE_CRASH);
			} else {
				DrawGroundSprite(_track_sloped_sprites[ti->tileh - 1] + rti->base_sprites.single_sloped - 20, PALETTE_CRASH);
			}
		}
		if (pbs & TRACK_BIT_Y) {
			if (ti->tileh == SLOPE_FLAT || ti->tileh == SLOPE_ELEVATED) {
				DrawGroundSprite(rti->base_sprites.single_y, PALETTE_CRASH);
			} else {
				DrawGroundSprite(_track_sloped_sprites[ti->tileh - 1] + rti->base_sprites.single_sloped - 20, PALETTE_CRASH);
			}
		}
		if (pbs & TRACK_BIT_UPPER) DrawGroundSprite(rti->base_sprites.single_n, PALETTE_CRASH, NULL, 0, ti->tileh & SLOPE_N ? -(int)TILE_HEIGHT : 0);
		if (pbs & TRACK_BIT_LOWER) DrawGroundSprite(rti->base_sprites.single_s, PALETTE_CRASH, NULL, 0, ti->tileh & SLOPE_S ? -(int)TILE_HEIGHT : 0);
		if (pbs & TRACK_BIT_LEFT)  DrawGroundSprite(rti->base_sprites.single_w, PALETTE_CRASH, NULL, 0, ti->tileh & SLOPE_W ? -(int)TILE_HEIGHT : 0);
		if (pbs & TRACK_BIT_RIGHT) DrawGroundSprite(rti->base_sprites.single_e, PALETTE_CRASH, NULL, 0, ti->tileh & SLOPE_E ? -(int)TILE_HEIGHT : 0);
	}

	if (IsValidCorner(halftile_corner)) {
		DrawFoundation(ti, HalftileFoundation(halftile_corner));

		/* Draw higher halftile-overlay: Use the sloped sprites with three corners raised. They probably best fit the lightning. */
		Slope fake_slope = SlopeWithThreeCornersRaised(OppositeCorner(halftile_corner));
		image = _track_sloped_sprites[fake_slope - 1] + rti->base_sprites.track_y;
		pal = PAL_NONE;
		switch (rgt) {
			case RAIL_GROUND_BARREN:     pal = PALETTE_TO_BARE_LAND; break;
			case RAIL_GROUND_ICE_DESERT:
			case RAIL_GROUND_HALF_SNOW:  image += rti->snow_offset;  break; // higher part has snow in this case too
			default: break;
		}
		DrawGroundSprite(image, pal, &(_halftile_sub_sprite[halftile_corner]));

		if (_game_mode != GM_MENU && _settings_client.gui.show_track_reservation && HasReservedTracks(ti->tile, CornerToTrackBits(halftile_corner))) {
			static const byte _corner_to_track_sprite[] = {3, 1, 2, 0};
			DrawGroundSprite(_corner_to_track_sprite[halftile_corner] + rti->base_sprites.single_n, PALETTE_CRASH, NULL, 0, -(int)TILE_HEIGHT);
		}
	}
}

static void DrawSignals(TileIndex tile, TrackBits rails, const RailtypeInfo *rti)
{
#define MAYBE_DRAW_SIGNAL(x, y, z, t) if (IsSignalPresent(tile, x)) DrawSingleSignal(tile, rti, t, GetSingleSignalState(tile, x), y, z)

	if (!(rails & TRACK_BIT_Y)) {
		if (!(rails & TRACK_BIT_X)) {
			if (rails & TRACK_BIT_LEFT) {
				MAYBE_DRAW_SIGNAL(2, SIGNAL_TO_NORTH, 0, TRACK_LEFT);
				MAYBE_DRAW_SIGNAL(3, SIGNAL_TO_SOUTH, 1, TRACK_LEFT);
			}
			if (rails & TRACK_BIT_RIGHT) {
				MAYBE_DRAW_SIGNAL(0, SIGNAL_TO_NORTH, 2, TRACK_RIGHT);
				MAYBE_DRAW_SIGNAL(1, SIGNAL_TO_SOUTH, 3, TRACK_RIGHT);
			}
			if (rails & TRACK_BIT_UPPER) {
				MAYBE_DRAW_SIGNAL(3, SIGNAL_TO_WEST, 4, TRACK_UPPER);
				MAYBE_DRAW_SIGNAL(2, SIGNAL_TO_EAST, 5, TRACK_UPPER);
			}
			if (rails & TRACK_BIT_LOWER) {
				MAYBE_DRAW_SIGNAL(1, SIGNAL_TO_WEST, 6, TRACK_LOWER);
				MAYBE_DRAW_SIGNAL(0, SIGNAL_TO_EAST, 7, TRACK_LOWER);
			}
		} else {
			MAYBE_DRAW_SIGNAL(3, SIGNAL_TO_SOUTHWEST, 8, TRACK_X);
			MAYBE_DRAW_SIGNAL(2, SIGNAL_TO_NORTHEAST, 9, TRACK_X);
		}
	} else {
		MAYBE_DRAW_SIGNAL(3, SIGNAL_TO_SOUTHEAST, 10, TRACK_Y);
		MAYBE_DRAW_SIGNAL(2, SIGNAL_TO_NORTHWEST, 11, TRACK_Y);
	}
}

static void DrawTile_Track(TileInfo *ti)
{
	const RailtypeInfo *rti = GetRailTypeInfo(GetRailType(ti->tile));

	_drawtile_track_palette = COMPANY_SPRITE_COLOUR(GetTileOwner(ti->tile));

	if (IsPlainRail(ti->tile)) {
		TrackBits rails = GetTrackBits(ti->tile);

		DrawTrackBits(ti, rails);

		if (HasBit(_display_opt, DO_FULL_DETAIL)) DrawTrackDetails(ti, rti);

		DrawOverlay(ti, MP_RAILWAY);

		if (HasRailCatenaryDrawn(GetRailType(ti->tile))) DrawRailCatenary(ti);

		if (HasSignals(ti->tile)) DrawSignals(ti->tile, rails, rti);
	} else {
		/* draw depot */
		const DrawTileSprites *dts;
		PaletteID pal = PAL_NONE;
		SpriteID relocation;

		if (ti->tileh != SLOPE_FLAT) DrawFoundation(ti, FOUNDATION_LEVELED);

		if (IsInvisibilitySet(TO_BUILDINGS)) {
			/* Draw rail instead of depot */
			dts = &_depot_invisible_gfx_table[GetRailDepotDirection(ti->tile)];
		} else {
			dts = &_depot_gfx_table[GetRailDepotDirection(ti->tile)];
		}

		SpriteID image;
		if (rti->UsesOverlay()) {
			image = SPR_FLAT_GRASS_TILE;
		} else {
			image = dts->ground.sprite;
			if (image != SPR_FLAT_GRASS_TILE) image += rti->GetRailtypeSpriteOffset();
		}

		/* adjust ground tile for desert
		 * don't adjust for snow, because snow in depots looks weird */
		if (IsSnowRailGround(ti->tile) && _settings_game.game_creation.landscape == LT_TROPIC) {
			if (image != SPR_FLAT_GRASS_TILE) {
				image += rti->snow_offset; // tile with tracks
			} else {
				image = SPR_FLAT_SNOW_DESERT_TILE; // flat ground
			}
		}

		DrawGroundSprite(image, GroundSpritePaletteTransform(image, pal, _drawtile_track_palette));

		if (rti->UsesOverlay()) {
			SpriteID ground = GetCustomRailSprite(rti, ti->tile, RTSG_GROUND);

			switch (GetRailDepotDirection(ti->tile)) {
				case DIAGDIR_NE:
					if (!IsInvisibilitySet(TO_BUILDINGS)) break;
					FALLTHROUGH;
				case DIAGDIR_SW:
					DrawGroundSprite(ground + RTO_X, PAL_NONE);
					break;
				case DIAGDIR_NW:
					if (!IsInvisibilitySet(TO_BUILDINGS)) break;
					FALLTHROUGH;
				case DIAGDIR_SE:
					DrawGroundSprite(ground + RTO_Y, PAL_NONE);
					break;
				default:
					break;
			}

			if (_settings_client.gui.show_track_reservation && HasDepotReservation(ti->tile)) {
				SpriteID overlay = GetCustomRailSprite(rti, ti->tile, RTSG_OVERLAY);

				switch (GetRailDepotDirection(ti->tile)) {
					case DIAGDIR_NE:
						if (!IsInvisibilitySet(TO_BUILDINGS)) break;
						FALLTHROUGH;
					case DIAGDIR_SW:
						DrawGroundSprite(overlay + RTO_X, PALETTE_CRASH);
						break;
					case DIAGDIR_NW:
						if (!IsInvisibilitySet(TO_BUILDINGS)) break;
						FALLTHROUGH;
					case DIAGDIR_SE:
						DrawGroundSprite(overlay + RTO_Y, PALETTE_CRASH);
						break;
					default:
						break;
				}
			}
		} else {
			/* PBS debugging, draw reserved tracks darker */
			if (_game_mode != GM_MENU && _settings_client.gui.show_track_reservation && HasDepotReservation(ti->tile)) {
				switch (GetRailDepotDirection(ti->tile)) {
					case DIAGDIR_NE:
						if (!IsInvisibilitySet(TO_BUILDINGS)) break;
						FALLTHROUGH;
					case DIAGDIR_SW:
						DrawGroundSprite(rti->base_sprites.single_x, PALETTE_CRASH);
						break;
					case DIAGDIR_NW:
						if (!IsInvisibilitySet(TO_BUILDINGS)) break;
						FALLTHROUGH;
					case DIAGDIR_SE:
						DrawGroundSprite(rti->base_sprites.single_y, PALETTE_CRASH);
						break;
					default:
						break;
				}
			}
		}
		int depot_sprite = GetCustomRailSprite(rti, ti->tile, RTSG_DEPOT);
		relocation = depot_sprite != 0 ? depot_sprite - SPR_RAIL_DEPOT_SE_1 : rti->GetRailtypeSpriteOffset();

		DrawOverlay(ti, MP_RAILWAY);

		if (HasRailCatenaryDrawn(GetRailType(ti->tile))) DrawRailCatenary(ti);

		DrawRailTileSeq(ti, dts, TO_BUILDINGS, relocation, 0, _drawtile_track_palette);
	}
	DrawBridgeMiddle(ti);
}

void DrawTrainDepotSprite(int x, int y, int dir, RailType railtype)
{
	const DrawTileSprites *dts = &_depot_gfx_table[dir];
	const RailtypeInfo *rti = GetRailTypeInfo(railtype);
	SpriteID image = rti->UsesOverlay() ? SPR_FLAT_GRASS_TILE : dts->ground.sprite;
	uint32 offset = rti->GetRailtypeSpriteOffset();

	if (image != SPR_FLAT_GRASS_TILE) image += offset;
	PaletteID palette = COMPANY_SPRITE_COLOUR(_local_company);

	DrawSprite(image, PAL_NONE, x, y);

	if (rti->UsesOverlay()) {
		SpriteID ground = GetCustomRailSprite(rti, INVALID_TILE, RTSG_GROUND);

		switch (dir) {
			case DIAGDIR_SW: DrawSprite(ground + RTO_X, PAL_NONE, x, y); break;
			case DIAGDIR_SE: DrawSprite(ground + RTO_Y, PAL_NONE, x, y); break;
			default: break;
		}
	}
	int depot_sprite = GetCustomRailSprite(rti, INVALID_TILE, RTSG_DEPOT);
	if (depot_sprite != 0) offset = depot_sprite - SPR_RAIL_DEPOT_SE_1;

	DrawRailTileSeqInGUI(x, y, dts, offset, 0, palette);
}

static int GetSlopePixelZ_Track(TileIndex tile, uint x, uint y)
{
	if (IsPlainRail(tile)) {
		int z;
		Slope tileh = GetTilePixelSlope(tile, &z);
		if (tileh == SLOPE_FLAT) return z;

		z += ApplyPixelFoundationToSlope(GetRailFoundation(tileh, GetTrackBits(tile)), &tileh);
		return z + GetPartialPixelZ(x & 0xF, y & 0xF, tileh);
	} else {
		return GetTileMaxPixelZ(tile);
	}
}

static Foundation GetFoundation_Track(TileIndex tile, Slope tileh)
{
	return IsPlainRail(tile) ? GetRailFoundation(tileh, GetTrackBits(tile)) : FlatteningFoundation(tileh);
}

static void TileLoop_Track(TileIndex tile)
{
	RailGroundType old_ground = GetRailGroundType(tile);
	RailGroundType new_ground;

	if (old_ground == RAIL_GROUND_WATER) {
		TileLoop_Water(tile);
		return;
	}

	switch (_settings_game.game_creation.landscape) {
		case LT_ARCTIC: {
			int z;
			Slope slope = GetTileSlope(tile, &z);
			bool half = false;

			/* for non-flat track, use lower part of track
			 * in other cases, use the highest part with track */
			if (IsPlainRail(tile)) {
				TrackBits track = GetTrackBits(tile);
				Foundation f = GetRailFoundation(slope, track);

				switch (f) {
					case FOUNDATION_NONE:
						/* no foundation - is the track on the upper side of three corners raised tile? */
						if (IsSlopeWithThreeCornersRaised(slope)) z++;
						break;

					case FOUNDATION_INCLINED_X:
					case FOUNDATION_INCLINED_Y:
						/* sloped track - is it on a steep slope? */
						if (IsSteepSlope(slope)) z++;
						break;

					case FOUNDATION_STEEP_LOWER:
						/* only lower part of steep slope */
						z++;
						break;

					default:
						/* if it is a steep slope, then there is a track on higher part */
						if (IsSteepSlope(slope)) z++;
						z++;
						break;
				}

				half = IsInsideMM(f, FOUNDATION_STEEP_BOTH, FOUNDATION_HALFTILE_N + 1);
			} else {
				/* is the depot on a non-flat tile? */
				if (slope != SLOPE_FLAT) z++;
			}

			/* 'z' is now the lowest part of the highest track bit -
			 * for sloped track, it is 'z' of lower part
			 * for two track bits, it is 'z' of higher track bit
			 * For non-continuous foundations (and STEEP_BOTH), 'half' is set */
			if (z > GetSnowLine()) {
				if (half && z - GetSnowLine() == 1) {
					/* track on non-continuous foundation, lower part is not under snow */
					new_ground = RAIL_GROUND_HALF_SNOW;
				} else {
					new_ground = RAIL_GROUND_ICE_DESERT;
				}
				goto set_ground;
			}
			break;
			}

		case LT_TROPIC:
			if (GetTropicZone(tile) == TROPICZONE_DESERT) {
				new_ground = RAIL_GROUND_ICE_DESERT;
				goto set_ground;
			}
			break;
	}

	new_ground = RAIL_GROUND_GRASS;

	if (IsPlainRail(tile) && old_ground != RAIL_GROUND_BARREN) { // wait until bottom is green
		/* determine direction of fence */
		TrackBits rail = GetTrackBits(tile);

		Owner owner = GetTileOwner(tile);
		byte fences = 0;

		for (DiagDirection d = DIAGDIR_BEGIN; d < DIAGDIR_END; d++) {
			static const TrackBits dir_to_trackbits[DIAGDIR_END] = {TRACK_BIT_3WAY_NE, TRACK_BIT_3WAY_SE, TRACK_BIT_3WAY_SW, TRACK_BIT_3WAY_NW};

			/* Track bit on this edge => no fence. */
			if ((rail & dir_to_trackbits[d]) != TRACK_BIT_NONE) continue;

			TileIndex tile2 = tile + TileOffsByDiagDir(d);

			/* Show fences if it's a house, industry, object, road, tunnelbridge or not owned by us. */
			if (!IsValidTile(tile2) || IsTileType(tile2, MP_HOUSE) || IsTileType(tile2, MP_INDUSTRY) ||
					IsTileType(tile2, MP_ROAD) || (IsTileType(tile2, MP_OBJECT) && !IsObjectType(tile2, OBJECT_OWNED_LAND)) || IsTileType(tile2, MP_TUNNELBRIDGE) || !IsTileOwner(tile2, owner)) {
				fences |= 1 << d;
			}
		}

		switch (fences) {
			case 0: break;
			case (1 << DIAGDIR_NE): new_ground = RAIL_GROUND_FENCE_NE; break;
			case (1 << DIAGDIR_SE): new_ground = RAIL_GROUND_FENCE_SE; break;
			case (1 << DIAGDIR_SW): new_ground = RAIL_GROUND_FENCE_SW; break;
			case (1 << DIAGDIR_NW): new_ground = RAIL_GROUND_FENCE_NW; break;
			case (1 << DIAGDIR_NE) | (1 << DIAGDIR_SW): new_ground = RAIL_GROUND_FENCE_NESW; break;
			case (1 << DIAGDIR_SE) | (1 << DIAGDIR_NW): new_ground = RAIL_GROUND_FENCE_SENW; break;
			case (1 << DIAGDIR_NE) | (1 << DIAGDIR_SE): new_ground = RAIL_GROUND_FENCE_VERT1; break;
			case (1 << DIAGDIR_NE) | (1 << DIAGDIR_NW): new_ground = RAIL_GROUND_FENCE_HORIZ2; break;
			case (1 << DIAGDIR_SE) | (1 << DIAGDIR_SW): new_ground = RAIL_GROUND_FENCE_HORIZ1; break;
			case (1 << DIAGDIR_SW) | (1 << DIAGDIR_NW): new_ground = RAIL_GROUND_FENCE_VERT2; break;
			default: NOT_REACHED();
		}
	}

set_ground:
	if (old_ground != new_ground) {
		SetRailGroundType(tile, new_ground);
		MarkTileDirtyByTile(tile);
	}
}


static TrackStatus GetTileTrackStatus_Track(TileIndex tile, TransportType mode, uint sub_mode, DiagDirection side)
{
	/* Case of half tile slope with water. */
	if (mode == TRANSPORT_WATER && IsPlainRail(tile) && GetRailGroundType(tile) == RAIL_GROUND_WATER && IsSlopeWithOneCornerRaised(GetTileSlope(tile))) {
		TrackBits tb = GetTrackBits(tile);
		switch (tb) {
			default: NOT_REACHED();
			case TRACK_BIT_UPPER: tb = TRACK_BIT_LOWER; break;
			case TRACK_BIT_LOWER: tb = TRACK_BIT_UPPER; break;
			case TRACK_BIT_LEFT:  tb = TRACK_BIT_RIGHT; break;
			case TRACK_BIT_RIGHT: tb = TRACK_BIT_LEFT;  break;
		}
		return CombineTrackStatus(TrackBitsToTrackdirBits(tb), TRACKDIR_BIT_NONE);
	}

	if (mode != TRANSPORT_RAIL) return 0;

	TrackBits trackbits = TRACK_BIT_NONE;
	TrackdirBits red_signals = TRACKDIR_BIT_NONE;

	switch (GetRailTileType(tile)) {
		default: NOT_REACHED();
		case RAIL_TILE_NORMAL:
			trackbits = GetTrackBits(tile);
			break;

		case RAIL_TILE_SIGNALS: {
			trackbits = GetTrackBits(tile);
			byte a = GetPresentSignals(tile);
			uint b = GetSignalStates(tile);

			b &= a;

			/* When signals are not present (in neither direction),
			 * we pretend them to be green. Otherwise, it depends on
			 * the signal type. For signals that are only active from
			 * one side, we set the missing signals explicitly to
			 * `green'. Otherwise, they implicitly become `red'. */
			if (!IsOnewaySignal(tile, TRACK_UPPER) || (a & SignalOnTrack(TRACK_UPPER)) == 0) b |= ~a & SignalOnTrack(TRACK_UPPER);
			if (!IsOnewaySignal(tile, TRACK_LOWER) || (a & SignalOnTrack(TRACK_LOWER)) == 0) b |= ~a & SignalOnTrack(TRACK_LOWER);

			if ((b & 0x8) == 0) red_signals |= (TRACKDIR_BIT_LEFT_N | TRACKDIR_BIT_X_NE | TRACKDIR_BIT_Y_SE | TRACKDIR_BIT_UPPER_E);
			if ((b & 0x4) == 0) red_signals |= (TRACKDIR_BIT_LEFT_S | TRACKDIR_BIT_X_SW | TRACKDIR_BIT_Y_NW | TRACKDIR_BIT_UPPER_W);
			if ((b & 0x2) == 0) red_signals |= (TRACKDIR_BIT_RIGHT_N | TRACKDIR_BIT_LOWER_E);
			if ((b & 0x1) == 0) red_signals |= (TRACKDIR_BIT_RIGHT_S | TRACKDIR_BIT_LOWER_W);

			break;
		}

		case RAIL_TILE_DEPOT: {
			DiagDirection dir = GetRailDepotDirection(tile);

			if (side != INVALID_DIAGDIR && side != dir) break;

			trackbits = DiagDirToDiagTrackBits(dir);
			break;
		}
	}

	return CombineTrackStatus(TrackBitsToTrackdirBits(trackbits), red_signals);
}

static bool ClickTile_Track(TileIndex tile)
{
	if (!IsRailDepot(tile)) return false;

	ShowDepotWindow(tile, VEH_TRAIN);
	return true;
}

static void GetTileDesc_Track(TileIndex tile, TileDesc *td)
{
	const RailtypeInfo *rti = GetRailTypeInfo(GetRailType(tile));
	td->rail_speed = rti->max_speed;
	td->railtype = rti->strings.name;
	td->owner[0] = GetTileOwner(tile);
	switch (GetRailTileType(tile)) {
		case RAIL_TILE_NORMAL:
			td->str = STR_LAI_RAIL_DESCRIPTION_TRACK;
			break;

		case RAIL_TILE_SIGNALS: {
			static const StringID signal_type[6][6] = {
				{
					STR_LAI_RAIL_DESCRIPTION_TRACK_WITH_NORMAL_SIGNALS,
					STR_LAI_RAIL_DESCRIPTION_TRACK_WITH_NORMAL_PRESIGNALS,
					STR_LAI_RAIL_DESCRIPTION_TRACK_WITH_NORMAL_EXITSIGNALS,
					STR_LAI_RAIL_DESCRIPTION_TRACK_WITH_NORMAL_COMBOSIGNALS,
					STR_LAI_RAIL_DESCRIPTION_TRACK_WITH_NORMAL_PBSSIGNALS,
					STR_LAI_RAIL_DESCRIPTION_TRACK_WITH_NORMAL_NOENTRYSIGNALS
				},
				{
					STR_LAI_RAIL_DESCRIPTION_TRACK_WITH_NORMAL_PRESIGNALS,
					STR_LAI_RAIL_DESCRIPTION_TRACK_WITH_PRESIGNALS,
					STR_LAI_RAIL_DESCRIPTION_TRACK_WITH_PRE_EXITSIGNALS,
					STR_LAI_RAIL_DESCRIPTION_TRACK_WITH_PRE_COMBOSIGNALS,
					STR_LAI_RAIL_DESCRIPTION_TRACK_WITH_PRE_PBSSIGNALS,
					STR_LAI_RAIL_DESCRIPTION_TRACK_WITH_PRE_NOENTRYSIGNALS
				},
				{
					STR_LAI_RAIL_DESCRIPTION_TRACK_WITH_NORMAL_EXITSIGNALS,
					STR_LAI_RAIL_DESCRIPTION_TRACK_WITH_PRE_EXITSIGNALS,
					STR_LAI_RAIL_DESCRIPTION_TRACK_WITH_EXITSIGNALS,
					STR_LAI_RAIL_DESCRIPTION_TRACK_WITH_EXIT_COMBOSIGNALS,
					STR_LAI_RAIL_DESCRIPTION_TRACK_WITH_EXIT_PBSSIGNALS,
					STR_LAI_RAIL_DESCRIPTION_TRACK_WITH_EXIT_NOENTRYSIGNALS
				},
				{
					STR_LAI_RAIL_DESCRIPTION_TRACK_WITH_NORMAL_COMBOSIGNALS,
					STR_LAI_RAIL_DESCRIPTION_TRACK_WITH_PRE_COMBOSIGNALS,
					STR_LAI_RAIL_DESCRIPTION_TRACK_WITH_EXIT_COMBOSIGNALS,
					STR_LAI_RAIL_DESCRIPTION_TRACK_WITH_COMBOSIGNALS,
					STR_LAI_RAIL_DESCRIPTION_TRACK_WITH_COMBO_PBSSIGNALS,
					STR_LAI_RAIL_DESCRIPTION_TRACK_WITH_COMBO_NOENTRYSIGNALS
				},
				{
					STR_LAI_RAIL_DESCRIPTION_TRACK_WITH_NORMAL_PBSSIGNALS,
					STR_LAI_RAIL_DESCRIPTION_TRACK_WITH_PRE_PBSSIGNALS,
					STR_LAI_RAIL_DESCRIPTION_TRACK_WITH_EXIT_PBSSIGNALS,
					STR_LAI_RAIL_DESCRIPTION_TRACK_WITH_COMBO_PBSSIGNALS,
					STR_LAI_RAIL_DESCRIPTION_TRACK_WITH_PBSSIGNALS,
					STR_LAI_RAIL_DESCRIPTION_TRACK_WITH_PBS_NOENTRYSIGNALS
				},
				{
					STR_LAI_RAIL_DESCRIPTION_TRACK_WITH_NORMAL_NOENTRYSIGNALS,
					STR_LAI_RAIL_DESCRIPTION_TRACK_WITH_PRE_NOENTRYSIGNALS,
					STR_LAI_RAIL_DESCRIPTION_TRACK_WITH_EXIT_NOENTRYSIGNALS,
					STR_LAI_RAIL_DESCRIPTION_TRACK_WITH_COMBO_NOENTRYSIGNALS,
					STR_LAI_RAIL_DESCRIPTION_TRACK_WITH_PBS_NOENTRYSIGNALS,
					STR_LAI_RAIL_DESCRIPTION_TRACK_WITH_NOENTRYSIGNALS
				}
			};

			SignalType primary_signal;
			SignalType secondary_signal;
			if (HasSignalOnTrack(tile, TRACK_UPPER)) {
				primary_signal = GetSignalType(tile, TRACK_UPPER);
				secondary_signal = HasSignalOnTrack(tile, TRACK_LOWER) ? GetSignalType(tile, TRACK_LOWER) : primary_signal;
			} else {
				secondary_signal = primary_signal = GetSignalType(tile, TRACK_LOWER);
			}

			td->str = signal_type[secondary_signal][primary_signal];
			break;
		}

		case RAIL_TILE_DEPOT:
			td->str = STR_LAI_RAIL_DESCRIPTION_TRAIN_DEPOT;
			if (_settings_game.vehicle.train_acceleration_model != AM_ORIGINAL) {
				if (td->rail_speed > 0) {
					td->rail_speed = min(td->rail_speed, 61);
				} else {
					td->rail_speed = 61;
				}
			}
			td->build_date = Depot::GetByTile(tile)->build_date;
			break;

		default:
			NOT_REACHED();
	}
}

static void ChangeTileOwner_Track(TileIndex tile, Owner old_owner, Owner new_owner)
{
	if (!IsTileOwner(tile, old_owner)) return;

	if (new_owner != INVALID_OWNER) {
		/* Update company infrastructure counts. No need to dirty windows here, we'll redraw the whole screen anyway. */
		uint num_pieces = 1;
		if (IsPlainRail(tile)) {
			TrackBits bits = GetTrackBits(tile);
			num_pieces = CountBits(bits);
			if (TracksOverlap(bits)) num_pieces *= num_pieces;
		}
		RailType rt = GetRailType(tile);
		Company::Get(old_owner)->infrastructure.rail[rt] -= num_pieces;
		Company::Get(new_owner)->infrastructure.rail[rt] += num_pieces;

		if (HasSignals(tile)) {
			uint num_sigs = CountBits(GetPresentSignals(tile));
			Company::Get(old_owner)->infrastructure.signal -= num_sigs;
			Company::Get(new_owner)->infrastructure.signal += num_sigs;
		}

		SetTileOwner(tile, new_owner);
	} else {
		DoCommand(tile, 0, 0, DC_EXEC | DC_BANKRUPT, CMD_LANDSCAPE_CLEAR);
	}
}

static const byte _fractcoords_behind[4] = { 0x8F, 0x8, 0x80, 0xF8 };
static const byte _fractcoords_enter[4] = { 0x8A, 0x48, 0x84, 0xA8 };
static const int8 _deltacoord_leaveoffset[8] = {
	-1,  0,  1,  0, /* x */
	 0,  1,  0, -1  /* y */
};


/**
 * Compute number of ticks when next wagon will leave a depot.
 * Negative means next wagon should have left depot n ticks before.
 * @param v vehicle outside (leaving) the depot
 * @return number of ticks when the next wagon will leave
 */
int TicksToLeaveDepot(const Train *v)
{
	DiagDirection dir = GetRailDepotDirection(v->tile);
	int length = v->CalcNextVehicleOffset();

	switch (dir) {
		case DIAGDIR_NE: return  ((int)(v->x_pos & 0x0F) - ((_fractcoords_enter[dir] & 0x0F) - (length + 1)));
		case DIAGDIR_SE: return -((int)(v->y_pos & 0x0F) - ((_fractcoords_enter[dir] >> 4)   + (length + 1)));
		case DIAGDIR_SW: return -((int)(v->x_pos & 0x0F) - ((_fractcoords_enter[dir] & 0x0F) + (length + 1)));
		default:
		case DIAGDIR_NW: return  ((int)(v->y_pos & 0x0F) - ((_fractcoords_enter[dir] >> 4)   - (length + 1)));
	}

	return 0; // make compilers happy
}

/**
 * Tile callback routine when vehicle enters tile
 * @see vehicle_enter_tile_proc
 */
static VehicleEnterTileStatus VehicleEnter_Track(Vehicle *u, TileIndex tile, int x, int y)
{
	/* this routine applies only to trains in depot tiles */
	if (u->type != VEH_TRAIN || !IsRailDepotTile(tile)) return VETSB_CONTINUE;

	Train *v = Train::From(u);

	/* depot direction */
	DiagDirection dir = GetRailDepotDirection(tile);

	/* Calculate the point where the following wagon should be activated. */
	int length = v->CalcNextVehicleOffset();

	byte fract_coord_leave =
		((_fractcoords_enter[dir] & 0x0F) + // x
			(length + 1) * _deltacoord_leaveoffset[dir]) +
		(((_fractcoords_enter[dir] >> 4) +  // y
			((length + 1) * _deltacoord_leaveoffset[dir + 4])) << 4);

	byte fract_coord = (x & 0xF) + ((y & 0xF) << 4);

	if (_fractcoords_behind[dir] == fract_coord) {
		/* make sure a train is not entering the tile from behind */
		return VETSB_CANNOT_ENTER;
	} else if (_fractcoords_enter[dir] == fract_coord) {
		if (DiagDirToDir(ReverseDiagDir(dir)) == v->direction) {
			/* enter the depot */
			v->track = TRACK_BIT_DEPOT,
			v->vehstatus |= VS_HIDDEN; // hide it
			v->direction = ReverseDir(v->direction);
			if (v->Next() == NULL) VehicleEnterDepot(v->First());
			v->tile = tile;

			InvalidateWindowData(WC_VEHICLE_DEPOT, v->tile);
			return VETSB_ENTERED_WORMHOLE;
		}
	} else if (fract_coord_leave == fract_coord) {
		if (DiagDirToDir(dir) == v->direction) {
			/* leave the depot? */
			if ((v = v->Next()) != NULL) {
				v->vehstatus &= ~VS_HIDDEN;
				v->track = (DiagDirToAxis(dir) == AXIS_X ? TRACK_BIT_X : TRACK_BIT_Y);
			}
		}
	}

	return VETSB_CONTINUE;
}

/**
 * Tests if autoslope is allowed.
 *
 * @param tile The tile.
 * @param flags Terraform command flags.
 * @param z_old Old TileZ.
 * @param tileh_old Old TileSlope.
 * @param z_new New TileZ.
 * @param tileh_new New TileSlope.
 * @param rail_bits Trackbits.
 */
static CommandCost TestAutoslopeOnRailTile(TileIndex tile, uint flags, int z_old, Slope tileh_old, int z_new, Slope tileh_new, TrackBits rail_bits)
{
	if (!_settings_game.construction.build_on_slopes || !AutoslopeEnabled()) return_cmd_error(STR_ERROR_MUST_REMOVE_RAILROAD_TRACK);

	/* Is the slope-rail_bits combination valid in general? I.e. is it safe to call GetRailFoundation() ? */
	if (CheckRailSlope(tileh_new, rail_bits, TRACK_BIT_NONE, tile).Failed()) return_cmd_error(STR_ERROR_MUST_REMOVE_RAILROAD_TRACK);

	/* Get the slopes on top of the foundations */
	z_old += ApplyFoundationToSlope(GetRailFoundation(tileh_old, rail_bits), &tileh_old);
	z_new += ApplyFoundationToSlope(GetRailFoundation(tileh_new, rail_bits), &tileh_new);

	Corner track_corner;
	switch (rail_bits) {
		case TRACK_BIT_LEFT:  track_corner = CORNER_W; break;
		case TRACK_BIT_LOWER: track_corner = CORNER_S; break;
		case TRACK_BIT_RIGHT: track_corner = CORNER_E; break;
		case TRACK_BIT_UPPER: track_corner = CORNER_N; break;

		/* Surface slope must not be changed */
		default:
			if (z_old != z_new || tileh_old != tileh_new) return_cmd_error(STR_ERROR_MUST_REMOVE_RAILROAD_TRACK);
			return CommandCost(EXPENSES_CONSTRUCTION, _price[PR_BUILD_FOUNDATION]);
	}

	/* The height of the track_corner must not be changed. The rest ensures GetRailFoundation() already. */
	z_old += GetSlopeZInCorner(RemoveHalftileSlope(tileh_old), track_corner);
	z_new += GetSlopeZInCorner(RemoveHalftileSlope(tileh_new), track_corner);
	if (z_old != z_new) return_cmd_error(STR_ERROR_MUST_REMOVE_RAILROAD_TRACK);

	CommandCost cost = CommandCost(EXPENSES_CONSTRUCTION, _price[PR_BUILD_FOUNDATION]);
	/* Make the ground dirty, if surface slope has changed */
	if (tileh_old != tileh_new) {
		/* If there is flat water on the lower halftile add the cost for clearing it */
		if (GetRailGroundType(tile) == RAIL_GROUND_WATER && IsSlopeWithOneCornerRaised(tileh_old)) cost.AddCost(_price[PR_CLEAR_WATER]);
		if ((flags & DC_EXEC) != 0) SetRailGroundType(tile, RAIL_GROUND_BARREN);
	}
	return  cost;
}

/**
 * Test-procedure for HasVehicleOnPos to check for a ship.
 */
static Vehicle *EnsureNoShipProc(Vehicle *v, void *data)
{
	return v->type == VEH_SHIP ? v : NULL;
}

static CommandCost TerraformTile_Track(TileIndex tile, DoCommandFlag flags, int z_new, Slope tileh_new)
{
	int z_old;
	Slope tileh_old = GetTileSlope(tile, &z_old);
	if (IsPlainRail(tile)) {
		TrackBits rail_bits = GetTrackBits(tile);
		/* Is there flat water on the lower halftile that must be cleared expensively? */
		bool was_water = (GetRailGroundType(tile) == RAIL_GROUND_WATER && IsSlopeWithOneCornerRaised(tileh_old));

		/* Allow clearing the water only if there is no ship */
		if (was_water && HasVehicleOnPos(tile, NULL, &EnsureNoShipProc)) return_cmd_error(STR_ERROR_SHIP_IN_THE_WAY);

		/* First test autoslope. However if it succeeds we still have to test the rest, because non-autoslope terraforming is cheaper. */
		CommandCost autoslope_result = TestAutoslopeOnRailTile(tile, flags, z_old, tileh_old, z_new, tileh_new, rail_bits);

		/* When there is only a single horizontal/vertical track, one corner can be terraformed. */
		Corner allowed_corner;
		switch (rail_bits) {
			case TRACK_BIT_RIGHT: allowed_corner = CORNER_W; break;
			case TRACK_BIT_UPPER: allowed_corner = CORNER_S; break;
			case TRACK_BIT_LEFT:  allowed_corner = CORNER_E; break;
			case TRACK_BIT_LOWER: allowed_corner = CORNER_N; break;
			default: return autoslope_result;
		}

		Foundation f_old = GetRailFoundation(tileh_old, rail_bits);

		/* Do not allow terraforming if allowed_corner is part of anti-zig-zag foundations */
		if (tileh_old != SLOPE_NS && tileh_old != SLOPE_EW && IsSpecialRailFoundation(f_old)) return autoslope_result;

		/* Everything is valid, which only changes allowed_corner */
		for (Corner corner = (Corner)0; corner < CORNER_END; corner = (Corner)(corner + 1)) {
			if (allowed_corner == corner) continue;
			if (z_old + GetSlopeZInCorner(tileh_old, corner) != z_new + GetSlopeZInCorner(tileh_new, corner)) return autoslope_result;
		}

		/* Make the ground dirty */
		if ((flags & DC_EXEC) != 0) SetRailGroundType(tile, RAIL_GROUND_BARREN);

		/* allow terraforming */
		return CommandCost(EXPENSES_CONSTRUCTION, was_water ? _price[PR_CLEAR_WATER] : (Money)0);
	} else if (_settings_game.construction.build_on_slopes && AutoslopeEnabled() &&
			AutoslopeCheckForEntranceEdge(tile, z_new, tileh_new, GetRailDepotDirection(tile))) {
		return CommandCost(EXPENSES_CONSTRUCTION, _price[PR_BUILD_FOUNDATION]);
	}
	return DoCommand(tile, 0, 0, flags, CMD_LANDSCAPE_CLEAR);
}

void CopyPastePlaceTracks(GenericTileIndex tile, RailType railtype, TrackBits tracks)
{
	if (IsMainMapTile(tile)) {
		_current_pasting->DoCommand(AsMainMapTile(tile), railtype, tracks, CMD_BUILD_SINGLE_RAILS | CMD_MSG(STR_ERROR_CAN_T_BUILD_RAILROAD_TRACK));
	} else {
		MakeRailNormal(tile, OWNER_NONE, tracks, railtype);
	}
}

/**
 * Estimate signal paste cost.
 * @param tile The tile where to paste.
 * @param tile The track where to put the signal (it may not exist, yet).
 * @param variant The variant of the signal (semaphore/electric)
 * @param type The type of the signal (normal/combo/pbs)
 * @param no_sig_trackdir Signal orientation, the trackdir where a signal is NOT present (INVALID_TRACKDIR = two way signal)
 */
static CommandCost EstimateSignalPasteCost(TileIndex tile, Track track, SignalVariant variant, SignalType type, Trackdir no_sig_trackdir)
{
	switch (GetTileType(tile)) {
		case MP_CLEAR:
		case MP_TREES:
			return CommandCost(EXPENSES_CONSTRUCTION, _price[PR_BUILD_SIGNALS]);

		case MP_RAILWAY:
			if (!IsPlainRail(tile)) return CMD_ERROR;
			if (TracksOverlap(GetTrackBits(tile) | TrackToTrackBits(track))) return_cmd_error(STR_ERROR_NO_SUITABLE_RAILROAD_TRACK);
			if (!HasSignalOnTrack(tile, track)) return CommandCost(EXPENSES_CONSTRUCTION, _price[PR_BUILD_SIGNALS]);
			if (GetSignalVariant(tile, track) != variant) return CommandCost(EXPENSES_CONSTRUCTION, _price[PR_CLEAR_SIGNALS] + _price[PR_BUILD_SIGNALS]);
			if (GetSignalType(tile, track) != type) return CommandCost(EXPENSES_CONSTRUCTION, 0);
			if (IsValidTrackdir(no_sig_trackdir)) {
				assert(TrackdirToTrack(no_sig_trackdir) == track);
				if (HasSignalOnTrackdir(tile, no_sig_trackdir)) return CommandCost(EXPENSES_CONSTRUCTION, 0);
			} else {
				assert(!IsPbsSignal(type));
				if (!HasSignalOnTrackdir(tile, TrackToTrackdir(track)) || !HasSignalOnTrackdir(tile, ReverseTrackdir(TrackToTrackdir(track)))) {
					return CommandCost(EXPENSES_CONSTRUCTION, 0);
				}
			}
			return_cmd_error(STR_ERROR_ALREADY_BUILT);

		case MP_ROAD:
			return_cmd_error(STR_ERROR_MUST_REMOVE_ROAD_FIRST);

		default:
			break;
	}
	return CMD_ERROR;
}

static void CopyPastePlaceSignal(GenericTileIndex tile, Track track, SignalVariant variant, SignalType type, Trackdir no_sig_trackdir)
{
	if (IsMainMapTile(tile)) {
		TileIndex t = AsMainMapTile(tile);
		if (!(_current_pasting->dc_flags & DC_EXEC)) {
			_current_pasting->CollectCost(EstimateSignalPasteCost(t, track, variant, type, no_sig_trackdir), t, STR_ERROR_CAN_T_BUILD_SIGNALS_HERE);
		} else {
			/* build the signal */
			uint32 p1 = track | (variant << 4) | (type << 5);
			if (IsTileType(t, MP_RAILWAY) && HasSignalOnTrack(t, track)) p1 |= (1 << 8); // convert existing
			_current_pasting->DoCommand(t, p1, 0, CMD_BUILD_SIGNALS | CMD_MSG(STR_ERROR_CAN_T_BUILD_SIGNALS_HERE));

			/* cycle until the proper signal side  */
			if ((_current_pasting->last_result.Succeeded() || _current_pasting->last_result.GetErrorMessage() == STR_ERROR_ALREADY_BUILT)) {
				if (IsValidTrackdir(no_sig_trackdir)) {
					assert(TrackdirToTrack(no_sig_trackdir) == track);
					while (HasSignalOnTrackdir(t, no_sig_trackdir)) {
						_current_pasting->DoCommand(t, track, 0, CMD_BUILD_SIGNALS);
						if (_current_pasting->last_result.Failed()) break;
					}
				} else {
					assert(!IsPbsSignal(GetSignalType(t, track)));
					while (!HasSignalOnTrackdir(t, TrackToTrackdir(track)) ||
							!HasSignalOnTrackdir(t, ReverseTrackdir(TrackToTrackdir(track)))) {
						_current_pasting->DoCommand(t, track, 0, CMD_BUILD_SIGNALS);
						if (_current_pasting->last_result.Failed()) break;
					}
				}
			}
		}
	} else {
		SetHasSignals(tile, true);
		SetPresentSignals(tile, GetPresentSignals(tile) | SignalOnTrack(track));
		SetSignalVariant(tile, track, variant);
		SetSignalType(tile, track, type);
		if (IsValidTrackdir(no_sig_trackdir)) {
			assert(TrackdirToTrack(no_sig_trackdir) == track);
			while (HasSignalOnTrackdir(tile, no_sig_trackdir)) CycleSignalSide(tile, track);
		}
	}
}

static void CopyPastePlaceRailDepot(GenericTileIndex tile, RailType railtype, DiagDirection dir)
{
	if (IsMainMapTile(tile)) {
		TileIndex t = AsMainMapTile(tile);
		if (IsRailDepotTile(t) && IsTileOwner(t, _current_company) &&
				GetRailDepotDirection(t) == dir && GetRailType(t) == railtype) {
			_current_pasting->CollectError(t, STR_ERROR_ALREADY_BUILT, STR_ERROR_CAN_T_BUILD_TRAIN_DEPOT);
		} else {
			_current_pasting->DoCommand(t, railtype, dir, CMD_BUILD_TRAIN_DEPOT | CMD_MSG(STR_ERROR_CAN_T_BUILD_TRAIN_DEPOT));
		}
	} else {
		MakeRailDepot(tile, OWNER_NONE, 0, dir, railtype);
	}
}

/**
 * Test a given rail tile if there is any contented to be copied from it.
 * @param tile the tile to test
 * @param mode copy-paste mode
 * @param company the #Company to check ownership against to
 * @param preview (out, may be NULL) information on how to higlight preview of the tile
 * @return whether this tile needs to be copy-pasted
 */
bool TestRailTileCopyability(GenericTileIndex tile, CopyPasteMode mode, CompanyID company = _current_company, TileContentPastePreview *preview = NULL)
{
	if (preview != NULL) MemSetT(preview, 0);

	if (!(mode & CPM_WITH_RAIL_TRANSPORT)) return false;
	if (IsMainMapTile(tile) && !IsTileOwner(tile, company)) return false;

	if (preview != NULL) {
		switch (GetRailTileType(tile)) {
			case RAIL_TILE_NORMAL:
			case RAIL_TILE_SIGNALS:
				preview->highlight_track_bits = GetTrackBits(tile);
				break;

			case RAIL_TILE_DEPOT:
				preview->highlight_tile_rect = true;
				preview->highlight_track_bits = TrackToTrackBits(GetRailDepotTrack(tile));
				break;
		}
	}

	return true;
}

void CopyPasteTile_Rail(GenericTileIndex src_tile, GenericTileIndex dst_tile, const CopyPasteParams &copy_paste)
{
	if (!TestRailTileCopyability(src_tile, copy_paste.mode)) return;

	/* Terraform tiles if needed */
	if (IsMainMapTile(dst_tile) && ((copy_paste.mode & CPM_TERRAFORM_MASK) == CPM_TERRAFORM_MINIMAL)) {
		CopyPasteHeights(GenericTileArea(src_tile, 1, 1), dst_tile, copy_paste.transformation, copy_paste.height_delta);
		if (IsPastingInterrupted()) return;
	}

	RailType railtype = (copy_paste.mode & CPM_CONVERT_RAILTYPE) ? copy_paste.railtype : GetRailType(src_tile);

	switch (GetRailTileType(src_tile)) {
		case RAIL_TILE_NORMAL:
			/* copy/paste tracks */
			CopyPastePlaceTracks(dst_tile, railtype, TransformTrackBits(GetTrackBits(src_tile), copy_paste.transformation));
			break;

		case RAIL_TILE_SIGNALS: {
			/* copy/paste tracks */
			CopyPastePlaceTracks(dst_tile, railtype, TransformTrackBits(GetTrackBits(src_tile), copy_paste.transformation));
			if (IsPastingInterrupted()) return;

			/* copy/paste signals */
			Track src_track;
			uint signal_bits = GetPresentSignals(src_tile);
			FOR_EACH_SET_TRACK(src_track, GetTrackBits(src_tile)) {
				/* extract signal bits related to curent track */
				uint track_signal_bits = signal_bits & SignalOnTrack(src_track);
				if (track_signal_bits == 0) continue;
				signal_bits &= ~track_signal_bits;

				/* calculate trackdir pointing to the back of the signal (INVALID_TRACKDIR for two-way signals) */
				Trackdir dst_no_sig_trackdir;
				if (HasExactlyOneBit(track_signal_bits)) {
					dst_no_sig_trackdir = TransformTrackdir(TrackToTrackdir(src_track), copy_paste.transformation);
					if (HasSignalOnTrackdir(src_tile, TrackToTrackdir(src_track)) != ((copy_paste.mode & CPM_MIRROR_SIGNALS) != 0)) {
						dst_no_sig_trackdir = ReverseTrackdir(dst_no_sig_trackdir);
					}
				} else {
					dst_no_sig_trackdir = INVALID_TRACKDIR;
				}

				/* place the signal */
				CopyPastePlaceSignal(dst_tile, TransformTrack(src_track, copy_paste.transformation), GetSignalVariant(src_tile, src_track), GetSignalType(src_tile, src_track), dst_no_sig_trackdir);
				if (IsPastingInterrupted()) return;

				if (signal_bits == 0) break; // no more signals to paste
			}
			break;
		}

		case RAIL_TILE_DEPOT: // Rail depot
			CopyPastePlaceRailDepot(dst_tile, railtype, TransformDiagDir(GetRailDepotDirection(src_tile), copy_paste.transformation));
			break;

		default:
			NOT_REACHED(); // corrupted tile data?
	}
}

extern const TileTypeProcs _tile_type_rail_procs = {
	DrawTile_Track,           // draw_tile_proc
	GetSlopePixelZ_Track,     // get_slope_z_proc
	ClearTile_Track,          // clear_tile_proc
	NULL,                     // add_accepted_cargo_proc
	GetTileDesc_Track,        // get_tile_desc_proc
	GetTileTrackStatus_Track, // get_tile_track_status_proc
	ClickTile_Track,          // click_tile_proc
	NULL,                     // animate_tile_proc
	TileLoop_Track,           // tile_loop_proc
	ChangeTileOwner_Track,    // change_tile_owner_proc
	NULL,                     // add_produced_cargo_proc
	VehicleEnter_Track,       // vehicle_enter_tile_proc
	GetFoundation_Track,      // get_foundation_proc
	TerraformTile_Track,      // terraform_tile_proc
	CopyPasteTile_Rail,       // copypaste_tile_proc
};<|MERGE_RESOLUTION|>--- conflicted
+++ resolved
@@ -560,14 +560,6 @@
 				currbits = GetCrossingRailBits(tile);
 				if (trackbits == currbits) return_cmd_error(STR_ERROR_ALREADY_BUILT);
 			}
-<<<<<<< HEAD
-			break;
-=======
-
-			if (IsLevelCrossing(tile) && GetCrossingRailBits(tile) == trackbit) {
-				return_cmd_error(STR_ERROR_ALREADY_BUILT);
-			}
->>>>>>> a47fb85c
 		}
 		FALLTHROUGH;
 
