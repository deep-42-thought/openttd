/* $Id$ */

/*
 * This file is part of OpenTTD.
 * OpenTTD is free software; you can redistribute it and/or modify it under the terms of the GNU General Public License as published by the Free Software Foundation, version 2.
 * OpenTTD is distributed in the hope that it will be useful, but WITHOUT ANY WARRANTY; without even the implied warranty of MERCHANTABILITY or FITNESS FOR A PARTICULAR PURPOSE.
 * See the GNU General Public License for more details. You should have received a copy of the GNU General Public License along with OpenTTD. If not, see <http://www.gnu.org/licenses/>.
 */

/** @file terraform_cmd.cpp Commands related to terraforming. */

#include "stdafx.h"
#include "core/geometry_func.hpp"
#include "command_func.h"
#include "copypaste_cmd.h"
#include "tunnel_map.h"
#include "bridge_map.h"
#include "viewport_func.h"
#include "genworld.h"
#include "object_base.h"
#include "company_base.h"
#include "company_func.h"
#include "strings_func.h"

#include "table/strings.h"

#include <map>
#include <set>

#include "safeguards.h"

/** Set of tiles. */
typedef std::set<TileIndex> TileIndexSet;
/** Mapping of tiles to their height. */
typedef std::map<TileIndex, int> TileIndexToHeightMap;

/** State of the terraforming. */
struct TerraformerState {
	TileIndexSet dirty_tiles;                ///< The tiles that need to be redrawn.
	TileIndexToHeightMap tile_to_new_height; ///< The tiles for which the height has changed.
};

TileIndex _terraform_err_tile; ///< first tile we couldn't terraform

/**
 * Gets the TileHeight (height of north corner) of a tile as of current terraforming progress.
 *
 * @param ts TerraformerState.
 * @param tile Tile.
 * @return TileHeight.
 */
static int TerraformGetHeightOfTile(const TerraformerState *ts, TileIndex tile)
{
	TileIndexToHeightMap::const_iterator it = ts->tile_to_new_height.find(tile);
	return it != ts->tile_to_new_height.end() ? it->second : TileHeight(tile);
}

/**
 * Stores the TileHeight (height of north corner) of a tile in a TerraformerState.
 *
 * @param ts TerraformerState.
 * @param tile Tile.
 * @param height New TileHeight.
 */
static void TerraformSetHeightOfTile(TerraformerState *ts, TileIndex tile, int height)
{
	ts->tile_to_new_height[tile] = height;
}

/**
 * Adds a tile to the "tile_table" in a TerraformerState.
 *
 * @param ts TerraformerState.
 * @param tile Tile.
 * @ingroup dirty
 */
static void TerraformAddDirtyTile(TerraformerState *ts, TileIndex tile)
{
	ts->dirty_tiles.insert(tile);
}

/**
 * Adds all tiles that incident with the north corner of a specific tile to the "tile_table" in a TerraformerState.
 *
 * @param ts TerraformerState.
 * @param tile Tile.
 * @ingroup dirty
 */
static void TerraformAddDirtyTileAround(TerraformerState *ts, TileIndex tile)
{
	/* Make sure all tiles passed to TerraformAddDirtyTile are within [0, MapSize()] */
	if (TileY(tile) >= 1) TerraformAddDirtyTile(ts, tile + TileDiffXY( 0, -1));
	if (TileY(tile) >= 1 && TileX(tile) >= 1) TerraformAddDirtyTile(ts, tile + TileDiffXY(-1, -1));
	if (TileX(tile) >= 1) TerraformAddDirtyTile(ts, tile + TileDiffXY(-1,  0));
	TerraformAddDirtyTile(ts, tile);
}

/**
 * Terraform the north corner of a tile to a specific height.
 *
 * @param ts TerraformerState.
 * @param tile Tile.
 * @param height Aimed height.
 * @return Error code or cost.
 */
static CommandCost TerraformTileHeight(TerraformerState *ts, TileIndex tile, int height)
{
	assert(tile < MapSize());

	/* Check range of destination height */
	if (height < 0) return_cmd_error(STR_ERROR_ALREADY_AT_SEA_LEVEL);
	if (height > _settings_game.construction.max_heightlevel) return_cmd_error(STR_ERROR_TOO_HIGH);

	/*
	 * Check if the terraforming has any effect.
	 * This can only be true, if multiple corners of the start-tile are terraformed (i.e. the terraforming is done by towns/industries etc.).
	 * In this case the terraforming should fail. (Don't know why.)
	 */
	if (height == TerraformGetHeightOfTile(ts, tile)) return CMD_ERROR;

	/* Check "too close to edge of map". Only possible when freeform-edges is off. */
	uint x = TileX(tile);
	uint y = TileY(tile);
	if (!_settings_game.construction.freeform_edges && ((x <= 1) || (y <= 1) || (x >= MapMaxX() - 1) || (y >= MapMaxY() - 1))) {
		/*
		 * Determine a sensible error tile
		 */
		if (x == 1) x = 0;
		if (y == 1) y = 0;
		_terraform_err_tile = TileXY(x, y);
		return_cmd_error(STR_ERROR_TOO_CLOSE_TO_EDGE_OF_MAP);
	}

	/* Mark incident tiles that are involved in the terraforming. */
	TerraformAddDirtyTileAround(ts, tile);

	/* Store the height modification */
	TerraformSetHeightOfTile(ts, tile, height);

	CommandCost total_cost(EXPENSES_CONSTRUCTION);

	/* Increment cost */
	total_cost.AddCost(_price[PR_TERRAFORM]);

	/* Recurse to neighboured corners if height difference is larger than 1 */
	{
		const TileIndexDiffC *ttm;

		TileIndex orig_tile = tile;
		static const TileIndexDiffC _terraform_tilepos[] = {
			{ 1,  0}, // move to tile in SE
			{-2,  0}, // undo last move, and move to tile in NW
			{ 1,  1}, // undo last move, and move to tile in SW
			{ 0, -2}  // undo last move, and move to tile in NE
		};

		for (ttm = _terraform_tilepos; ttm != endof(_terraform_tilepos); ttm++) {
			tile += ToTileIndexDiff(*ttm);

			if (tile >= MapSize()) continue;
			/* Make sure we don't wrap around the map */
			if (Delta(TileX(orig_tile), TileX(tile)) == MapSizeX() - 1) continue;
			if (Delta(TileY(orig_tile), TileY(tile)) == MapSizeY() - 1) continue;

			/* Get TileHeight of neighboured tile as of current terraform progress */
			int r = TerraformGetHeightOfTile(ts, tile);
			int height_diff = height - r;

			/* Is the height difference to the neighboured corner greater than 1? */
			if (abs(height_diff) > 1) {
				/* Terraform the neighboured corner. The resulting height difference should be 1. */
				height_diff += (height_diff < 0 ? 1 : -1);
				CommandCost cost = TerraformTileHeight(ts, tile, r + height_diff);
				if (cost.Failed()) return cost;
				total_cost.AddCost(cost);
			}
		}
	}

	return total_cost;
}

/**
 * Terraform land
 * @param tile tile to terraform
 * @param flags for this command type
 * @param p1 corners to terraform (SLOPE_xxx)
 * @param p2 direction; eg up (non-zero) or down (zero)
 * @param text unused
 * @return the cost of this operation or an error
 */
CommandCost CmdTerraformLand(TileIndex tile, DoCommandFlag flags, uint32 p1, uint32 p2, const char *text)
{
	_terraform_err_tile = INVALID_TILE;

	CommandCost total_cost(EXPENSES_CONSTRUCTION);
	int direction = (p2 != 0 ? 1 : -1);
	TerraformerState ts;

	/* Compute the costs and the terraforming result in a model of the landscape */
	if ((p1 & SLOPE_W) != 0 && tile + TileDiffXY(1, 0) < MapSize()) {
		TileIndex t = tile + TileDiffXY(1, 0);
		CommandCost cost = TerraformTileHeight(&ts, t, TileHeight(t) + direction);
		if (cost.Failed()) return cost;
		total_cost.AddCost(cost);
	}

	if ((p1 & SLOPE_S) != 0 && tile + TileDiffXY(1, 1) < MapSize()) {
		TileIndex t = tile + TileDiffXY(1, 1);
		CommandCost cost = TerraformTileHeight(&ts, t, TileHeight(t) + direction);
		if (cost.Failed()) return cost;
		total_cost.AddCost(cost);
	}

	if ((p1 & SLOPE_E) != 0 && tile + TileDiffXY(0, 1) < MapSize()) {
		TileIndex t = tile + TileDiffXY(0, 1);
		CommandCost cost = TerraformTileHeight(&ts, t, TileHeight(t) + direction);
		if (cost.Failed()) return cost;
		total_cost.AddCost(cost);
	}

	if ((p1 & SLOPE_N) != 0) {
		TileIndex t = tile + TileDiffXY(0, 0);
		CommandCost cost = TerraformTileHeight(&ts, t, TileHeight(t) + direction);
		if (cost.Failed()) return cost;
		total_cost.AddCost(cost);
	}

	/* Check if the terraforming is valid wrt. tunnels, bridges and objects on the surface
	 * Pass == 0: Collect tileareas which are caused to be auto-cleared.
	 * Pass == 1: Collect the actual cost. */
	for (int pass = 0; pass < 2; pass++) {
		for (TileIndexSet::const_iterator it = ts.dirty_tiles.begin(); it != ts.dirty_tiles.end(); it++) {
			TileIndex tile = *it;

			assert(tile < MapSize());
			/* MP_VOID tiles can be terraformed but as tunnels and bridges
			 * cannot go under / over these tiles they don't need checking. */
			if (IsTileType(tile, MP_VOID)) continue;

			/* Find new heights of tile corners */
			int z_N = TerraformGetHeightOfTile(&ts, tile + TileDiffXY(0, 0));
			int z_W = TerraformGetHeightOfTile(&ts, tile + TileDiffXY(1, 0));
			int z_S = TerraformGetHeightOfTile(&ts, tile + TileDiffXY(1, 1));
			int z_E = TerraformGetHeightOfTile(&ts, tile + TileDiffXY(0, 1));

			/* Find min and max height of tile */
			int z_min = min(min(z_N, z_W), min(z_S, z_E));
			int z_max = max(max(z_N, z_W), max(z_S, z_E));

			/* Compute tile slope */
			Slope tileh = (z_max > z_min + 1 ? SLOPE_STEEP : SLOPE_FLAT);
			if (z_W > z_min) tileh |= SLOPE_W;
			if (z_S > z_min) tileh |= SLOPE_S;
			if (z_E > z_min) tileh |= SLOPE_E;
			if (z_N > z_min) tileh |= SLOPE_N;

			if (pass == 0) {
				/* Check if bridge would take damage */
				if (IsBridgeAbove(tile)) {
					int bridge_height = GetBridgeHeight(GetSouthernBridgeEnd(tile));

					/* Check if bridge would take damage. */
					if (direction == 1 && bridge_height <= z_max) {
						_terraform_err_tile = tile; // highlight the tile under the bridge
						return_cmd_error(STR_ERROR_MUST_DEMOLISH_BRIDGE_FIRST);
					}

					/* Is the bridge above not too high afterwards? */
					if (direction == -1 && bridge_height > (z_min + _settings_game.construction.max_bridge_height)) {
						_terraform_err_tile = tile;
						return_cmd_error(STR_ERROR_BRIDGE_TOO_HIGH_AFTER_LOWER_LAND);
					}
				}
				/* Check if tunnel would take damage */
				if (direction == -1 && IsTunnelInWay(tile, z_min)) {
					_terraform_err_tile = tile; // highlight the tile above the tunnel
					return_cmd_error(STR_ERROR_EXCAVATION_WOULD_DAMAGE);
				}
			}

			/* Is the tile already cleared? */
			const ClearedObjectArea *coa = FindClearedObject(tile);
			bool indirectly_cleared = coa != NULL && coa->first_tile != tile;

			/* Check tiletype-specific things, and add extra-cost */
			const bool curr_gen = _generating_world;
			if (_game_mode == GM_EDITOR) _generating_world = true; // used to create green terraformed land
			DoCommandFlag tile_flags = flags | DC_AUTO | DC_FORCE_CLEAR_TILE;
			if (pass == 0) {
				tile_flags &= ~DC_EXEC;
				tile_flags |= DC_NO_MODIFY_TOWN_RATING;
			}
			CommandCost cost;
			if (indirectly_cleared) {
				cost = DoCommand(tile, 0, 0, tile_flags, CMD_LANDSCAPE_CLEAR);
			} else {
				cost = _tile_type_procs[GetTileType(tile)]->terraform_tile_proc(tile, tile_flags, z_min, tileh);
			}
			_generating_world = curr_gen;
			if (cost.Failed()) {
				_terraform_err_tile = tile;
				return cost;
			}
			if (pass == 1) total_cost.AddCost(cost);
		}
	}

	Company *c = Company::GetIfValid(_current_company);
	if (c != NULL && GB(c->terraform_limit, 16, 16) < ts.tile_to_new_height.size()) {
		return_cmd_error(STR_ERROR_TERRAFORM_LIMIT_REACHED);
	}

	if (flags & DC_EXEC) {
		/* change the height */
		for (TileIndexToHeightMap::const_iterator it = ts.tile_to_new_height.begin();
				it != ts.tile_to_new_height.end(); it++) {
			TileIndex tile = it->first;
			int height = it->second;

			SetTileHeight(tile, (uint)height);
		}

		/* Finally mark the dirty tiles dirty */
		for (TileIndexSet::const_iterator it = ts.dirty_tiles.begin(); it != ts.dirty_tiles.end(); it++) {
			MarkTileDirtyByTile(*it);

			int height = TerraformGetHeightOfTile(&ts, *it);

			/* Now, if we alter the height of the map edge, we need to take care
			 * about repainting the affected areas outside map as well.
			 * Remember:
			 * Outside map, we assume that our landscape descends to
			 * height zero as fast as possible.
			 * Those simulated tiles (they don't exist as datastructure,
			 * only as concept in code) need to be repainted properly,
			 * otherwise we will get ugly glitches.
			 *
			 * Furthermore, note that we have to take care about the possibility,
			 * that landscape was higher before the change,
			 * so also tiles a bit outside need to be repainted.
			 */
			int x = TileX(*it);
			int y = TileY(*it);
			if (x == 0) {
				if (y == 0) {
					/* Height of the northern corner is altered. */
					for (int cx = 0; cx >= -height - 1; cx--) {
						for (int cy = 0; cy >= -height - 1; cy--) {
							/* This means, tiles in the sector north of that
							 * corner need to be repainted.
							 */
							if (cx + cy >= -height - 2) {
								/* But only tiles that actually might have changed. */
								MarkTileDirtyByTileOutsideMap(cx, cy);
							}
						}
					}
				} else if (y < (int)MapMaxY()) {
					for (int cx = 0; cx >= -height - 1; cx--) {
						MarkTileDirtyByTileOutsideMap(cx, y);
					}
				} else {
					for (int cx = 0; cx >= -height - 1; cx--) {
						for (int cy = (int)MapMaxY(); cy <= (int)MapMaxY() + height + 1; cy++) {
							if (cx + ((int)MapMaxY() - cy) >= -height - 2) {
								MarkTileDirtyByTileOutsideMap(cx, cy);
							}
						}
					}
				}
			} else if (x < (int)MapMaxX()) {
				if (y == 0) {
					for (int cy = 0; cy >= -height - 1; cy--) {
						MarkTileDirtyByTileOutsideMap(x, cy);
					}
				} else if (y < (int)MapMaxY()) {
					/* Nothing to be done here, we are inside the map. */
				} else {
					for (int cy = (int)MapMaxY(); cy <= (int)MapMaxY() + height + 1; cy++) {
						MarkTileDirtyByTileOutsideMap(x, cy);
					}
				}
			} else {
				if (y == 0) {
					for (int cx = (int)MapMaxX(); cx <= (int)MapMaxX() + height + 1; cx++) {
						for (int cy = 0; cy >= -height - 1; cy--) {
							if (((int)MapMaxX() - cx) + cy >= -height - 2) {
								MarkTileDirtyByTileOutsideMap(cx, cy);
							}
						}
					}
				} else if (y < (int)MapMaxY()) {
					for (int cx = (int)MapMaxX(); cx <= (int)MapMaxX() + height + 1; cx++) {
						MarkTileDirtyByTileOutsideMap(cx, y);
					}
				} else {
					for (int cx = (int)MapMaxX(); cx <= (int)MapMaxX() + height + 1; cx++) {
						for (int cy = (int)MapMaxY(); cy <= (int)MapMaxY() + height + 1; cy++) {
							if (((int)MapMaxX() - cx) + ((int)MapMaxY() - cy) >= -height - 2) {
								MarkTileDirtyByTileOutsideMap(cx, cy);
							}
						}
					}
				}
			}
		}

		if (c != NULL) c->terraform_limit -= ts.tile_to_new_height.size() << 16;
	}
	return total_cost;
}

/** Tile iterator for terraforming purposes. */
class TerraformingIterator : public TileIterator {
public:
	TerraformingIterator(TileIndex tile) : TileIterator(tile)
	{ }

	/*
	 * Get the target height of currently iterated tile.
	 * @return target height for the tile
	 */
	virtual int GetTileTargetHeight() const = 0;

	virtual TerraformingIterator *Clone() const { NOT_REACHED(); /* not implemented */ };
};

/** Terraforming iterator for leveling an area. */
class LandLevelingIterator : public TerraformingIterator {
public:
	int target_height;

	LandLevelingIterator(TileIndex tile, int target_height)
		: TerraformingIterator(tile), target_height(target_height)
	{ }

	virtual int GetTileTargetHeight() const
	{
		return this->target_height;
	}
};

/** Orthogonal variant of a #LandLevelingIterator. */
class OrthogonalLandLevelingIterator : public LandLevelingIterator, protected OrthogonalTileIteratorController {
public:
	OrthogonalLandLevelingIterator(const OrthogonalTileArea &ta, int target_height) : LandLevelingIterator(ta.tile, target_height)
	{
		this->Init(this->MyIndex(), ta.w, ta.h);
	}

	TileIterator &operator ++ ()
	{
		this->Advance(this->MyIndex(), this->MyMap());
		return *this;
	}
};

/** Diagonal variant of a #LandLevelingIterator. */
class DiagonalLandLevelingIterator : public LandLevelingIterator, protected DiagonalTileIteratorController {
public:
	DiagonalLandLevelingIterator(const DiagonalTileArea &ta, int target_height) : LandLevelingIterator(ta.tile, target_height)
	{
		this->Init(this->MyIndex(), ta.a, ta.b, this->MyMap());
	}

	TileIterator &operator ++ ()
	{
		this->Advance(this->MyIndex(), this->MyMap());
		return *this;
	}
};

/** Terraforming iterator for leveling an area for pasting purposes. */
class PasteLandLevelingIterator : public OrthogonalLandLevelingIterator {
protected:
	CopyPasteLevelVariant variant;

public:
	PasteLandLevelingIterator(const TileArea &ta, int target_height, CopyPasteLevelVariant variant)
		: OrthogonalLandLevelingIterator(ta, target_height), variant(variant)
	{
	}

	virtual int GetTileTargetHeight() const
	{
		uint ret = this->target_height;
		switch (this->variant) {
			case CPLV_LEVEL_ABOVE: ret = min(ret, TileHeight(*this)); break;
			case CPLV_LEVEL_BELOW: ret = max(ret, TileHeight(*this)); break;
		}
		return ret;
	}
};

/** Terraforming iterator for copy-pasting tile heights. */
class HeightsCopyPastingIterator : public TerraformingIterator, protected TransformationTileIteratorController {
protected:
	GenericTileIndex src_tile; ///< Current tile of the source area.
	int height_delta;          ///< Amount of units to add to each height

public:
	HeightsCopyPastingIterator(const GenericTileArea &src_area, TileIndex transformed_north, DirTransformation transformation, int height_delta)
		: TerraformingIterator(transformed_north), src_tile(src_area.tile), height_delta(height_delta)
	{
		this->Init(&IndexOf(this->src_tile), this->MyIndex(), src_area.w, src_area.h, transformation);
	}

	virtual TileIterator &operator ++()
	{
		this->Advance(&IndexOf(this->src_tile), MapOf(this->src_tile), this->MyIndex(), this->MyMap());
		return *this;
	}

	virtual int GetTileTargetHeight() const
	{
		return TileHeight(this->src_tile) + this->height_delta;
	}
};

/** Compound result of a terraform process. */
struct TerraformTilesResult {
	Money cost;          ///< Overal cost.
	bool had_success;    ///< Whether any success occured.
	StringID last_error; ///< Last error, STR_NULL if there were no errors.
};

static TerraformTilesResult TerraformTiles(TerraformingIterator *iter, DoCommandFlag flags, Money available_money = GetAvailableMoneyForCommand());

/**
 * Levels a selected (rectangle) area of land
 * @param tile end tile of area-drag
 * @param flags for this command type
 * @param p1 start tile of area drag
 * @param p2 various bitstuffed data.
 *  bit      0: Whether to use the Orthogonal (0) or Diagonal (1) iterator.
 *  bits 1 - 2: Mode of leveling \c LevelMode.
 * @param text unused
 * @return the cost of this operation or an error
 */
CommandCost CmdLevelLand(TileIndex tile, DoCommandFlag flags, uint32 p1, uint32 p2, const char *text)
{
	if (p1 >= MapSize()) return CMD_ERROR;

	/* compute new height */
	int h = TileHeight(p1);
	switch ((LevelMode)GB(p2, 1, 2)) {
		case LM_LEVEL: break;
		case LM_RAISE: h++; break;
		case LM_LOWER: h--; break;
		default: return CMD_ERROR;
	}

<<<<<<< HEAD
	/* Check range of destination height */
	if (h > _settings_game.construction.max_heightlevel) return_cmd_error((oldh == 0) ? STR_ERROR_ALREADY_AT_SEA_LEVEL : STR_ERROR_TOO_HIGH);
=======
	TerraformTilesResult ret;
	if (HasBit(p2, 0)) {
		DiagonalLandLevelingIterator iter(DiagonalTileArea(tile, p1), h);
		ret = TerraformTiles(&iter, flags);
	} else {
		OrthogonalLandLevelingIterator iter(OrthogonalTileArea(tile, p1), h);
		ret = TerraformTiles(&iter, flags);
	}

	/* If there were only errors then fail with the last one. */
	if (!ret.had_success && ret.last_error != STR_NULL) return_cmd_error(ret.last_error);
	/* Return overal cost. */
	return CommandCost(EXPENSES_CONSTRUCTION, ret.cost);
}

/**
 * Terraform tiles as a part of a pasting process.
 * @param iter iterator to use when terraforming
 */
static void TerraformPasteTiles(TerraformingIterator *iter)
{
	TileIndex start_tile = *iter;

	/* Do actual terraforming. */
	TerraformTilesResult ret = TerraformTiles(iter, _current_pasting->dc_flags | DC_ALL_TILES, _current_pasting->GetAvailableMoney());

	/* When copy-pasting, we want to higlight error tiles more frequently. TerraformTiles
	 * doesn't always set the _terraform_err_tile (on some errors it's just INVALID_TILE).
	 * We will assume the start tile in these cases. This will give a better overview on
	 * what area failed to paste. */
	if (_terraform_err_tile == INVALID_TILE) _terraform_err_tile = start_tile;

	/* Collect overal cost of the operation. */
	if (ret.had_success) {
		_current_pasting->CollectCost(CommandCost(EXPENSES_CONSTRUCTION, ret.cost), _terraform_err_tile, STR_ERROR_CAN_T_LEVEL_LAND_HERE);
	}

	/* Handle _additional_cash_required */
	if ((_current_pasting->dc_flags & DC_EXEC) && _additional_cash_required > 0) {
		SetDParam(0, _additional_cash_required);
		_current_pasting->CollectError(_terraform_err_tile, STR_ERROR_NOT_ENOUGH_CASH_REQUIRES_CURRENCY, STR_ERROR_CAN_T_LEVEL_LAND_HERE);
	}

	/* Collect last error, if any. */
	if (ret.last_error != STR_NULL) {
		_current_pasting->CollectError(_terraform_err_tile, ret.last_error, STR_ERROR_CAN_T_LEVEL_LAND_HERE);
	}
}

/**
 * Level land (as a part of a pasting process).
 *
 * @param ta Area of tiles corners to level.
 * @param height Desired height.
 * @param variant Leveling variant.
 */
void LevelPasteLand(const TileArea &ta, uint height, CopyPasteLevelVariant variant)
{
	PasteLandLevelingIterator iter(ta, height, variant);
	TerraformPasteTiles(&iter);
}
>>>>>>> e97c80ed

/**
 * Copy and paste heights from one map to another.
 *
 * @param src_area Area to read heights from. It consists of tiles, not of tile corners
 *                  e.g. if you pass a single tile area then 4 corners will be terraformed.
 * @param dst_area_north Norhern tile of the area to write heigths at.
 * @param transformation Transformation to perform on tile indices.
 * @param height_delta Offset, number of units to add to each height.
 */
void CopyPasteHeights(const GenericTileArea &src_area, GenericTileIndex dst_area_north, DirTransformation transformation, int height_delta)
{
	/* include also corners at SW and SE edges */
	GenericTileArea src_corners(src_area.tile, src_area.w + 1, src_area.h + 1);
	/* transform the most northern corner */
	GenericTileIndex transformed_north_corner = src_corners.TransformedNorth(dst_area_north, transformation);

#ifdef WITH_ASSERT
	{
		assert(IsValidTileIndex(dst_area_north));
		uint x = TileX(dst_area_north);
		uint y = TileY(dst_area_north);
		assert(!IsMainMapTile(dst_area_north) || !_settings_game.construction.freeform_edges || (x > 0 && y > 0));
		Dimension dst_dim = { src_corners.w, src_corners.h };
		dst_dim = TransformDimension(dst_dim, transformation);
		assert(x + dst_dim.width <= MapSizeX(MapOf(dst_area_north)) && y + dst_dim.height <= MapSizeY(MapOf(dst_area_north)));
	}
#endif /* WITH_ASSERT */

	if (IsMainMapTile(dst_area_north)) {
		HeightsCopyPastingIterator iter(src_corners, AsMainMapTile(transformed_north_corner), transformation, height_delta);
		TerraformPasteTiles(&iter);
	} else {
		for (TransformationTileIteratorT<true, true> iter(src_corners, transformed_north_corner, transformation); IsValidTileIndex(iter); ++iter) {
			SetTileHeight(iter.DstTile(), TileHeight(iter.SrcTile()));
		}
	}
}

/**
 * Terraform multiple tiles.
 *
 * @param iter Iterator pointing tiles to terraform and their target heights.
 * @return The cost of all successfull operations and the last error.
 *
 * @note _terraform_err_tile will be set to the tile where the last error occured
 *
 * @warning Note non-standard return behaviour - booth the cost \b and the error combined.
 */
static TerraformTilesResult TerraformTiles(TerraformingIterator *iter, DoCommandFlag flags, Money available_money)
{
	TerraformTilesResult result = {
		0,       // cost
		false,   // had_success
		STR_NULL // last_error
	};
	TileIndex last_err_tile = INVALID_TILE;

	const Company *c = Company::GetIfValid(_current_company);
	int limit = (c == NULL ? INT32_MAX : GB(c->terraform_limit, 16, 16));
	if (limit == 0) result.last_error = STR_ERROR_TERRAFORM_LIMIT_REACHED;

	for (; *iter != INVALID_TILE && limit > 0; ++(*iter)) {
		int h = iter->GetTileTargetHeight();
		TileIndex t = *iter;
		for (int curh = TileHeight(t); curh != h; curh += (curh > h) ? -1 : 1) {
			CommandCost ret = DoCommand(t, SLOPE_N, (curh > h) ? 0 : 1, flags & ~DC_EXEC, CMD_TERRAFORM_LAND);
			if (ret.Failed()) {
				result.last_error = ret.GetErrorMessage();
				last_err_tile = _terraform_err_tile;

				/* Did we reach the limit? */
				if (ret.GetErrorMessage() == STR_ERROR_TERRAFORM_LIMIT_REACHED) limit = 0;
				break;
			}

			if (flags & DC_EXEC) {
				available_money -= ret.GetCost();
				if (available_money < 0) {
					_additional_cash_required = ret.GetCost();
					_terraform_err_tile = t;
					return result;
				}
				DoCommand(t, SLOPE_N, (curh > h) ? 0 : 1, flags, CMD_TERRAFORM_LAND);
			} else {
				/* When we're at the terraform limit we better bail (unneeded) testing as well.
				 * This will probably cause the terraforming cost to be underestimated, but only
				 * when it's near the terraforming limit. Even then, the estimation is
				 * completely off due to it basically counting terraforming double, so it being
				 * cut off earlier might even give a better estimate in some cases. */
				if (--limit <= 0)  {
					result.had_success = true;
					break;
				}
			}

			result.cost += ret.GetCost();
			result.had_success = true;
		}
	}

	if (!result.had_success && result.last_error == STR_NULL) {
		result.last_error = STR_ERROR_ALREADY_LEVELLED;
		last_err_tile = INVALID_TILE;
	}

	_terraform_err_tile = last_err_tile;
	return result;
}<|MERGE_RESOLUTION|>--- conflicted
+++ resolved
@@ -551,10 +551,6 @@
 		default: return CMD_ERROR;
 	}
 
-<<<<<<< HEAD
-	/* Check range of destination height */
-	if (h > _settings_game.construction.max_heightlevel) return_cmd_error((oldh == 0) ? STR_ERROR_ALREADY_AT_SEA_LEVEL : STR_ERROR_TOO_HIGH);
-=======
 	TerraformTilesResult ret;
 	if (HasBit(p2, 0)) {
 		DiagonalLandLevelingIterator iter(DiagonalTileArea(tile, p1), h);
@@ -616,7 +612,6 @@
 	PasteLandLevelingIterator iter(ta, height, variant);
 	TerraformPasteTiles(&iter);
 }
->>>>>>> e97c80ed
 
 /**
  * Copy and paste heights from one map to another.
