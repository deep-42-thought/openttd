/* $Id$ */

/*
 * This file is part of OpenTTD.
 * OpenTTD is free software; you can redistribute it and/or modify it under the terms of the GNU General Public License as published by the Free Software Foundation, version 2.
 * OpenTTD is distributed in the hope that it will be useful, but WITHOUT ANY WARRANTY; without even the implied warranty of MERCHANTABILITY or FITNESS FOR A PARTICULAR PURPOSE.
 * See the GNU General Public License for more details. You should have received a copy of the GNU General Public License along with OpenTTD. If not, see <http://www.gnu.org/licenses/>.
 */

/** @file tile_map.cpp Global tile accessors. */

#include "stdafx.h"
#include "tile_map.h"

#include "safeguards.h"

/**
 * Returns the tile height for a coordinate outside map.  Such a height is
 * needed for painting the area outside map using completely black tiles.
 * The idea is descending to heightlevel 0 as fast as possible.
 * @param x The X-coordinate (same unit as TileX).
 * @param y The Y-coordinate (same unit as TileY).
 * @return The height in the same unit as TileHeight.
 */
uint TileHeightOutsideMap(int x, int y)
{
	/* In all cases: Descend to heightlevel 0 as fast as possible.
	 * So: If we are at the 0-side of the map (x<0 or y<0), we must
	 * subtract the distance to coordinate 0 from the heightlevel at
	 * coordinate 0.
	 * In other words: Subtract e.g. -x. If we are at the MapMax
	 * side of the map, we also need to subtract the distance to
	 * the edge of map, e.g. MapMaxX - x.
	 *
	 * NOTE: Assuming constant heightlevel outside map would be
	 * simpler here. However, then we run into painting problems,
	 * since whenever a heightlevel change at the map border occurs,
	 * we would need to repaint anything outside map.
	 * In contrast, by doing it this way, we can localize this change,
	 * which means we may assume constant heightlevel for all tiles
	 * at more than <heightlevel at map border> distance from the
	 * map border.
	 */
	if (x < 0) {
		if (y < 0) {
			return max((int)TileHeight(TileXY(0, 0)) - (-x) - (-y), 0);
		} else if (y < (int)MapMaxY()) {
			return max((int)TileHeight(TileXY(0, y)) - (-x), 0);
		} else {
			return max((int)TileHeight(TileXY(0, (int)MapMaxY())) - (-x) - (y - (int)MapMaxY()), 0);
		}
	} else if (x < (int)MapMaxX()) {
		if (y < 0) {
			return max((int)TileHeight(TileXY(x, 0)) - (-y), 0);
		} else if (y < (int)MapMaxY()) {
			return TileHeight(TileXY(x, y));
		} else {
			return max((int)TileHeight(TileXY(x, (int)MapMaxY())) - (y - (int)MapMaxY()), 0);
		}
	} else {
		if (y < 0) {
			return max((int)TileHeight(TileXY((int)MapMaxX(), 0)) - (x - (int)MapMaxX()) - (-y), 0);
		} else if (y < (int)MapMaxY()) {
			return max((int)TileHeight(TileXY((int)MapMaxX(), y)) - (x - (int)MapMaxX()), 0);
		} else {
			return max((int)TileHeight(TileXY((int)MapMaxX(), (int)MapMaxY())) - (x - (int)MapMaxX()) - (y - (int)MapMaxY()), 0);
		}
	}
}

/**
 * Get a tile's slope given the heigh of its four corners.
 * @param hnorth  The height at the northern corner in the same unit as TileHeight.
 * @param hwest   The height at the western corner in the same unit as TileHeight.
 * @param heast   The height at the eastern corner in the same unit as TileHeight.
 * @param hsouth  The height at the southern corner in the same unit as TileHeight.
 * @param [out] h The lowest height of the four corners.
 * @return The slope.
 */
static Slope GetTileSlopeGivenHeight(int hnorth, int hwest, int heast, int hsouth, int *h)
{
	/* Due to the fact that tiles must connect with each other without leaving gaps, the
	 * biggest difference in height between any corner and 'min' is between 0, 1, or 2.
	 *
	 * Also, there is at most 1 corner with height difference of 2.
	 */
	int hminnw = min(hnorth, hwest);
	int hmines = min(heast, hsouth);
	int hmin = min(hminnw, hmines);

	if (h != NULL) *h = hmin;

	int hmaxnw = max(hnorth, hwest);
	int hmaxes = max(heast, hsouth);
	int hmax = max(hmaxnw, hmaxes);

	Slope r = SLOPE_FLAT;

	if (hnorth != hmin) r |= SLOPE_N;
	if (hwest  != hmin) r |= SLOPE_W;
	if (heast  != hmin) r |= SLOPE_E;
	if (hsouth != hmin) r |= SLOPE_S;

	if (hmax - hmin == 2) r |= SLOPE_STEEP;

	return r;
}

/**
 * Return the slope of a given tile inside the map.
 * @param tile Tile to compute slope of
 * @param h    If not \c NULL, pointer to storage of z height
 * @return Slope of the tile, except for the HALFTILE part
 */
template <bool Tgeneric>
Slope GetTileSlope(typename TileIndexT<Tgeneric>::T tile, int *h)
{
	assert(IsValidTileIndex(tile));

	uint x = TileX(tile);
	uint y = TileY(tile);
	if (x == MapMaxX() || y == MapMaxY()) {
		if (h != NULL) *h = TileHeight(tile);
		return SLOPE_FLAT;
	}

<<<<<<< HEAD
	int hnorth = TileHeight(tile);                    // Height of the North corner.
	int hwest  = TileHeight(tile + TileDiffXY(1, 0)); // Height of the West corner.
	int heast  = TileHeight(tile + TileDiffXY(0, 1)); // Height of the East corner.
	int hsouth = TileHeight(tile + TileDiffXY(1, 1)); // Height of the South corner.
=======
	int a = TileHeight(tile); // Height of the N corner
	int min = a; // Minimal height of all corners examined so far
	int b = TileHeight(tile + TileDiffXY(1, 0, MapOf(tile))); // Height of the W corner
	if (min > b) min = b;
	int c = TileHeight(tile + TileDiffXY(0, 1, MapOf(tile))); // Height of the E corner
	if (min > c) min = c;
	int d = TileHeight(tile + TileDiffXY(1, 1, MapOf(tile))); // Height of the S corner
	if (min > d) min = d;
>>>>>>> e97c80ed

	return GetTileSlopeGivenHeight(hnorth, hwest, heast, hsouth, h);
}

/**
 * Return the slope of a given tile outside the map.
 *
 * @param tile Tile outside the map to compute slope of.
 * @param h    If not \c NULL, pointer to storage of z height.
 * @return Slope of the tile outside map, except for the HALFTILE part.
 */
Slope GetTilePixelSlopeOutsideMap(int x, int y, int *h)
{
	int hnorth = TileHeightOutsideMap(x,     y);     // N corner.
	int hwest  = TileHeightOutsideMap(x + 1, y);     // W corner.
	int heast  = TileHeightOutsideMap(x,     y + 1); // E corner.
	int hsouth = TileHeightOutsideMap(x + 1, y + 1); // S corner.

	Slope s = GetTileSlopeGivenHeight(hnorth, hwest, heast, hsouth, h);
	if (h != NULL) *h *= TILE_HEIGHT;
	return s;
}
/* instantiate */
template Slope GetTileSlope<false>(TileIndex tile, int *h);
template Slope GetTileSlope<true>(GenericTileIndex tile, int *h);

/**
 * Check if a given tile is flat
 * @param tile Tile to check
 * @param h If not \c NULL, pointer to storage of z height (only if tile is flat)
 * @return Whether the tile is flat
 */
bool IsTileFlat(TileIndex tile, int *h)
{
	assert(tile < MapSize());

	if (!IsInnerTile(tile)) {
		if (h != NULL) *h = TileHeight(tile);
		return true;
	}

	uint z = TileHeight(tile);
	if (TileHeight(tile + TileDiffXY(1, 0)) != z) return false;
	if (TileHeight(tile + TileDiffXY(0, 1)) != z) return false;
	if (TileHeight(tile + TileDiffXY(1, 1)) != z) return false;

	if (h != NULL) *h = z;
	return true;
}

/**
 * Get bottom height of the tile
 * @param tile Tile to compute height of
 * @return Minimum height of the tile
 */
template <bool Tgeneric>
int GetTileZ(typename TileIndexT<Tgeneric>::T tile)
{
	if (TileX(tile) == MapMaxX(MapOf(tile)) || TileY(tile) == MapMaxY(MapOf(tile))) return 0;

<<<<<<< HEAD
	int h =    TileHeight(tile);                     // N corner
	h = min(h, TileHeight(tile + TileDiffXY(1, 0))); // W corner
	h = min(h, TileHeight(tile + TileDiffXY(0, 1))); // E corner
	h = min(h, TileHeight(tile + TileDiffXY(1, 1))); // S corner
=======
	int h = TileHeight(tile); // N corner
	h = min(h, TileHeight(tile + TileDiffXY(1, 0, MapOf(tile)))); // W corner
	h = min(h, TileHeight(tile + TileDiffXY(0, 1, MapOf(tile)))); // E corner
	h = min(h, TileHeight(tile + TileDiffXY(1, 1, MapOf(tile)))); // S corner
>>>>>>> e97c80ed

	return h;
}
/* instantiate */
template int GetTileZ<false>(TileIndex tile);
template int GetTileZ<true>(GenericTileIndex tile);

/**
 * Get bottom height of the tile outside map.
 *
 * @param tile Tile outside the map to compute height of.
 * @return Minimum height of the tile outside the map.
 */
int GetTilePixelZOutsideMap(int x, int y)
{
	uint h =   TileHeightOutsideMap(x,     y);      // N corner.
	h = min(h, TileHeightOutsideMap(x + 1, y));     // W corner.
	h = min(h, TileHeightOutsideMap(x,     y + 1)); // E corner.
	h = min(h, TileHeightOutsideMap(x + 1, y + 1)); // S corner

	return h * TILE_HEIGHT;
}

/**
 * Get top height of the tile inside the map.
 * @param t Tile to compute height of
 * @return Maximum height of the tile
 */
template <bool Tgeneric>
int GetTileMaxZ(typename TileIndexT<Tgeneric>::T t)
{
<<<<<<< HEAD
	if (TileX(t) == MapMaxX() || TileY(t) == MapMaxY()) return TileHeightOutsideMap(TileX(t), TileY(t));

	int h =         TileHeight(t);                     // N corner
	h = max<int>(h, TileHeight(t + TileDiffXY(1, 0))); // W corner
	h = max<int>(h, TileHeight(t + TileDiffXY(0, 1))); // E corner
	h = max<int>(h, TileHeight(t + TileDiffXY(1, 1))); // S corner

	return h;
}

/**
 * Get top height of the tile outside the map.
 *
 * @see Detailed description in header.
 *
 * @param tile Tile outside to compute height of.
 * @return Maximum height of the tile.
 */
int GetTileMaxPixelZOutsideMap(int x, int y)
{
	uint h =   TileHeightOutsideMap(x,     y);
	h = max(h, TileHeightOutsideMap(x + 1, y));
	h = max(h, TileHeightOutsideMap(x,     y + 1));
	h = max(h, TileHeightOutsideMap(x + 1, y + 1));

	return h * TILE_HEIGHT;
}
=======
	if (TileX(t) == MapMaxX(MapOf(t)) || TileY(t) == MapMaxY(MapOf(t))) return 0;

	int h = TileHeight(t); // N corner
	h = max<int>(h, TileHeight(t + TileDiffXY(1, 0, MapOf(t)))); // W corner
	h = max<int>(h, TileHeight(t + TileDiffXY(0, 1, MapOf(t)))); // E corner
	h = max<int>(h, TileHeight(t + TileDiffXY(1, 1, MapOf(t)))); // S corner

	return h;
}
/* instantiate */
template int GetTileMaxZ<false>(TileIndex t);
template int GetTileMaxZ<true>(GenericTileIndex t);
>>>>>>> e97c80ed
<|MERGE_RESOLUTION|>--- conflicted
+++ resolved
@@ -124,21 +124,10 @@
 		return SLOPE_FLAT;
 	}
 
-<<<<<<< HEAD
-	int hnorth = TileHeight(tile);                    // Height of the North corner.
-	int hwest  = TileHeight(tile + TileDiffXY(1, 0)); // Height of the West corner.
-	int heast  = TileHeight(tile + TileDiffXY(0, 1)); // Height of the East corner.
-	int hsouth = TileHeight(tile + TileDiffXY(1, 1)); // Height of the South corner.
-=======
-	int a = TileHeight(tile); // Height of the N corner
-	int min = a; // Minimal height of all corners examined so far
-	int b = TileHeight(tile + TileDiffXY(1, 0, MapOf(tile))); // Height of the W corner
-	if (min > b) min = b;
-	int c = TileHeight(tile + TileDiffXY(0, 1, MapOf(tile))); // Height of the E corner
-	if (min > c) min = c;
-	int d = TileHeight(tile + TileDiffXY(1, 1, MapOf(tile))); // Height of the S corner
-	if (min > d) min = d;
->>>>>>> e97c80ed
+	int hnorth = TileHeight(tile);                                 // Height of the North corner.
+	int hwest  = TileHeight(tile + TileDiffXY(1, 0, MapOf(tile))); // Height of the West corner.
+	int heast  = TileHeight(tile + TileDiffXY(0, 1, MapOf(tile))); // Height of the East corner.
+	int hsouth = TileHeight(tile + TileDiffXY(1, 1, MapOf(tile))); // Height of the South corner.
 
 	return GetTileSlopeGivenHeight(hnorth, hwest, heast, hsouth, h);
 }
@@ -199,17 +188,10 @@
 {
 	if (TileX(tile) == MapMaxX(MapOf(tile)) || TileY(tile) == MapMaxY(MapOf(tile))) return 0;
 
-<<<<<<< HEAD
 	int h =    TileHeight(tile);                     // N corner
-	h = min(h, TileHeight(tile + TileDiffXY(1, 0))); // W corner
-	h = min(h, TileHeight(tile + TileDiffXY(0, 1))); // E corner
-	h = min(h, TileHeight(tile + TileDiffXY(1, 1))); // S corner
-=======
-	int h = TileHeight(tile); // N corner
 	h = min(h, TileHeight(tile + TileDiffXY(1, 0, MapOf(tile)))); // W corner
 	h = min(h, TileHeight(tile + TileDiffXY(0, 1, MapOf(tile)))); // E corner
 	h = min(h, TileHeight(tile + TileDiffXY(1, 1, MapOf(tile)))); // S corner
->>>>>>> e97c80ed
 
 	return h;
 }
@@ -241,13 +223,12 @@
 template <bool Tgeneric>
 int GetTileMaxZ(typename TileIndexT<Tgeneric>::T t)
 {
-<<<<<<< HEAD
-	if (TileX(t) == MapMaxX() || TileY(t) == MapMaxY()) return TileHeightOutsideMap(TileX(t), TileY(t));
+	if (TileX(t) == MapMaxX(MapOf(t)) || TileY(t) == MapMaxY(MapOf(t))) return TileHeightOutsideMap(TileX(t), TileY(t));
 
 	int h =         TileHeight(t);                     // N corner
-	h = max<int>(h, TileHeight(t + TileDiffXY(1, 0))); // W corner
-	h = max<int>(h, TileHeight(t + TileDiffXY(0, 1))); // E corner
-	h = max<int>(h, TileHeight(t + TileDiffXY(1, 1))); // S corner
+	h = max<int>(h, TileHeight(t + TileDiffXY(1, 0, MapOf(t)))); // W corner
+	h = max<int>(h, TileHeight(t + TileDiffXY(0, 1, MapOf(t)))); // E corner
+	h = max<int>(h, TileHeight(t + TileDiffXY(1, 1, MapOf(t)))); // S corner
 
 	return h;
 }
@@ -269,17 +250,7 @@
 
 	return h * TILE_HEIGHT;
 }
-=======
-	if (TileX(t) == MapMaxX(MapOf(t)) || TileY(t) == MapMaxY(MapOf(t))) return 0;
-
-	int h = TileHeight(t); // N corner
-	h = max<int>(h, TileHeight(t + TileDiffXY(1, 0, MapOf(t)))); // W corner
-	h = max<int>(h, TileHeight(t + TileDiffXY(0, 1, MapOf(t)))); // E corner
-	h = max<int>(h, TileHeight(t + TileDiffXY(1, 1, MapOf(t)))); // S corner
-
-	return h;
-}
+
 /* instantiate */
 template int GetTileMaxZ<false>(TileIndex t);
-template int GetTileMaxZ<true>(GenericTileIndex t);
->>>>>>> e97c80ed
+template int GetTileMaxZ<true>(GenericTileIndex t);