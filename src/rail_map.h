--- conflicted
+++ resolved
@@ -637,21 +637,12 @@
 {
 	SetTileType(t, MP_RAILWAY);
 	SetTileOwner(t, o);
-<<<<<<< HEAD
-	_m[t].m2 = 0;
-	_m[t].m3 = r;
-	_m[t].m4 = 0;
-	_m[t].m5 = RAIL_TILE_NORMAL << 6 | b;
-	SB(_me[t].m6, 2, 4, 0);
-	_me[t].m7 = 0;
-=======
 	GetTile(t)->m2 = 0;
 	GetTile(t)->m3 = r;
 	GetTile(t)->m4 = 0;
 	GetTile(t)->m5 = RAIL_TILE_NORMAL << 6 | b;
-	SB(GetTile(t)->m6, 2, 4, 0);
+	SB(GetTileEx(t)->m6, 2, 4, 0);
 	GetTileEx(t)->m7 = 0;
->>>>>>> e97c80ed
 }
 /** @copydoc MakeRailNormal(TileIndexT<Tgeneric>::T,Owner,TrackBits,RailType) */
 static inline void MakeRailNormal(TileIndex t, Owner o, TrackBits b, RailType r) { MakeRailNormal<false>(t, o, b, r); }
@@ -663,26 +654,16 @@
 {
 	SetTileType(t, MP_RAILWAY);
 	SetTileOwner(t, o);
-<<<<<<< HEAD
-	_m[t].m2 = did;
-	_m[t].m3 = r;
-	_m[t].m4 = 0;
-	_m[t].m5 = RAIL_TILE_DEPOT << 6 | d;
-	SB(_me[t].m6, 2, 4, 0);
-	_me[t].m7 = 0;
-}
-=======
 	GetTile(t)->m2 = did;
 	GetTile(t)->m3 = r;
 	GetTile(t)->m4 = 0;
 	GetTile(t)->m5 = RAIL_TILE_DEPOT << 6 | d;
-	SB(GetTile(t)->m6, 2, 4, 0);
+	SB(GetTileEx(t)->m6, 2, 4, 0);
 	GetTileEx(t)->m7 = 0;
 }
 /** @copydoc MakeRailDepot(TileIndexT<Tgeneric>::T,Owner,DepotID,DiagDirection,RailType) */
 static inline void MakeRailDepot(TileIndex t, Owner o, DepotID did, DiagDirection d, RailType r) { MakeRailDepot<false>(t, o, did, d, r); }
 /** @copydoc MakeRailDepot(TileIndexT<Tgeneric>::T,Owner,DepotID,DiagDirection,RailType) */
 static inline void MakeRailDepot(GenericTileIndex t, Owner o, DepotID did, DiagDirection d, RailType r) { MakeRailDepot<true>(t, o, did, d, r); }
->>>>>>> e97c80ed
 
 #endif /* RAIL_MAP_H */