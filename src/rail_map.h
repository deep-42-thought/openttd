/* $Id$ */

/*
 * This file is part of OpenTTD.
 * OpenTTD is free software; you can redistribute it and/or modify it under the terms of the GNU General Public License as published by the Free Software Foundation, version 2.
 * OpenTTD is distributed in the hope that it will be useful, but WITHOUT ANY WARRANTY; without even the implied warranty of MERCHANTABILITY or FITNESS FOR A PARTICULAR PURPOSE.
 * See the GNU General Public License for more details. You should have received a copy of the GNU General Public License along with OpenTTD. If not, see <http://www.gnu.org/licenses/>.
 */

/** @file rail_map.h Hides the direct accesses to the map array with map accessors */

#ifndef RAIL_MAP_H
#define RAIL_MAP_H

#include "rail_type.h"
#include "depot_type.h"
#include "signal_func.h"
#include "track_func.h"
#include "tile_map.h"
#include "signal_type.h"


/** Different types of Rail-related tiles */
enum RailTileType {
	RAIL_TILE_NORMAL   = 0, ///< Normal rail tile without signals
	RAIL_TILE_SIGNALS  = 1, ///< Normal rail tile with signals
	RAIL_TILE_DEPOT    = 3, ///< Depot (one entrance)
};

/**
 * Returns the RailTileType (normal with or without signals,
 * waypoint or depot).
 * @param t the tile to get the information from
 * @pre IsTileType(t, MP_RAILWAY)
 * @return the RailTileType
 */
template <bool Tgeneric>
static inline RailTileType GetRailTileType(typename TileIndexT<Tgeneric>::T t)
{
	assert(IsTileType(t, MP_RAILWAY));
	return (RailTileType)GB(GetTile(t)->m5, 6, 2);
}
/** @copydoc GetRailTileType(TileIndexT<Tgeneric>::T) */
static inline RailTileType GetRailTileType(TileIndex t) { return GetRailTileType<false>(t); }
/** @copydoc GetRailTileType(TileIndexT<Tgeneric>::T) */
static inline RailTileType GetRailTileType(GenericTileIndex t) { return GetRailTileType<true>(t); }

/**
 * Returns whether this is plain rails, with or without signals. Iow, if this
 * tiles RailTileType is RAIL_TILE_NORMAL or RAIL_TILE_SIGNALS.
 * @param t the tile to get the information from
 * @pre IsTileType(t, MP_RAILWAY)
 * @return true if and only if the tile is normal rail (with or without signals)
 */
template <bool Tgeneric>
static inline bool IsPlainRail(typename TileIndexT<Tgeneric>::T t)
{
	RailTileType rtt = GetRailTileType(t);
	return rtt == RAIL_TILE_NORMAL || rtt == RAIL_TILE_SIGNALS;
}
/** @copydoc IsPlainRail(TileIndexT<Tgeneric>::T) */
static inline bool IsPlainRail(TileIndex t) { return IsPlainRail<false>(t); }
/** @copydoc IsPlainRail(TileIndexT<Tgeneric>::T) */
static inline bool IsPlainRail(GenericTileIndex t) { return IsPlainRail<true>(t); }

/**
 * Checks whether the tile is a rail tile or rail tile with signals.
 * @param t the tile to get the information from
 * @return true if and only if the tile is normal rail (with or without signals)
 */
template <bool Tgeneric>
static inline bool IsPlainRailTile(typename TileIndexT<Tgeneric>::T t)
{
	return IsTileType(t, MP_RAILWAY) && IsPlainRail(t);
}
/** @copydoc IsPlainRailTile(TileIndexT<Tgeneric>::T) */
static inline bool IsPlainRailTile(TileIndex t) { return IsPlainRailTile<false>(t); }
/** @copydoc IsPlainRailTile(TileIndexT<Tgeneric>::T) */
static inline bool IsPlainRailTile(GenericTileIndex t) { return IsPlainRailTile<true>(t); }


/**
 * Checks if a rail tile has signals.
 * @param t the tile to get the information from
 * @pre IsTileType(t, MP_RAILWAY)
 * @return true if and only if the tile has signals
 */
static inline bool HasSignals(TileIndex t)
{
	return GetRailTileType(t) == RAIL_TILE_SIGNALS;
}

/**
 * Add/remove the 'has signal' bit from the RailTileType
 * @param tile the tile to add/remove the signals to/from
 * @param signals whether the rail tile should have signals or not
 * @pre IsPlainRailTile(tile)
 */
template <bool Tgeneric>
static inline void SetHasSignals(typename TileIndexT<Tgeneric>::T tile, bool signals)
{
	assert(IsPlainRailTile(tile));
	SB(GetTile(tile)->m5, 6, 1, signals);
}
/** @copydoc SetHasSignals(TileIndexT<Tgeneric>::T,bool) */
static inline void SetHasSignals(TileIndex tile, bool signals) { SetHasSignals<false>(tile, signals); }
/** @copydoc SetHasSignals(TileIndexT<Tgeneric>::T,bool) */
static inline void SetHasSignals(GenericTileIndex tile, bool signals) { SetHasSignals<true>(tile, signals); }

/**
 * Is this rail tile a rail depot?
 * @param t the tile to get the information from
 * @pre IsTileType(t, MP_RAILWAY)
 * @return true if and only if the tile is a rail depot
 */
template <bool Tgeneric>
static inline bool IsRailDepot(typename TileIndexT<Tgeneric>::T t)
{
	return GetRailTileType(t) == RAIL_TILE_DEPOT;
}
/** @copydoc IsRailDepot(TileIndexT<Tgeneric>::T) */
static inline bool IsRailDepot(TileIndex t) { return IsRailDepot<false>(t); }
/** @copydoc IsRailDepot(TileIndexT<Tgeneric>::T) */
static inline bool IsRailDepot(GenericTileIndex t) { return IsRailDepot<true>(t); }

/**
 * Is this tile rail tile and a rail depot?
 * @param t the tile to get the information from
 * @return true if and only if the tile is a rail depot
 */
template <bool Tgeneric>
static inline bool IsRailDepotTile(typename TileIndexT<Tgeneric>::T t)
{
	return IsTileType(t, MP_RAILWAY) && IsRailDepot(t);
}
/** @copydoc IsRailDepotTile(TileIndexT<Tgeneric>::T) */
static inline bool IsRailDepotTile(TileIndex t) { return IsRailDepotTile<false>(t); }
/** @copydoc IsRailDepotTile(TileIndexT<Tgeneric>::T) */
static inline bool IsRailDepotTile(GenericTileIndex t) { return IsRailDepotTile<true>(t); }

/**
 * Gets the rail type of the given tile
 * @param t the tile to get the rail type from
 * @return the rail type of the tile
 */
template <bool Tgeneric>
static inline RailType GetRailType(typename TileIndexT<Tgeneric>::T t)
{
<<<<<<< HEAD
	return (RailType)GB(GetTileEx(t)->m8, 0, 4);
=======
	return (RailType)GB(_me[t].m8, 0, 6);
>>>>>>> bf8d7df7
}
/** @copydoc GetRailType(TileIndexT<Tgeneric>::T) */
static inline RailType GetRailType(TileIndex t) { return GetRailType<false>(t); }
/** @copydoc GetRailType(TileIndexT<Tgeneric>::T) */
static inline RailType GetRailType(GenericTileIndex t) { return GetRailType<true>(t); }

/**
 * Sets the rail type of the given tile
 * @param t the tile to set the rail type of
 * @param r the new rail type for the tile
 */
template <bool Tgeneric>
static inline void SetRailType(typename TileIndexT<Tgeneric>::T t, RailType r)
{
<<<<<<< HEAD
	SB(GetTileEx(t)->m8, 0, 4, r);
=======
	SB(_me[t].m8, 0, 6, r);
>>>>>>> bf8d7df7
}
/** @copydoc SetRailType(TileIndexT<Tgeneric>::T,RailType) */
static inline void SetRailType(TileIndex t, RailType r) { SetRailType<false>(t, r); }
/** @copydoc SetRailType(TileIndexT<Tgeneric>::T,RailType) */
static inline void SetRailType(GenericTileIndex t, RailType r) { SetRailType<true>(t, r); }


/**
 * Gets the track bits of the given tile
 * @param tile the tile to get the track bits from
 * @return the track bits of the tile
 */
template <bool Tgeneric>
static inline TrackBits GetTrackBits(typename TileIndexT<Tgeneric>::T tile)
{
	assert(IsPlainRailTile(tile));
	return (TrackBits)GB(GetTile(tile)->m5, 0, 6);
}
/** @copydoc GetTrackBits(TileIndexT<Tgeneric>::T) */
static inline TrackBits GetTrackBits(TileIndex tile) { return GetTrackBits<false>(tile); }
/** @copydoc GetTrackBits(TileIndexT<Tgeneric>::T) */
static inline TrackBits GetTrackBits(GenericTileIndex tile) { return GetTrackBits<true>(tile); }

/**
 * Sets the track bits of the given tile
 * @param t the tile to set the track bits of
 * @param b the new track bits for the tile
 */
template <bool Tgeneric>
static inline void SetTrackBits(typename TileIndexT<Tgeneric>::T t, TrackBits b)
{
	assert(IsPlainRailTile(t));
	SB(GetTile(t)->m5, 0, 6, b);
}
/** @copydoc SetTrackBits(TileIndexT<Tgeneric>::T,TrackBits) */
static inline void SetTrackBits(TileIndex t, TrackBits b) { SetTrackBits<false>(t, b); }
/** @copydoc SetTrackBits(TileIndexT<Tgeneric>::T,TrackBits) */
static inline void SetTrackBits(GenericTileIndex t, TrackBits b) { SetTrackBits<true>(t, b); }

/**
 * Returns whether the given track is present on the given tile.
 * @param tile  the tile to check the track presence of
 * @param track the track to search for on the tile
 * @pre IsPlainRailTile(tile)
 * @return true if and only if the given track exists on the tile
 */
template <bool Tgeneric>
static inline bool HasTrack(typename TileIndexT<Tgeneric>::T tile, Track track)
{
	return HasBit(GetTrackBits(tile), track);
}
/** @copydoc HasTrack(TileIndexT<Tgeneric>::T,Track) */
static inline bool HasTrack(TileIndex tile, Track track) { return HasTrack<false>(tile, track); }
/** @copydoc HasTrack(TileIndexT<Tgeneric>::T,Track) */
static inline bool HasTrack(GenericTileIndex tile, Track track) { return HasTrack<true>(tile, track); }

/**
 * Returns the direction the depot is facing to
 * @param t the tile to get the depot facing from
 * @pre IsRailDepotTile(t)
 * @return the direction the depot is facing
 */
template <bool Tgeneric>
static inline DiagDirection GetRailDepotDirection(typename TileIndexT<Tgeneric>::T t)
{
	return (DiagDirection)GB(GetTile(t)->m5, 0, 2);
}
/** @copydoc GetRailDepotDirection(TileIndexT<Tgeneric>::T) */
static inline DiagDirection GetRailDepotDirection(TileIndex t) { return GetRailDepotDirection<false>(t); }
/** @copydoc GetRailDepotDirection(TileIndexT<Tgeneric>::T) */
static inline DiagDirection GetRailDepotDirection(GenericTileIndex t) { return GetRailDepotDirection<true>(t); }

/**
 * Returns the track of a depot, ignoring direction
 * @pre IsRailDepotTile(t)
 * @param t the tile to get the depot track from
 * @return the track of the depot
 */
template <bool Tgeneric>
static inline Track GetRailDepotTrack(typename TileIndexT<Tgeneric>::T t)
{
	return DiagDirToDiagTrack(GetRailDepotDirection(t));
}
/** @copydoc GetRailDepotTrack(TileIndexT<Tgeneric>::T) */
static inline Track GetRailDepotTrack(TileIndex t) { return GetRailDepotTrack<false>(t); }
/** @copydoc GetRailDepotTrack(TileIndexT<Tgeneric>::T) */
static inline Track GetRailDepotTrack(GenericTileIndex t) { return GetRailDepotTrack<true>(t); }


/**
 * Returns the reserved track bits of the tile
 * @pre IsPlainRailTile(t)
 * @param t the tile to query
 * @return the track bits
 */
static inline TrackBits GetRailReservationTrackBits(TileIndex t)
{
	assert(IsPlainRailTile(t));
	byte track_b = GB(GetTile(t)->m2, 8, 3);
	Track track = (Track)(track_b - 1);    // map array saves Track+1
	if (track_b == 0) return TRACK_BIT_NONE;
	return (TrackBits)(TrackToTrackBits(track) | (HasBit(GetTile(t)->m2, 11) ? TrackToTrackBits(TrackToOppositeTrack(track)) : 0));
}

/**
 * Sets the reserved track bits of the tile
 * @pre IsPlainRailTile(t) && !TracksOverlap(b)
 * @param t the tile to change
 * @param b the track bits
 */
static inline void SetTrackReservation(TileIndex t, TrackBits b)
{
	assert(IsPlainRailTile(t));
	assert(b != INVALID_TRACK_BIT);
	assert(!TracksOverlap(b));
	Track track = RemoveFirstTrack(&b);
	SB(GetTile(t)->m2, 8, 3, track == INVALID_TRACK ? 0 : track + 1);
	SB(GetTile(t)->m2, 11, 1, (byte)(b != TRACK_BIT_NONE));
}

/**
 * Try to reserve a specific track on a tile
 * @pre IsPlainRailTile(t) && HasTrack(tile, t)
 * @param tile the tile
 * @param t the rack to reserve
 * @return true if successful
 */
static inline bool TryReserveTrack(TileIndex tile, Track t)
{
	assert(HasTrack(tile, t));
	TrackBits bits = TrackToTrackBits(t);
	TrackBits res = GetRailReservationTrackBits(tile);
	if ((res & bits) != TRACK_BIT_NONE) return false;  // already reserved
	res |= bits;
	if (TracksOverlap(res)) return false;  // crossing reservation present
	SetTrackReservation(tile, res);
	return true;
}

/**
 * Lift the reservation of a specific track on a tile
 * @pre IsPlainRailTile(t) && HasTrack(tile, t)
 * @param tile the tile
 * @param t the track to free
 */
static inline void UnreserveTrack(TileIndex tile, Track t)
{
	assert(HasTrack(tile, t));
	TrackBits res = GetRailReservationTrackBits(tile);
	res &= ~TrackToTrackBits(t);
	SetTrackReservation(tile, res);
}

/**
 * Get the reservation state of the depot
 * @pre IsRailDepot(t)
 * @param t the depot tile
 * @return reservation state
 */
static inline bool HasDepotReservation(TileIndex t)
{
	assert(IsRailDepot(t));
	return HasBit(GetTile(t)->m5, 4);
}

/**
 * Set the reservation state of the depot
 * @pre IsRailDepot(t)
 * @param t the depot tile
 * @param b the reservation state
 */
static inline void SetDepotReservation(TileIndex t, bool b)
{
	assert(IsRailDepot(t));
	SB(GetTile(t)->m5, 4, 1, (byte)b);
}

/**
 * Get the reserved track bits for a depot
 * @pre IsRailDepot(t)
 * @param t the tile
 * @return reserved track bits
 */
static inline TrackBits GetDepotReservationTrackBits(TileIndex t)
{
	return HasDepotReservation(t) ? TrackToTrackBits(GetRailDepotTrack(t)) : TRACK_BIT_NONE;
}


static inline bool IsPbsSignal(SignalType s)
{
	return s == SIGTYPE_PBS || s == SIGTYPE_PBS_ONEWAY;
}

template <bool Tgeneric>
static inline SignalType GetSignalType(typename TileIndexT<Tgeneric>::T t, Track track)
{
	assert(GetRailTileType(t) == RAIL_TILE_SIGNALS);
	byte pos = (track == TRACK_LOWER || track == TRACK_RIGHT) ? 4 : 0;
	return (SignalType)GB(GetTile(t)->m2, pos, 3);
}
/** @copydoc GetSignalType(TileIndexT<Tgeneric>::T,Track) */
static inline SignalType GetSignalType(TileIndex t, Track track) { return GetSignalType<false>(t, track); }
/** @copydoc GetSignalType(TileIndexT<Tgeneric>::T,Track) */
static inline SignalType GetSignalType(GenericTileIndex t, Track track) { return GetSignalType<true>(t, track); }

template <bool Tgeneric>
static inline void SetSignalType(typename TileIndexT<Tgeneric>::T t, Track track, SignalType s)
{
	assert(GetRailTileType(t) == RAIL_TILE_SIGNALS);
	byte pos = (track == TRACK_LOWER || track == TRACK_RIGHT) ? 4 : 0;
	SB(GetTile(t)->m2, pos, 3, s);
	if (track == INVALID_TRACK) SB(GetTile(t)->m2, 4, 3, s);
}
/** @copydoc SetSignalType(TileIndexT<Tgeneric>::T,Track,SignalType) */
static inline void SetSignalType(TileIndex t, Track track, SignalType s) { SetSignalType<false>(t, track, s); }
/** @copydoc SetSignalType(TileIndexT<Tgeneric>::T,Track,SignalType) */
static inline void SetSignalType(GenericTileIndex t, Track track, SignalType s) { SetSignalType<true>(t, track, s); }

static inline bool IsPresignalEntry(TileIndex t, Track track)
{
	return GetSignalType(t, track) == SIGTYPE_ENTRY || GetSignalType(t, track) == SIGTYPE_COMBO;
}

static inline bool IsPresignalExit(TileIndex t, Track track)
{
	return GetSignalType(t, track) == SIGTYPE_EXIT || GetSignalType(t, track) == SIGTYPE_COMBO;
}

/** One-way signals can't be passed the 'wrong' way. */
static inline bool IsOnewaySignal(TileIndex t, Track track)
{
	return GetSignalType(t, track) != SIGTYPE_PBS;
}

template <bool Tgeneric>
static inline void CycleSignalSide(typename TileIndexT<Tgeneric>::T t, Track track)
{
	byte sig;
	byte pos = (track == TRACK_LOWER || track == TRACK_RIGHT) ? 4 : 6;

	sig = GB(GetTile(t)->m3, pos, 2);
	if (--sig == 0) sig = IsPbsSignal(GetSignalType(t, track)) ? 2 : 3;
	SB(GetTile(t)->m3, pos, 2, sig);
}
/** @copydoc CycleSignalSide(TileIndexT<Tgeneric>::T,Track) */
static inline void CycleSignalSide(TileIndex t, Track track) { CycleSignalSide<false>(t, track); }
/** @copydoc CycleSignalSide(TileIndexT<Tgeneric>::T,Track) */
static inline void CycleSignalSide(GenericTileIndex t, Track track) { CycleSignalSide<true>(t, track); }

template <bool Tgeneric>
static inline SignalVariant GetSignalVariant(typename TileIndexT<Tgeneric>::T t, Track track)
{
	byte pos = (track == TRACK_LOWER || track == TRACK_RIGHT) ? 7 : 3;
	return (SignalVariant)GB(GetTile(t)->m2, pos, 1);
}
/** @copydoc GetSignalVariant(TileIndexT<Tgeneric>::T,Track) */
static inline SignalVariant GetSignalVariant(TileIndex t, Track track) { return GetSignalVariant<false>(t, track); }
/** @copydoc GetSignalVariant(TileIndexT<Tgeneric>::T,Track) */
static inline SignalVariant GetSignalVariant(GenericTileIndex t, Track track) { return GetSignalVariant<true>(t, track); }

template <bool Tgeneric>
static inline void SetSignalVariant(typename TileIndexT<Tgeneric>::T t, Track track, SignalVariant v)
{
	byte pos = (track == TRACK_LOWER || track == TRACK_RIGHT) ? 7 : 3;
	SB(GetTile(t)->m2, pos, 1, v);
	if (track == INVALID_TRACK) SB(GetTile(t)->m2, 7, 1, v);
}
/** @copydoc SetSignalVariant(TileIndexT<Tgeneric>::T,Track,SignalVariant) */
static inline void SetSignalVariant(TileIndex t, Track track, SignalVariant v) { SetSignalVariant<false>(t, track, v); }
/** @copydoc SetSignalVariant(TileIndexT<Tgeneric>::T,Track,SignalVariant) */
static inline void SetSignalVariant(GenericTileIndex t, Track track, SignalVariant v) { SetSignalVariant<true>(t, track, v); }

/**
 * Set the states of the signals (Along/AgainstTrackDir)
 * @param tile  the tile to set the states for
 * @param state the new state
 */
static inline void SetSignalStates(TileIndex tile, uint state)
{
	SB(GetTile(tile)->m4, 4, 4, state);
}

/**
 * Set the states of the signals (Along/AgainstTrackDir)
 * @param tile  the tile to set the states for
 * @return the state of the signals
 */
static inline uint GetSignalStates(TileIndex tile)
{
	return GB(GetTile(tile)->m4, 4, 4);
}

/**
 * Get the state of a single signal
 * @param t         the tile to get the signal state for
 * @param signalbit the signal
 * @return the state of the signal
 */
static inline SignalState GetSingleSignalState(TileIndex t, byte signalbit)
{
	return (SignalState)HasBit(GetSignalStates(t), signalbit);
}

/**
 * Set whether the given signals are present (Along/AgainstTrackDir)
 * @param tile    the tile to set the present signals for
 * @param signals the signals that have to be present
 */
template <bool Tgeneric>
static inline void SetPresentSignals(typename TileIndexT<Tgeneric>::T tile, uint signals)
{
	SB(GetTile(tile)->m3, 4, 4, signals);
}
/** @copydoc SetPresentSignals(TileIndexT<Tgeneric>::T,uint) */
static inline void SetPresentSignals(TileIndex tile, uint signals) { SetPresentSignals<false>(tile, signals); }
/** @copydoc SetPresentSignals(TileIndexT<Tgeneric>::T,uint) */
static inline void SetPresentSignals(GenericTileIndex tile, uint signals) { SetPresentSignals<true>(tile, signals); }

/**
 * Get whether the given signals are present (Along/AgainstTrackDir)
 * @param tile the tile to get the present signals for
 * @return the signals that are present
 */
template <bool Tgeneric>
static inline uint GetPresentSignals(typename TileIndexT<Tgeneric>::T tile)
{
	return GB(GetTile(tile)->m3, 4, 4);
}
/** @copydoc GetPresentSignals(TileIndexT<Tgeneric>::T) */
static inline uint GetPresentSignals(TileIndex tile) { return GetPresentSignals<false>(tile); }
/** @copydoc GetPresentSignals(TileIndexT<Tgeneric>::T) */
static inline uint GetPresentSignals(GenericTileIndex tile) { return GetPresentSignals<true>(tile); }

/**
 * Checks whether the given signals is present
 * @param t         the tile to check on
 * @param signalbit the signal
 * @return true if and only if the signal is present
 */
static inline bool IsSignalPresent(TileIndex t, byte signalbit)
{
	return HasBit(GetPresentSignals(t), signalbit);
}

/**
 * Checks for the presence of signals (either way) on the given track on the
 * given rail tile.
 */
template <bool Tgeneric>
static inline bool HasSignalOnTrack(typename TileIndexT<Tgeneric>::T tile, Track track)
{
	assert(IsValidTrack(track));
	return GetRailTileType(tile) == RAIL_TILE_SIGNALS && (GetPresentSignals(tile) & SignalOnTrack(track)) != 0;
}
/** @copydoc HasSignalOnTrack(TileIndexT<Tgeneric>::T,Track) */
static inline bool HasSignalOnTrack(TileIndex tile, Track track) { return HasSignalOnTrack<false>(tile, track); }
/** @copydoc HasSignalOnTrack(TileIndexT<Tgeneric>::T,Track) */
static inline bool HasSignalOnTrack(GenericTileIndex tile, Track track) { return HasSignalOnTrack<true>(tile, track); }

/**
 * Checks for the presence of signals along the given trackdir on the given
 * rail tile.
 *
 * Along meaning if you are currently driving on the given trackdir, this is
 * the signal that is facing us (for which we stop when it's red).
 */
template <bool Tgeneric>
static inline bool HasSignalOnTrackdir(typename TileIndexT<Tgeneric>::T tile, Trackdir trackdir)
{
	assert(IsValidTrackdir(trackdir));
	return GetRailTileType(tile) == RAIL_TILE_SIGNALS && GetPresentSignals(tile) & SignalAlongTrackdir(trackdir);
}
/** @copydoc HasSignalOnTrackdir(TileIndexT<Tgeneric>::T,Trackdir) */
static inline bool HasSignalOnTrackdir(TileIndex tile, Trackdir trackdir) { return HasSignalOnTrackdir<false>(tile, trackdir); }
/** @copydoc HasSignalOnTrackdir(TileIndexT<Tgeneric>::T,Trackdir) */
static inline bool HasSignalOnTrackdir(GenericTileIndex tile, Trackdir trackdir) { return HasSignalOnTrackdir<true>(tile, trackdir); }

/**
 * Gets the state of the signal along the given trackdir.
 *
 * Along meaning if you are currently driving on the given trackdir, this is
 * the signal that is facing us (for which we stop when it's red).
 */
static inline SignalState GetSignalStateByTrackdir(TileIndex tile, Trackdir trackdir)
{
	assert(IsValidTrackdir(trackdir));
	assert(HasSignalOnTrack(tile, TrackdirToTrack(trackdir)));
	return GetSignalStates(tile) & SignalAlongTrackdir(trackdir) ?
		SIGNAL_STATE_GREEN : SIGNAL_STATE_RED;
}

/**
 * Sets the state of the signal along the given trackdir.
 */
static inline void SetSignalStateByTrackdir(TileIndex tile, Trackdir trackdir, SignalState state)
{
	if (state == SIGNAL_STATE_GREEN) { // set 1
		SetSignalStates(tile, GetSignalStates(tile) | SignalAlongTrackdir(trackdir));
	} else {
		SetSignalStates(tile, GetSignalStates(tile) & ~SignalAlongTrackdir(trackdir));
	}
}

/**
 * Is a pbs signal present along the trackdir?
 * @param tile the tile to check
 * @param td the trackdir to check
 */
static inline bool HasPbsSignalOnTrackdir(TileIndex tile, Trackdir td)
{
	return IsTileType(tile, MP_RAILWAY) && HasSignalOnTrackdir(tile, td) &&
			IsPbsSignal(GetSignalType(tile, TrackdirToTrack(td)));
}

/**
 * Is a one-way signal blocking the trackdir? A one-way signal on the
 * trackdir against will block, but signals on both trackdirs won't.
 * @param tile the tile to check
 * @param td the trackdir to check
 */
static inline bool HasOnewaySignalBlockingTrackdir(TileIndex tile, Trackdir td)
{
	return IsTileType(tile, MP_RAILWAY) && HasSignalOnTrackdir(tile, ReverseTrackdir(td)) &&
			!HasSignalOnTrackdir(tile, td) && IsOnewaySignal(tile, TrackdirToTrack(td));
}


template <bool Tgeneric>
RailType GetTileRailType(typename TileIndexT<Tgeneric>::T tile);
/** @copydoc GetTileRailType(TileIndexT<Tgeneric>::T) */
static inline RailType GetTileRailType(TileIndex tile) { return GetTileRailType<false>(tile); }
/** @copydoc GetTileRailType(TileIndexT<Tgeneric>::T) */
static inline RailType GetTileRailType(GenericTileIndex tile) { return GetTileRailType<true>(tile); }

/** The ground 'under' the rail */
enum RailGroundType {
	RAIL_GROUND_BARREN       =  0, ///< Nothing (dirt)
	RAIL_GROUND_GRASS        =  1, ///< Grassy
	RAIL_GROUND_FENCE_NW     =  2, ///< Grass with a fence at the NW edge
	RAIL_GROUND_FENCE_SE     =  3, ///< Grass with a fence at the SE edge
	RAIL_GROUND_FENCE_SENW   =  4, ///< Grass with a fence at the NW and SE edges
	RAIL_GROUND_FENCE_NE     =  5, ///< Grass with a fence at the NE edge
	RAIL_GROUND_FENCE_SW     =  6, ///< Grass with a fence at the SW edge
	RAIL_GROUND_FENCE_NESW   =  7, ///< Grass with a fence at the NE and SW edges
	RAIL_GROUND_FENCE_VERT1  =  8, ///< Grass with a fence at the eastern side
	RAIL_GROUND_FENCE_VERT2  =  9, ///< Grass with a fence at the western side
	RAIL_GROUND_FENCE_HORIZ1 = 10, ///< Grass with a fence at the southern side
	RAIL_GROUND_FENCE_HORIZ2 = 11, ///< Grass with a fence at the northern side
	RAIL_GROUND_ICE_DESERT   = 12, ///< Icy or sandy
	RAIL_GROUND_WATER        = 13, ///< Grass with a fence and shore or water on the free halftile
	RAIL_GROUND_HALF_SNOW    = 14, ///< Snow only on higher part of slope (steep or one corner raised)
};

static inline void SetRailGroundType(TileIndex t, RailGroundType rgt)
{
	SB(GetTile(t)->m4, 0, 4, rgt);
}

static inline RailGroundType GetRailGroundType(TileIndex t)
{
	return (RailGroundType)GB(GetTile(t)->m4, 0, 4);
}

static inline bool IsSnowRailGround(TileIndex t)
{
	return GetRailGroundType(t) == RAIL_GROUND_ICE_DESERT;
}


template <bool Tgeneric>
static inline void MakeRailNormal(typename TileIndexT<Tgeneric>::T t, Owner o, TrackBits b, RailType r)
{
	SetTileType(t, MP_RAILWAY);
	SetTileOwner(t, o);
	GetTile(t)->m2 = 0;
	GetTile(t)->m3 = 0;
	GetTile(t)->m4 = 0;
	GetTile(t)->m5 = RAIL_TILE_NORMAL << 6 | b;
	SB(GetTileEx(t)->m6, 2, 4, 0);
	GetTileEx(t)->m7 = 0;
	GetTileEx(t)->m8 = r;
}
/** @copydoc MakeRailNormal(TileIndexT<Tgeneric>::T,Owner,TrackBits,RailType) */
static inline void MakeRailNormal(TileIndex t, Owner o, TrackBits b, RailType r) { MakeRailNormal<false>(t, o, b, r); }
/** @copydoc MakeRailNormal(TileIndexT<Tgeneric>::T,Owner,TrackBits,RailType) */
static inline void MakeRailNormal(GenericTileIndex t, Owner o, TrackBits b, RailType r) { MakeRailNormal<true>(t, o, b, r); }

template <bool Tgeneric>
inline void MakeRailDepot(typename TileIndexT<Tgeneric>::T t, Owner o, DepotID did, DiagDirection d, RailType r)
{
	SetTileType(t, MP_RAILWAY);
	SetTileOwner(t, o);
	GetTile(t)->m2 = did;
	GetTile(t)->m3 = 0;
	GetTile(t)->m4 = 0;
	GetTile(t)->m5 = RAIL_TILE_DEPOT << 6 | d;
	SB(GetTileEx(t)->m6, 2, 4, 0);
	GetTileEx(t)->m7 = 0;
	GetTileEx(t)->m8 = r;
}
/** @copydoc MakeRailDepot(TileIndexT<Tgeneric>::T,Owner,DepotID,DiagDirection,RailType) */
static inline void MakeRailDepot(TileIndex t, Owner o, DepotID did, DiagDirection d, RailType r) { MakeRailDepot<false>(t, o, did, d, r); }
/** @copydoc MakeRailDepot(TileIndexT<Tgeneric>::T,Owner,DepotID,DiagDirection,RailType) */
static inline void MakeRailDepot(GenericTileIndex t, Owner o, DepotID did, DiagDirection d, RailType r) { MakeRailDepot<true>(t, o, did, d, r); }

#endif /* RAIL_MAP_H */<|MERGE_RESOLUTION|>--- conflicted
+++ resolved
@@ -146,11 +146,7 @@
 template <bool Tgeneric>
 static inline RailType GetRailType(typename TileIndexT<Tgeneric>::T t)
 {
-<<<<<<< HEAD
-	return (RailType)GB(GetTileEx(t)->m8, 0, 4);
-=======
-	return (RailType)GB(_me[t].m8, 0, 6);
->>>>>>> bf8d7df7
+	return (RailType)GB(GetTileEx(t)->m8, 0, 6);
 }
 /** @copydoc GetRailType(TileIndexT<Tgeneric>::T) */
 static inline RailType GetRailType(TileIndex t) { return GetRailType<false>(t); }
@@ -165,11 +161,7 @@
 template <bool Tgeneric>
 static inline void SetRailType(typename TileIndexT<Tgeneric>::T t, RailType r)
 {
-<<<<<<< HEAD
-	SB(GetTileEx(t)->m8, 0, 4, r);
-=======
-	SB(_me[t].m8, 0, 6, r);
->>>>>>> bf8d7df7
+	SB(GetTileEx(t)->m8, 0, 6, r);
 }
 /** @copydoc SetRailType(TileIndexT<Tgeneric>::T,RailType) */
 static inline void SetRailType(TileIndex t, RailType r) { SetRailType<false>(t, r); }
