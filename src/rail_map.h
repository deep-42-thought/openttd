--- conflicted
+++ resolved
@@ -146,11 +146,7 @@
 template <bool Tgeneric>
 static inline RailType GetRailType(typename TileIndexT<Tgeneric>::T t)
 {
-<<<<<<< HEAD
-	return (RailType)GB(GetTile(t)->m3, 0, 4);
-=======
-	return (RailType)GB(_me[t].m8, 0, 4);
->>>>>>> 5db883fb
+	return (RailType)GB(GetTileEx(t)->m8, 0, 4);
 }
 /** @copydoc GetRailType(TileIndexT<Tgeneric>::T) */
 static inline RailType GetRailType(TileIndex t) { return GetRailType<false>(t); }
@@ -165,11 +161,7 @@
 template <bool Tgeneric>
 static inline void SetRailType(typename TileIndexT<Tgeneric>::T t, RailType r)
 {
-<<<<<<< HEAD
-	SB(GetTile(t)->m3, 0, 4, r);
-=======
-	SB(_me[t].m8, 0, 4, r);
->>>>>>> 5db883fb
+	SB(GetTileEx(t)->m8, 0, 4, r);
 }
 /** @copydoc SetRailType(TileIndexT<Tgeneric>::T,RailType) */
 static inline void SetRailType(TileIndex t, RailType r) { SetRailType<false>(t, r); }
@@ -645,22 +637,13 @@
 {
 	SetTileType(t, MP_RAILWAY);
 	SetTileOwner(t, o);
-<<<<<<< HEAD
 	GetTile(t)->m2 = 0;
-	GetTile(t)->m3 = r;
+	GetTile(t)->m3 = 0;
 	GetTile(t)->m4 = 0;
 	GetTile(t)->m5 = RAIL_TILE_NORMAL << 6 | b;
 	SB(GetTileEx(t)->m6, 2, 4, 0);
 	GetTileEx(t)->m7 = 0;
-=======
-	_m[t].m2 = 0;
-	_m[t].m3 = 0;
-	_m[t].m4 = 0;
-	_m[t].m5 = RAIL_TILE_NORMAL << 6 | b;
-	SB(_me[t].m6, 2, 4, 0);
-	_me[t].m7 = 0;
-	_me[t].m8 = r;
->>>>>>> 5db883fb
+	GetTileEx(t)->m8 = r;
 }
 /** @copydoc MakeRailNormal(TileIndexT<Tgeneric>::T,Owner,TrackBits,RailType) */
 static inline void MakeRailNormal(TileIndex t, Owner o, TrackBits b, RailType r) { MakeRailNormal<false>(t, o, b, r); }
@@ -672,27 +655,17 @@
 {
 	SetTileType(t, MP_RAILWAY);
 	SetTileOwner(t, o);
-<<<<<<< HEAD
 	GetTile(t)->m2 = did;
-	GetTile(t)->m3 = r;
+	GetTile(t)->m3 = 0;
 	GetTile(t)->m4 = 0;
 	GetTile(t)->m5 = RAIL_TILE_DEPOT << 6 | d;
 	SB(GetTileEx(t)->m6, 2, 4, 0);
 	GetTileEx(t)->m7 = 0;
+	GetTileEx(t)->m8 = r;
 }
 /** @copydoc MakeRailDepot(TileIndexT<Tgeneric>::T,Owner,DepotID,DiagDirection,RailType) */
 static inline void MakeRailDepot(TileIndex t, Owner o, DepotID did, DiagDirection d, RailType r) { MakeRailDepot<false>(t, o, did, d, r); }
 /** @copydoc MakeRailDepot(TileIndexT<Tgeneric>::T,Owner,DepotID,DiagDirection,RailType) */
 static inline void MakeRailDepot(GenericTileIndex t, Owner o, DepotID did, DiagDirection d, RailType r) { MakeRailDepot<true>(t, o, did, d, r); }
-=======
-	_m[t].m2 = did;
-	_m[t].m3 = 0;
-	_m[t].m4 = 0;
-	_m[t].m5 = RAIL_TILE_DEPOT << 6 | d;
-	SB(_me[t].m6, 2, 4, 0);
-	_me[t].m7 = 0;
-	_me[t].m8 = r;
-}
->>>>>>> 5db883fb
 
 #endif /* RAIL_MAP_H */