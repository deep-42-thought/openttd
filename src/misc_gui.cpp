/* $Id$ */

/*
 * This file is part of OpenTTD.
 * OpenTTD is free software; you can redistribute it and/or modify it under the terms of the GNU General Public License as published by the Free Software Foundation, version 2.
 * OpenTTD is distributed in the hope that it will be useful, but WITHOUT ANY WARRANTY; without even the implied warranty of MERCHANTABILITY or FITNESS FOR A PARTICULAR PURPOSE.
 * See the GNU General Public License for more details. You should have received a copy of the GNU General Public License along with OpenTTD. If not, see <http://www.gnu.org/licenses/>.
 */

/** @file misc_gui.cpp GUIs for a number of misc windows. */

#include "stdafx.h"
#include "debug.h"
#include "landscape.h"
#include "error.h"
#include "gui.h"
#include "command_func.h"
#include "company_func.h"
#include "town.h"
#include "string_func.h"
#include "company_base.h"
#include "texteff.hpp"
#include "strings_func.h"
#include "window_func.h"
#include "querystring_gui.h"
#include "core/geometry_func.hpp"
#include "newgrf_debug.h"
#include "zoom_func.h"

#include "widgets/misc_widget.h"

#include "table/strings.h"

#include "safeguards.h"

/** Method to open the OSK. */
enum OskActivation {
	OSKA_DISABLED,           ///< The OSK shall not be activated at all.
	OSKA_DOUBLE_CLICK,       ///< Double click on the edit box opens OSK.
	OSKA_SINGLE_CLICK,       ///< Single click after focus click opens OSK.
	OSKA_IMMEDIATELY,        ///< Focusing click already opens OSK.
};


static const NWidgetPart _nested_land_info_widgets[] = {
	NWidget(NWID_HORIZONTAL),
		NWidget(WWT_CLOSEBOX, COLOUR_GREY),
		NWidget(WWT_CAPTION, COLOUR_GREY), SetDataTip(STR_LAND_AREA_INFORMATION_CAPTION, STR_TOOLTIP_WINDOW_TITLE_DRAG_THIS),
		NWidget(WWT_DEBUGBOX, COLOUR_GREY),
	EndContainer(),
	NWidget(WWT_PANEL, COLOUR_GREY, WID_LI_BACKGROUND), EndContainer(),
};

static WindowDesc _land_info_desc(
	WDP_AUTO, "land_info", 0, 0,
	WC_LAND_INFO, WC_NONE,
	0,
	_nested_land_info_widgets, lengthof(_nested_land_info_widgets)
);

class LandInfoWindow : public Window {
	enum LandInfoLines {
		LAND_INFO_CENTERED_LINES   = 32,                       ///< Up to 32 centered lines (arbitrary limit)
		LAND_INFO_MULTICENTER_LINE = LAND_INFO_CENTERED_LINES, ///< One multicenter line
		LAND_INFO_LINE_END,
	};

	static const uint LAND_INFO_LINE_BUFF_SIZE = 512;

public:
	char landinfo_data[LAND_INFO_LINE_END][LAND_INFO_LINE_BUFF_SIZE];
	TileIndex tile;

	virtual void DrawWidget(const Rect &r, int widget) const
	{
		if (widget != WID_LI_BACKGROUND) return;

		uint y = r.top + WD_TEXTPANEL_TOP;
		for (uint i = 0; i < LAND_INFO_CENTERED_LINES; i++) {
			if (StrEmpty(this->landinfo_data[i])) break;

			DrawString(r.left + WD_FRAMETEXT_LEFT, r.right - WD_FRAMETEXT_RIGHT, y, this->landinfo_data[i], i == 0 ? TC_LIGHT_BLUE : TC_FROMSTRING, SA_HOR_CENTER);
			y += FONT_HEIGHT_NORMAL + WD_PAR_VSEP_NORMAL;
			if (i == 0) y += 4;
		}

		if (!StrEmpty(this->landinfo_data[LAND_INFO_MULTICENTER_LINE])) {
			SetDParamStr(0, this->landinfo_data[LAND_INFO_MULTICENTER_LINE]);
			DrawStringMultiLine(r.left + WD_FRAMETEXT_LEFT, r.right - WD_FRAMETEXT_RIGHT, y, r.bottom - WD_TEXTPANEL_BOTTOM, STR_JUST_RAW_STRING, TC_FROMSTRING, SA_CENTER);
		}
	}

	virtual void UpdateWidgetSize(int widget, Dimension *size, const Dimension &padding, Dimension *fill, Dimension *resize)
	{
		if (widget != WID_LI_BACKGROUND) return;

		size->height = WD_TEXTPANEL_TOP + WD_TEXTPANEL_BOTTOM;
		for (uint i = 0; i < LAND_INFO_CENTERED_LINES; i++) {
			if (StrEmpty(this->landinfo_data[i])) break;

			uint width = GetStringBoundingBox(this->landinfo_data[i]).width + WD_FRAMETEXT_LEFT + WD_FRAMETEXT_RIGHT;
			size->width = max(size->width, width);

			size->height += FONT_HEIGHT_NORMAL + WD_PAR_VSEP_NORMAL;
			if (i == 0) size->height += 4;
		}

		if (!StrEmpty(this->landinfo_data[LAND_INFO_MULTICENTER_LINE])) {
			uint width = GetStringBoundingBox(this->landinfo_data[LAND_INFO_MULTICENTER_LINE]).width + WD_FRAMETEXT_LEFT + WD_FRAMETEXT_RIGHT;
			size->width = max(size->width, min(300u, width));
			SetDParamStr(0, this->landinfo_data[LAND_INFO_MULTICENTER_LINE]);
			size->height += GetStringHeight(STR_JUST_RAW_STRING, size->width - WD_FRAMETEXT_LEFT - WD_FRAMETEXT_RIGHT);
		}
	}

	LandInfoWindow(TileIndex tile) : Window(&_land_info_desc), tile(tile)
	{
		this->InitNested();

#if defined(_DEBUG)
#	define LANDINFOD_LEVEL 0
#else
#	define LANDINFOD_LEVEL 1
#endif
		DEBUG(misc, LANDINFOD_LEVEL, "TILE: %#x (%i,%i)", tile, TileX(tile), TileY(tile));
<<<<<<< HEAD
		DEBUG(misc, LANDINFOD_LEVEL, "type   = %#x", _m[tile].type);
		DEBUG(misc, LANDINFOD_LEVEL, "height = %#x", _m[tile].height);
		DEBUG(misc, LANDINFOD_LEVEL, "m1     = %#x", _m[tile].m1);
		DEBUG(misc, LANDINFOD_LEVEL, "m2     = %#x", _m[tile].m2);
		DEBUG(misc, LANDINFOD_LEVEL, "m3     = %#x", _m[tile].m3);
		DEBUG(misc, LANDINFOD_LEVEL, "m4     = %#x", _m[tile].m4);
		DEBUG(misc, LANDINFOD_LEVEL, "m5     = %#x", _m[tile].m5);
		DEBUG(misc, LANDINFOD_LEVEL, "m6     = %#x", _me[tile].m6);
		DEBUG(misc, LANDINFOD_LEVEL, "m7     = %#x", _me[tile].m7);
=======
		DEBUG(misc, LANDINFOD_LEVEL, "type_height  = %#x", GetTile(tile)->type_height);
		DEBUG(misc, LANDINFOD_LEVEL, "m1           = %#x", GetTile(tile)->m1);
		DEBUG(misc, LANDINFOD_LEVEL, "m2           = %#x", GetTile(tile)->m2);
		DEBUG(misc, LANDINFOD_LEVEL, "m3           = %#x", GetTile(tile)->m3);
		DEBUG(misc, LANDINFOD_LEVEL, "m4           = %#x", GetTile(tile)->m4);
		DEBUG(misc, LANDINFOD_LEVEL, "m5           = %#x", GetTile(tile)->m5);
		DEBUG(misc, LANDINFOD_LEVEL, "m6           = %#x", GetTile(tile)->m6);
		DEBUG(misc, LANDINFOD_LEVEL, "m7           = %#x", GetTileEx(tile)->m7);
>>>>>>> e97c80ed
#undef LANDINFOD_LEVEL
	}

	virtual void OnInit()
	{
		Town *t = ClosestTownFromTile(tile, _settings_game.economy.dist_local_authority);

		/* Because build_date is not set yet in every TileDesc, we make sure it is empty */
		TileDesc td;

		td.build_date = INVALID_DATE;

		/* Most tiles have only one owner, but
		 *  - drivethrough roadstops can be build on town owned roads (up to 2 owners) and
		 *  - roads can have up to four owners (railroad, road, tram, 3rd-roadtype "highway").
		 */
		td.owner_type[0] = STR_LAND_AREA_INFORMATION_OWNER; // At least one owner is displayed, though it might be "N/A".
		td.owner_type[1] = STR_NULL;       // STR_NULL results in skipping the owner
		td.owner_type[2] = STR_NULL;
		td.owner_type[3] = STR_NULL;
		td.owner[0] = OWNER_NONE;
		td.owner[1] = OWNER_NONE;
		td.owner[2] = OWNER_NONE;
		td.owner[3] = OWNER_NONE;

		td.station_class = STR_NULL;
		td.station_name = STR_NULL;
		td.airport_class = STR_NULL;
		td.airport_name = STR_NULL;
		td.airport_tile_name = STR_NULL;
		td.rail_speed = 0;
		td.road_speed = 0;

		td.grf = NULL;

		CargoArray acceptance;
		AddAcceptedCargo(tile, acceptance, NULL);
		GetTileDesc(tile, &td);

		uint line_nr = 0;

		/* Tiletype */
		SetDParam(0, td.dparam[0]);
		GetString(this->landinfo_data[line_nr], td.str, lastof(this->landinfo_data[line_nr]));
		line_nr++;

		/* Up to four owners */
		for (uint i = 0; i < 4; i++) {
			if (td.owner_type[i] == STR_NULL) continue;

			SetDParam(0, STR_LAND_AREA_INFORMATION_OWNER_N_A);
			if (td.owner[i] != OWNER_NONE && td.owner[i] != OWNER_WATER) GetNameOfOwner(td.owner[i], tile);
			GetString(this->landinfo_data[line_nr], td.owner_type[i], lastof(this->landinfo_data[line_nr]));
			line_nr++;
		}

		/* Cost to clear/revenue when cleared */
		StringID str = STR_LAND_AREA_INFORMATION_COST_TO_CLEAR_N_A;
		Company *c = Company::GetIfValid(_local_company);
		if (c != NULL) {
			Money old_money = c->money;
			c->money = INT64_MAX;
			assert(_current_company == _local_company);
			CommandCost costclear = DoCommand(tile, 0, 0, DC_NONE, CMD_LANDSCAPE_CLEAR);
			c->money = old_money;
			if (costclear.Succeeded()) {
				Money cost = costclear.GetCost();
				if (cost < 0) {
					cost = -cost; // Negate negative cost to a positive revenue
					str = STR_LAND_AREA_INFORMATION_REVENUE_WHEN_CLEARED;
				} else {
					str = STR_LAND_AREA_INFORMATION_COST_TO_CLEAR;
				}
				SetDParam(0, cost);
			}
		}
		GetString(this->landinfo_data[line_nr], str, lastof(this->landinfo_data[line_nr]));
		line_nr++;

		/* Location */
		char tmp[16];
		seprintf(tmp, lastof(tmp), "0x%.4X", tile);
		SetDParam(0, TileX(tile));
		SetDParam(1, TileY(tile));
		SetDParam(2, GetTileZ(tile));
		SetDParamStr(3, tmp);
		GetString(this->landinfo_data[line_nr], STR_LAND_AREA_INFORMATION_LANDINFO_COORDS, lastof(this->landinfo_data[line_nr]));
		line_nr++;

		/* Local authority */
		SetDParam(0, STR_LAND_AREA_INFORMATION_LOCAL_AUTHORITY_NONE);
		if (t != NULL) {
			SetDParam(0, STR_TOWN_NAME);
			SetDParam(1, t->index);
		}
		GetString(this->landinfo_data[line_nr], STR_LAND_AREA_INFORMATION_LOCAL_AUTHORITY, lastof(this->landinfo_data[line_nr]));
		line_nr++;

		/* Build date */
		if (td.build_date != INVALID_DATE) {
			SetDParam(0, td.build_date);
			GetString(this->landinfo_data[line_nr], STR_LAND_AREA_INFORMATION_BUILD_DATE, lastof(this->landinfo_data[line_nr]));
			line_nr++;
		}

		/* Station class */
		if (td.station_class != STR_NULL) {
			SetDParam(0, td.station_class);
			GetString(this->landinfo_data[line_nr], STR_LAND_AREA_INFORMATION_STATION_CLASS, lastof(this->landinfo_data[line_nr]));
			line_nr++;
		}

		/* Station type name */
		if (td.station_name != STR_NULL) {
			SetDParam(0, td.station_name);
			GetString(this->landinfo_data[line_nr], STR_LAND_AREA_INFORMATION_STATION_TYPE, lastof(this->landinfo_data[line_nr]));
			line_nr++;
		}

		/* Airport class */
		if (td.airport_class != STR_NULL) {
			SetDParam(0, td.airport_class);
			GetString(this->landinfo_data[line_nr], STR_LAND_AREA_INFORMATION_AIRPORT_CLASS, lastof(this->landinfo_data[line_nr]));
			line_nr++;
		}

		/* Airport name */
		if (td.airport_name != STR_NULL) {
			SetDParam(0, td.airport_name);
			GetString(this->landinfo_data[line_nr], STR_LAND_AREA_INFORMATION_AIRPORT_NAME, lastof(this->landinfo_data[line_nr]));
			line_nr++;
		}

		/* Airport tile name */
		if (td.airport_tile_name != STR_NULL) {
			SetDParam(0, td.airport_tile_name);
			GetString(this->landinfo_data[line_nr], STR_LAND_AREA_INFORMATION_AIRPORTTILE_NAME, lastof(this->landinfo_data[line_nr]));
			line_nr++;
		}

		/* Rail speed limit */
		if (td.rail_speed != 0) {
			SetDParam(0, td.rail_speed);
			GetString(this->landinfo_data[line_nr], STR_LANG_AREA_INFORMATION_RAIL_SPEED_LIMIT, lastof(this->landinfo_data[line_nr]));
			line_nr++;
		}

		/* Road speed limit */
		if (td.road_speed != 0) {
			SetDParam(0, td.road_speed);
			GetString(this->landinfo_data[line_nr], STR_LANG_AREA_INFORMATION_ROAD_SPEED_LIMIT, lastof(this->landinfo_data[line_nr]));
			line_nr++;
		}

		/* NewGRF name */
		if (td.grf != NULL) {
			SetDParamStr(0, td.grf);
			GetString(this->landinfo_data[line_nr], STR_LAND_AREA_INFORMATION_NEWGRF_NAME, lastof(this->landinfo_data[line_nr]));
			line_nr++;
		}

		assert(line_nr < LAND_INFO_CENTERED_LINES);

		/* Mark last line empty */
		this->landinfo_data[line_nr][0] = '\0';

		/* Cargo acceptance is displayed in a extra multiline */
		char *strp = GetString(this->landinfo_data[LAND_INFO_MULTICENTER_LINE], STR_LAND_AREA_INFORMATION_CARGO_ACCEPTED, lastof(this->landinfo_data[LAND_INFO_MULTICENTER_LINE]));
		bool found = false;

		for (CargoID i = 0; i < NUM_CARGO; ++i) {
			if (acceptance[i] > 0) {
				/* Add a comma between each item. */
				if (found) {
					*strp++ = ',';
					*strp++ = ' ';
				}
				found = true;

				/* If the accepted value is less than 8, show it in 1/8:ths */
				if (acceptance[i] < 8) {
					SetDParam(0, acceptance[i]);
					SetDParam(1, CargoSpec::Get(i)->name);
					strp = GetString(strp, STR_LAND_AREA_INFORMATION_CARGO_EIGHTS, lastof(this->landinfo_data[LAND_INFO_MULTICENTER_LINE]));
				} else {
					strp = GetString(strp, CargoSpec::Get(i)->name, lastof(this->landinfo_data[LAND_INFO_MULTICENTER_LINE]));
				}
			}
		}
		if (!found) this->landinfo_data[LAND_INFO_MULTICENTER_LINE][0] = '\0';
	}

	virtual bool IsNewGRFInspectable() const
	{
		return ::IsNewGRFInspectable(GetGrfSpecFeature(this->tile), this->tile);
	}

	virtual void ShowNewGRFInspectWindow() const
	{
		::ShowNewGRFInspectWindow(GetGrfSpecFeature(this->tile), this->tile);
	}

	/**
	 * Some data on this window has become invalid.
	 * @param data Information about the changed data.
	 * @param gui_scope Whether the call is done from GUI scope. You may not do everything when not in GUI scope. See #InvalidateWindowData() for details.
	 */
	virtual void OnInvalidateData(int data = 0, bool gui_scope = true)
	{
		if (!gui_scope) return;
		switch (data) {
			case 1:
				/* ReInit, "debug" sprite might have changed */
				this->ReInit();
				break;
		}
	}
};

/**
 * Show land information window.
 * @param tile The tile to show information about.
 */
void ShowLandInfo(TileIndex tile)
{
	DeleteWindowById(WC_LAND_INFO, 0);
	new LandInfoWindow(tile);
}

static const NWidgetPart _nested_about_widgets[] = {
	NWidget(NWID_HORIZONTAL),
		NWidget(WWT_CLOSEBOX, COLOUR_GREY),
		NWidget(WWT_CAPTION, COLOUR_GREY), SetDataTip(STR_ABOUT_OPENTTD, STR_TOOLTIP_WINDOW_TITLE_DRAG_THIS),
	EndContainer(),
	NWidget(WWT_PANEL, COLOUR_GREY), SetPIP(4, 2, 4),
		NWidget(WWT_LABEL, COLOUR_GREY), SetDataTip(STR_ABOUT_ORIGINAL_COPYRIGHT, STR_NULL),
		NWidget(WWT_LABEL, COLOUR_GREY), SetDataTip(STR_ABOUT_VERSION, STR_NULL),
		NWidget(WWT_FRAME, COLOUR_GREY), SetPadding(0, 5, 1, 5),
			NWidget(WWT_EMPTY, INVALID_COLOUR, WID_A_SCROLLING_TEXT),
		EndContainer(),
		NWidget(WWT_LABEL, COLOUR_GREY, WID_A_WEBSITE), SetDataTip(STR_BLACK_RAW_STRING, STR_NULL),
		NWidget(WWT_LABEL, COLOUR_GREY), SetDataTip(STR_ABOUT_COPYRIGHT_OPENTTD, STR_NULL),
	EndContainer(),
};

static WindowDesc _about_desc(
	WDP_CENTER, NULL, 0, 0,
	WC_GAME_OPTIONS, WC_NONE,
	0,
	_nested_about_widgets, lengthof(_nested_about_widgets)
);

static const char * const _credits[] = {
	"Original design by Chris Sawyer",
	"Original graphics by Simon Foster",
	"",
	"The OpenTTD team (in alphabetical order):",
	"  Albert Hofkamp (Alberth) - GUI expert (since 0.7)",
	"  Matthijs Kooijman (blathijs) - Pathfinder-guru, Debian port (since 0.3)",
	"  Ulf Hermann (fonsinchen) - Cargo Distribution (since 1.3)",
	"  Christoph Elsenhans (frosch) - General coding (since 0.6)",
	"  Lo\xC3\xAF""c Guilloux (glx) - General / Windows Expert (since 0.4.5)",
	"  Michael Lutz (michi_cc) - Path based signals (since 0.7)",
	"  Owen Rudge (orudge) - Forum host, OS/2 port (since 0.1)",
	"  Peter Nelson (peter1138) - Spiritual descendant from NewGRF gods (since 0.4.5)",
	"  Ingo von Borstel (planetmaker) - General, Support (since 1.1)",
	"  Remko Bijker (Rubidium) - Lead coder and way more (since 0.4.5)",
	"  Jos\xC3\xA9 Soler (Terkhen) - General coding (since 1.0)",
	"  Leif Linse (Zuu) - AI/Game Script (since 1.2)",
	"",
	"Inactive Developers:",
	"  Jean-Fran\xC3\xA7ois Claeys (Belugas) - GUI, NewGRF and more (0.4.5 - 1.0)",
	"  Bjarni Corfitzen (Bjarni) - MacOSX port, coder and vehicles (0.3 - 0.7)",
	"  Victor Fischer (Celestar) - Programming everywhere you need him to (0.3 - 0.6)",
	"  Jaroslav Mazanec (KUDr) - YAPG (Yet Another Pathfinder God) ;) (0.4.5 - 0.6)",
	"  Jonathan Coome (Maedhros) - High priest of the NewGRF Temple (0.5 - 0.6)",
	"  Attila B\xC3\xA1n (MiHaMiX) - Developer WebTranslator 1 and 2 (0.3 - 0.5)",
	"  Zden\xC4\x9Bk Sojka (SmatZ) - Bug finder and fixer (0.6 - 1.3)",
	"  Christoph Mallon (Tron) - Programmer, code correctness police (0.3 - 0.5)",
	"  Patric Stout (TrueBrain) - NoAI, NoGo, Network (0.3 - 1.2), sys op (active)",
	"  Thijs Marinussen (Yexo) - AI Framework, General (0.6 - 1.3)",
	"",
	"Retired Developers:",
	"  Tam\xC3\xA1s Farag\xC3\xB3 (Darkvater) - Ex-Lead coder (0.3 - 0.5)",
	"  Dominik Scherer (dominik81) - Lead programmer, GUI expert (0.3 - 0.3)",
	"  Emil Djupfeld (egladil) - MacOSX (0.4.5 - 0.6)",
	"  Simon Sasburg (HackyKid) - Many bugfixes (0.4 - 0.4.5)",
	"  Ludvig Strigeus (ludde) - Original author of OpenTTD, main coder (0.1 - 0.3)",
	"  Cian Duffy (MYOB) - BeOS port / manual writing (0.1 - 0.3)",
	"  Petr Baudi\xC5\xA1 (pasky) - Many patches, NewGRF support (0.3 - 0.3)",
	"  Benedikt Br\xC3\xBCggemeier (skidd13) - Bug fixer and code reworker (0.6 - 0.7)",
	"  Serge Paquet (vurlix) - 2nd contributor after ludde (0.1 - 0.3)",
	"",
	"Special thanks go out to:",
	"  Josef Drexler - For his great work on TTDPatch",
	"  Marcin Grzegorczyk - Track foundations and for describing TTD internals",
	"  Stefan Mei\xC3\x9Fner (sign_de) - For his work on the console",
	"  Mike Ragsdale - OpenTTD installer",
	"  Christian Rosentreter (tokai) - MorphOS / AmigaOS port",
	"  Richard Kempton (richK) - additional airports, initial TGP implementation",
	"",
	"  Alberto Demichelis - Squirrel scripting language \xC2\xA9 2003-2008",
	"  L. Peter Deutsch - MD5 implementation \xC2\xA9 1999, 2000, 2002",
	"  Michael Blunck - Pre-signals and semaphores \xC2\xA9 2003",
	"  George - Canal/Lock graphics \xC2\xA9 2003-2004",
	"  Andrew Parkhouse (andythenorth) - River graphics",
	"  David Dallaston (Pikka) - Tram tracks",
	"  All Translators - Who made OpenTTD a truly international game",
	"  Bug Reporters - Without whom OpenTTD would still be full of bugs!",
	"",
	"",
	"And last but not least:",
	"  Chris Sawyer - For an amazing game!"
};

struct AboutWindow : public Window {
	int text_position;                       ///< The top of the scrolling text
	byte counter;                            ///< Used to scroll the text every 5 ticks
	int line_height;                         ///< The height of a single line
	static const int num_visible_lines = 19; ///< The number of lines visible simultaneously

	AboutWindow() : Window(&_about_desc)
	{
		this->InitNested(WN_GAME_OPTIONS_ABOUT);

		this->counter = 5;
		this->text_position = this->GetWidget<NWidgetBase>(WID_A_SCROLLING_TEXT)->pos_y + this->GetWidget<NWidgetBase>(WID_A_SCROLLING_TEXT)->current_y;
	}

	virtual void SetStringParameters(int widget) const
	{
		if (widget == WID_A_WEBSITE) SetDParamStr(0, "Website: http://www.openttd.org");
	}

	virtual void UpdateWidgetSize(int widget, Dimension *size, const Dimension &padding, Dimension *fill, Dimension *resize)
	{
		if (widget != WID_A_SCROLLING_TEXT) return;

		this->line_height = FONT_HEIGHT_NORMAL;

		Dimension d;
		d.height = this->line_height * num_visible_lines;

		d.width = 0;
		for (uint i = 0; i < lengthof(_credits); i++) {
			d.width = max(d.width, GetStringBoundingBox(_credits[i]).width);
		}
		*size = maxdim(*size, d);
	}

	virtual void DrawWidget(const Rect &r, int widget) const
	{
		if (widget != WID_A_SCROLLING_TEXT) return;

		int y = this->text_position;

		/* Show all scrolling _credits */
		for (uint i = 0; i < lengthof(_credits); i++) {
			if (y >= r.top + 7 && y < r.bottom - this->line_height) {
				DrawString(r.left, r.right, y, _credits[i], TC_BLACK, SA_LEFT | SA_FORCE);
			}
			y += this->line_height;
		}
	}

	virtual void OnTick()
	{
		if (--this->counter == 0) {
			this->counter = 5;
			this->text_position--;
			/* If the last text has scrolled start a new from the start */
			if (this->text_position < (int)(this->GetWidget<NWidgetBase>(WID_A_SCROLLING_TEXT)->pos_y - lengthof(_credits) * this->line_height)) {
				this->text_position = this->GetWidget<NWidgetBase>(WID_A_SCROLLING_TEXT)->pos_y + this->GetWidget<NWidgetBase>(WID_A_SCROLLING_TEXT)->current_y;
			}
			this->SetDirty();
		}
	}
};

void ShowAboutWindow()
{
	DeleteWindowByClass(WC_GAME_OPTIONS);
	new AboutWindow();
}

/**
 * Display estimated costs.
 * @param cost Estimated cost (or income if negative).
 * @param x    X position of the notification window.
 * @param y    Y position of the notification window.
 */
void ShowEstimatedCostOrIncome(Money cost, int x, int y)
{
	StringID msg = STR_MESSAGE_ESTIMATED_COST;

	if (cost < 0) {
		cost = -cost;
		msg = STR_MESSAGE_ESTIMATED_INCOME;
	}
	SetDParam(0, cost);
	ShowErrorMessage(msg, INVALID_STRING_ID, WL_INFO, x, y);
}

/**
 * Display animated income or costs on the map.
 * @param x    World X position of the animation location.
 * @param y    World Y position of the animation location.
 * @param z    World Z position of the animation location.
 * @param cost Estimated cost (or income if negative).
 */
void ShowCostOrIncomeAnimation(int x, int y, int z, Money cost)
{
	Point pt = RemapCoords(x, y, z);
	StringID msg = STR_INCOME_FLOAT_COST;

	if (cost < 0) {
		cost = -cost;
		msg = STR_INCOME_FLOAT_INCOME;
	}
	SetDParam(0, cost);
	AddTextEffect(msg, pt.x, pt.y, DAY_TICKS, TE_RISING);
}

/**
 * Display animated feeder income.
 * @param x        World X position of the animation location.
 * @param y        World Y position of the animation location.
 * @param z        World Z position of the animation location.
 * @param transfer Estimated feeder income.
 * @param income   Real income from goods being delivered to their final destination.
 */
void ShowFeederIncomeAnimation(int x, int y, int z, Money transfer, Money income)
{
	Point pt = RemapCoords(x, y, z);

	SetDParam(0, transfer);
	if (income == 0) {
		AddTextEffect(STR_FEEDER, pt.x, pt.y, DAY_TICKS, TE_RISING);
	} else {
		StringID msg = STR_FEEDER_COST;
		if (income < 0) {
			income = -income;
			msg = STR_FEEDER_INCOME;
		}
		SetDParam(1, income);
		AddTextEffect(msg, pt.x, pt.y, DAY_TICKS, TE_RISING);
	}
}

/**
 * Display vehicle loading indicators.
 * @param x       World X position of the animation location.
 * @param y       World Y position of the animation location.
 * @param z       World Z position of the animation location.
 * @param percent Estimated feeder income.
 * @param string  String which is drawn on the map.
 * @return        TextEffectID to be used for future updates of the loading indicators.
 */
TextEffectID ShowFillingPercent(int x, int y, int z, uint8 percent, StringID string)
{
	Point pt = RemapCoords(x, y, z);

	assert(string != STR_NULL);

	SetDParam(0, percent);
	return AddTextEffect(string, pt.x, pt.y, 0, TE_STATIC);
}

/**
 * Update vehicle loading indicators.
 * @param te_id   TextEffectID to be updated.
 * @param string  String wich is printed.
 */
void UpdateFillingPercent(TextEffectID te_id, uint8 percent, StringID string)
{
	assert(string != STR_NULL);

	SetDParam(0, percent);
	UpdateTextEffect(te_id, string);
}

/**
 * Hide vehicle loading indicators.
 * @param *te_id TextEffectID which is supposed to be hidden.
 */
void HideFillingPercent(TextEffectID *te_id)
{
	if (*te_id == INVALID_TE_ID) return;

	RemoveTextEffect(*te_id);
	*te_id = INVALID_TE_ID;
}

static const NWidgetPart _nested_tooltips_widgets[] = {
	NWidget(WWT_PANEL, COLOUR_GREY, WID_TT_BACKGROUND), SetMinimalSize(200, 32), EndContainer(),
};

static WindowDesc _tool_tips_desc(
	WDP_MANUAL, NULL, 0, 0, // Coordinates and sizes are not used,
	WC_TOOLTIPS, WC_NONE,
	WDF_NO_FOCUS,
	_nested_tooltips_widgets, lengthof(_nested_tooltips_widgets)
);

/** Window for displaying a tooltip. */
struct TooltipsWindow : public Window
{
	StringID string_id;               ///< String to display as tooltip.
	byte paramcount;                  ///< Number of string parameters in #string_id.
	uint64 params[5];                 ///< The string parameters.
	TooltipCloseCondition close_cond; ///< Condition for closing the window.

	TooltipsWindow(Window *parent, StringID str, uint paramcount, const uint64 params[], TooltipCloseCondition close_tooltip) : Window(&_tool_tips_desc)
	{
		this->parent = parent;
		this->string_id = str;
		assert_compile(sizeof(this->params[0]) == sizeof(params[0]));
		assert(paramcount <= lengthof(this->params));
		memcpy(this->params, params, sizeof(this->params[0]) * paramcount);
		this->paramcount = paramcount;
		this->close_cond = close_tooltip;

		this->InitNested();

		CLRBITS(this->flags, WF_WHITE_BORDER);
	}

	virtual Point OnInitialPosition(int16 sm_width, int16 sm_height, int window_number)
	{
		/* Find the free screen space between the main toolbar at the top, and the statusbar at the bottom.
		 * Add a fixed distance 2 so the tooltip floats free from both bars.
		 */
		int scr_top = GetMainViewTop() + 2;
		int scr_bot = GetMainViewBottom() - 2;

		Point pt;

		/* Correctly position the tooltip position, watch out for window and cursor size
		 * Clamp value to below main toolbar and above statusbar. If tooltip would
		 * go below window, flip it so it is shown above the cursor */
		pt.y = Clamp(_cursor.pos.y + _cursor.size.y + _cursor.offs.y + 5, scr_top, scr_bot);
		if (pt.y + sm_height > scr_bot) pt.y = min(_cursor.pos.y + _cursor.offs.y - 5, scr_bot) - sm_height;
		pt.x = sm_width >= _screen.width ? 0 : Clamp(_cursor.pos.x - (sm_width >> 1), 0, _screen.width - sm_width);

		return pt;
	}

	virtual void UpdateWidgetSize(int widget, Dimension *size, const Dimension &padding, Dimension *fill, Dimension *resize)
	{
		/* There is only one widget. */
		for (uint i = 0; i != this->paramcount; i++) SetDParam(i, this->params[i]);

		size->width  = min(GetStringBoundingBox(this->string_id).width, ScaleGUITrad(194));
		size->height = GetStringHeight(this->string_id, size->width);

		/* Increase slightly to have some space around the box. */
		size->width  += 2 + WD_FRAMERECT_LEFT + WD_FRAMERECT_RIGHT;
		size->height += 2 + WD_FRAMERECT_TOP + WD_FRAMERECT_BOTTOM;
	}

	virtual void DrawWidget(const Rect &r, int widget) const
	{
		/* There is only one widget. */
		GfxFillRect(r.left, r.top, r.right, r.bottom, PC_BLACK);
		GfxFillRect(r.left + 1, r.top + 1, r.right - 1, r.bottom - 1, PC_LIGHT_YELLOW);

		for (uint arg = 0; arg < this->paramcount; arg++) {
			SetDParam(arg, this->params[arg]);
		}
		DrawStringMultiLine(r.left + WD_FRAMERECT_LEFT, r.right - WD_FRAMERECT_RIGHT, r.top + WD_FRAMERECT_TOP, r.bottom - WD_FRAMERECT_BOTTOM, this->string_id, TC_FROMSTRING, SA_CENTER);
	}

	virtual void OnMouseLoop()
	{
		/* Always close tooltips when the cursor is not in our window. */
		if (!_cursor.in_window) {
			delete this;
			return;
		}

		/* We can show tooltips while dragging tools. These are shown as long as
		 * we are dragging the tool. Normal tooltips work with hover or rmb. */
		switch (this->close_cond) {
			case TCC_RIGHT_CLICK: if (!_right_button_down) delete this; break;
			case TCC_LEFT_CLICK: if (!_left_button_down) delete this; break;
			case TCC_HOVER: if (!_mouse_hovering) delete this; break;
		}
	}
};

/**
 * Shows a tooltip
 * @param parent The window this tooltip is related to.
 * @param str String to be displayed
 * @param paramcount number of params to deal with
 * @param params (optional) up to 5 pieces of additional information that may be added to a tooltip
 * @param use_left_mouse_button close the tooltip when the left (true) or right (false) mouse button is released
 */
void GuiShowTooltips(Window *parent, StringID str, uint paramcount, const uint64 params[], TooltipCloseCondition close_tooltip)
{
	DeleteWindowById(WC_TOOLTIPS, 0);

	if (str == STR_NULL) return;

	new TooltipsWindow(parent, str, paramcount, params, close_tooltip);
}

void QueryString::HandleEditBox(Window *w, int wid)
{
	if (w->IsWidgetGloballyFocused(wid) && this->text.HandleCaret()) {
		w->SetWidgetDirty(wid);

		/* For the OSK also invalidate the parent window */
		if (w->window_class == WC_OSK) w->InvalidateData();
	}
}

void QueryString::DrawEditBox(const Window *w, int wid) const
{
	const NWidgetLeaf *wi = w->GetWidget<NWidgetLeaf>(wid);

	assert((wi->type & WWT_MASK) == WWT_EDITBOX);

	bool rtl = _current_text_dir == TD_RTL;
	Dimension sprite_size = GetSpriteSize(rtl ? SPR_IMG_DELETE_RIGHT : SPR_IMG_DELETE_LEFT);
	int clearbtn_width = sprite_size.width + WD_IMGBTN_LEFT + WD_IMGBTN_RIGHT;

	int clearbtn_left  = wi->pos_x + (rtl ? 0 : wi->current_x - clearbtn_width);
	int clearbtn_right = wi->pos_x + (rtl ? clearbtn_width : wi->current_x) - 1;
	int left   = wi->pos_x + (rtl ? clearbtn_width : 0);
	int right  = wi->pos_x + (rtl ? wi->current_x : wi->current_x - clearbtn_width) - 1;

	int top    = wi->pos_y;
	int bottom = wi->pos_y + wi->current_y - 1;

	DrawFrameRect(clearbtn_left, top, clearbtn_right, bottom, wi->colour, wi->IsLowered() ? FR_LOWERED : FR_NONE);
	DrawSprite(rtl ? SPR_IMG_DELETE_RIGHT : SPR_IMG_DELETE_LEFT, PAL_NONE, clearbtn_left + WD_IMGBTN_LEFT + (wi->IsLowered() ? 1 : 0), (top + bottom - sprite_size.height) / 2 + (wi->IsLowered() ? 1 : 0));
	if (this->text.bytes == 1) GfxFillRect(clearbtn_left + 1, top + 1, clearbtn_right - 1, bottom - 1, _colour_gradient[wi->colour & 0xF][2], FILLRECT_CHECKER);

	DrawFrameRect(left, top, right, bottom, wi->colour, FR_LOWERED | FR_DARKENED);
	GfxFillRect(left + 1, top + 1, right - 1, bottom - 1, PC_BLACK);

	/* Limit the drawing of the string inside the widget boundaries */
	DrawPixelInfo dpi;
	if (!FillDrawPixelInfo(&dpi, left + WD_FRAMERECT_LEFT, top + WD_FRAMERECT_TOP, right - left - WD_FRAMERECT_RIGHT, bottom - top - WD_FRAMERECT_BOTTOM)) return;

	DrawPixelInfo *old_dpi = _cur_dpi;
	_cur_dpi = &dpi;

	/* We will take the current widget length as maximum width, with a small
	 * space reserved at the end for the caret to show */
	const Textbuf *tb = &this->text;
	int delta = min(0, (right - left) - tb->pixels - 10);

	if (tb->caretxoffs + delta < 0) delta = -tb->caretxoffs;

	/* If we have a marked area, draw a background highlight. */
	if (tb->marklength != 0) GfxFillRect(delta + tb->markxoffs, 0, delta + tb->markxoffs + tb->marklength - 1, bottom - top, PC_GREY);

	DrawString(delta, tb->pixels, 0, tb->buf, TC_YELLOW);
	bool focussed = w->IsWidgetGloballyFocused(wid) || IsOSKOpenedFor(w, wid);
	if (focussed && tb->caret) {
		int caret_width = GetStringBoundingBox("_").width;
		DrawString(tb->caretxoffs + delta, tb->caretxoffs + delta + caret_width, 0, "_", TC_WHITE);
	}

	_cur_dpi = old_dpi;
}

/**
 * Get the current caret position.
 * @param w Window the edit box is in.
 * @param wid Widget index.
 * @return Top-left location of the caret, relative to the window.
 */
Point QueryString::GetCaretPosition(const Window *w, int wid) const
{
	const NWidgetLeaf *wi = w->GetWidget<NWidgetLeaf>(wid);

	assert((wi->type & WWT_MASK) == WWT_EDITBOX);

	bool rtl = _current_text_dir == TD_RTL;
	Dimension sprite_size = GetSpriteSize(rtl ? SPR_IMG_DELETE_RIGHT : SPR_IMG_DELETE_LEFT);
	int clearbtn_width = sprite_size.width + WD_IMGBTN_LEFT + WD_IMGBTN_RIGHT;

	int left   = wi->pos_x + (rtl ? clearbtn_width : 0);
	int right  = wi->pos_x + (rtl ? wi->current_x : wi->current_x - clearbtn_width) - 1;

	/* Clamp caret position to be inside out current width. */
	const Textbuf *tb = &this->text;
	int delta = min(0, (right - left) - tb->pixels - 10);
	if (tb->caretxoffs + delta < 0) delta = -tb->caretxoffs;

	Point pt = {left + WD_FRAMERECT_LEFT + tb->caretxoffs + delta, wi->pos_y + WD_FRAMERECT_TOP};
	return pt;
}

/**
 * Get the bounding rectangle for a range of the query string.
 * @param w Window the edit box is in.
 * @param wid Widget index.
 * @param from Start of the string range.
 * @param to End of the string range.
 * @return Rectangle encompassing the string range, relative to the window.
 */
Rect QueryString::GetBoundingRect(const Window *w, int wid, const char *from, const char *to) const
{
	const NWidgetLeaf *wi = w->GetWidget<NWidgetLeaf>(wid);

	assert((wi->type & WWT_MASK) == WWT_EDITBOX);

	bool rtl = _current_text_dir == TD_RTL;
	Dimension sprite_size = GetSpriteSize(rtl ? SPR_IMG_DELETE_RIGHT : SPR_IMG_DELETE_LEFT);
	int clearbtn_width = sprite_size.width + WD_IMGBTN_LEFT + WD_IMGBTN_RIGHT;

	int left   = wi->pos_x + (rtl ? clearbtn_width : 0);
	int right  = wi->pos_x + (rtl ? wi->current_x : wi->current_x - clearbtn_width) - 1;

	int top    = wi->pos_y + WD_FRAMERECT_TOP;
	int bottom = wi->pos_y + wi->current_y - 1 - WD_FRAMERECT_BOTTOM;

	/* Clamp caret position to be inside our current width. */
	const Textbuf *tb = &this->text;
	int delta = min(0, (right - left) - tb->pixels - 10);
	if (tb->caretxoffs + delta < 0) delta = -tb->caretxoffs;

	/* Get location of first and last character. */
	Point p1 = GetCharPosInString(tb->buf, from, FS_NORMAL);
	Point p2 = from != to ? GetCharPosInString(tb->buf, to, FS_NORMAL) : p1;

	Rect r = { Clamp(left + p1.x + delta + WD_FRAMERECT_LEFT, left, right), top, Clamp(left + p2.x + delta + WD_FRAMERECT_LEFT, left, right - WD_FRAMERECT_RIGHT), bottom };

	return r;
}

/**
 * Get the character that is rendered at a position.
 * @param w Window the edit box is in.
 * @param wid Widget index.
 * @param pt Position to test.
 * @return Pointer to the character at the position or NULL if no character is at the position.
 */
const char *QueryString::GetCharAtPosition(const Window *w, int wid, const Point &pt) const
{
	const NWidgetLeaf *wi = w->GetWidget<NWidgetLeaf>(wid);

	assert((wi->type & WWT_MASK) == WWT_EDITBOX);

	bool rtl = _current_text_dir == TD_RTL;
	Dimension sprite_size = GetSpriteSize(rtl ? SPR_IMG_DELETE_RIGHT : SPR_IMG_DELETE_LEFT);
	int clearbtn_width = sprite_size.width + WD_IMGBTN_LEFT + WD_IMGBTN_RIGHT;

	int left   = wi->pos_x + (rtl ? clearbtn_width : 0);
	int right  = wi->pos_x + (rtl ? wi->current_x : wi->current_x - clearbtn_width) - 1;

	int top    = wi->pos_y + WD_FRAMERECT_TOP;
	int bottom = wi->pos_y + wi->current_y - 1 - WD_FRAMERECT_BOTTOM;

	if (!IsInsideMM(pt.y, top, bottom)) return NULL;

	/* Clamp caret position to be inside our current width. */
	const Textbuf *tb = &this->text;
	int delta = min(0, (right - left) - tb->pixels - 10);
	if (tb->caretxoffs + delta < 0) delta = -tb->caretxoffs;

	return ::GetCharAtPosition(tb->buf, pt.x - delta - left);
}

void QueryString::ClickEditBox(Window *w, Point pt, int wid, int click_count, bool focus_changed)
{
	const NWidgetLeaf *wi = w->GetWidget<NWidgetLeaf>(wid);

	assert((wi->type & WWT_MASK) == WWT_EDITBOX);

	bool rtl = _current_text_dir == TD_RTL;
	int clearbtn_width = GetSpriteSize(rtl ? SPR_IMG_DELETE_RIGHT : SPR_IMG_DELETE_LEFT).width;

	int clearbtn_left  = wi->pos_x + (rtl ? 0 : wi->current_x - clearbtn_width);

	if (IsInsideBS(pt.x, clearbtn_left, clearbtn_width)) {
		if (this->text.bytes > 1) {
			this->text.DeleteAll();
			w->HandleButtonClick(wid);
			w->OnEditboxChanged(wid);
		}
		return;
	}

	if (w->window_class != WC_OSK && _settings_client.gui.osk_activation != OSKA_DISABLED &&
		(!focus_changed || _settings_client.gui.osk_activation == OSKA_IMMEDIATELY) &&
		(click_count == 2 || _settings_client.gui.osk_activation != OSKA_DOUBLE_CLICK)) {
		/* Open the OSK window */
		ShowOnScreenKeyboard(w, wid);
	}
}

/** Class for the string query window. */
struct QueryStringWindow : public Window
{
	QueryString editbox;    ///< Editbox.
	QueryStringFlags flags; ///< Flags controlling behaviour of the window.

	QueryStringWindow(StringID str, StringID caption, uint max_bytes, uint max_chars, WindowDesc *desc, Window *parent, CharSetFilter afilter, QueryStringFlags flags) :
			Window(desc), editbox(max_bytes, max_chars)
	{
		char *last_of = &this->editbox.text.buf[this->editbox.text.max_bytes - 1];
		GetString(this->editbox.text.buf, str, last_of);
		str_validate(this->editbox.text.buf, last_of, SVS_NONE);

		/* Make sure the name isn't too long for the text buffer in the number of
		 * characters (not bytes). max_chars also counts the '\0' characters. */
		while (Utf8StringLength(this->editbox.text.buf) + 1 > this->editbox.text.max_chars) {
			*Utf8PrevChar(this->editbox.text.buf + strlen(this->editbox.text.buf)) = '\0';
		}

		this->editbox.text.UpdateSize();

		if ((flags & QSF_ACCEPT_UNCHANGED) == 0) this->editbox.orig = stredup(this->editbox.text.buf);

		this->querystrings[WID_QS_TEXT] = &this->editbox;
		this->editbox.caption = caption;
		this->editbox.cancel_button = WID_QS_CANCEL;
		this->editbox.ok_button = WID_QS_OK;
		this->editbox.text.afilter = afilter;
		this->flags = flags;

		this->InitNested(WN_QUERY_STRING);

		this->parent = parent;

		this->SetFocusedWidget(WID_QS_TEXT);
	}

	virtual void UpdateWidgetSize(int widget, Dimension *size, const Dimension &padding, Dimension *fill, Dimension *resize)
	{
		if (widget == WID_QS_DEFAULT && (this->flags & QSF_ENABLE_DEFAULT) == 0) {
			/* We don't want this widget to show! */
			fill->width = 0;
			resize->width = 0;
			size->width = 0;
		}
	}

	virtual void SetStringParameters(int widget) const
	{
		if (widget == WID_QS_CAPTION) SetDParam(0, this->editbox.caption);
	}

	void OnOk()
	{
		if (this->editbox.orig == NULL || strcmp(this->editbox.text.buf, this->editbox.orig) != 0) {
			/* If the parent is NULL, the editbox is handled by general function
			 * HandleOnEditText */
			if (this->parent != NULL) {
				this->parent->OnQueryTextFinished(this->editbox.text.buf);
			} else {
				HandleOnEditText(this->editbox.text.buf);
			}
			this->editbox.handled = true;
		}
	}

	virtual void OnClick(Point pt, int widget, int click_count)
	{
		switch (widget) {
			case WID_QS_DEFAULT:
				this->editbox.text.DeleteAll();
				/* FALL THROUGH */
			case WID_QS_OK:
				this->OnOk();
				/* FALL THROUGH */
			case WID_QS_CANCEL:
				delete this;
				break;
		}
	}

	~QueryStringWindow()
	{
		if (!this->editbox.handled && this->parent != NULL) {
			Window *parent = this->parent;
			this->parent = NULL; // so parent doesn't try to delete us again
			parent->OnQueryTextFinished(NULL);
		}
	}
};

static const NWidgetPart _nested_query_string_widgets[] = {
	NWidget(NWID_HORIZONTAL),
		NWidget(WWT_CLOSEBOX, COLOUR_GREY),
		NWidget(WWT_CAPTION, COLOUR_GREY, WID_QS_CAPTION), SetDataTip(STR_WHITE_STRING, STR_NULL),
	EndContainer(),
	NWidget(WWT_PANEL, COLOUR_GREY),
		NWidget(WWT_EDITBOX, COLOUR_GREY, WID_QS_TEXT), SetMinimalSize(256, 12), SetFill(1, 1), SetPadding(2, 2, 2, 2),
	EndContainer(),
	NWidget(NWID_HORIZONTAL, NC_EQUALSIZE),
		NWidget(WWT_TEXTBTN, COLOUR_GREY, WID_QS_DEFAULT), SetMinimalSize(87, 12), SetFill(1, 1), SetDataTip(STR_BUTTON_DEFAULT, STR_NULL),
		NWidget(WWT_TEXTBTN, COLOUR_GREY, WID_QS_CANCEL), SetMinimalSize(86, 12), SetFill(1, 1), SetDataTip(STR_BUTTON_CANCEL, STR_NULL),
		NWidget(WWT_TEXTBTN, COLOUR_GREY, WID_QS_OK), SetMinimalSize(87, 12), SetFill(1, 1), SetDataTip(STR_BUTTON_OK, STR_NULL),
	EndContainer(),
};

static WindowDesc _query_string_desc(
	WDP_CENTER, "query_string", 0, 0,
	WC_QUERY_STRING, WC_NONE,
	0,
	_nested_query_string_widgets, lengthof(_nested_query_string_widgets)
);

/**
 * Show a query popup window with a textbox in it.
 * @param str StringID for the text shown in the textbox
 * @param caption StringID of text shown in caption of querywindow
 * @param maxsize maximum size in bytes or characters (including terminating '\0') depending on flags
 * @param parent pointer to a Window that will handle the events (ok/cancel) of this
 *        window. If NULL, results are handled by global function HandleOnEditText
 * @param afilter filters out unwanted character input
 * @param flags various flags, @see QueryStringFlags
 */
void ShowQueryString(StringID str, StringID caption, uint maxsize, Window *parent, CharSetFilter afilter, QueryStringFlags flags)
{
	DeleteWindowByClass(WC_QUERY_STRING);
	new QueryStringWindow(str, caption, ((flags & QSF_LEN_IN_CHARS) ? MAX_CHAR_LENGTH : 1) * maxsize, maxsize, &_query_string_desc, parent, afilter, flags);
}

/**
 * Window used for asking the user a YES/NO question.
 */
struct QueryWindow : public Window {
	QueryCallbackProc *proc; ///< callback function executed on closing of popup. Window* points to parent, bool is true if 'yes' clicked, false otherwise
	uint64 params[10];       ///< local copy of _decode_parameters
	StringID message;        ///< message shown for query window
	StringID caption;        ///< title of window

	QueryWindow(WindowDesc *desc, StringID caption, StringID message, Window *parent, QueryCallbackProc *callback) : Window(desc)
	{
		/* Create a backup of the variadic arguments to strings because it will be
		 * overridden pretty often. We will copy these back for drawing */
		CopyOutDParam(this->params, 0, lengthof(this->params));
		this->caption = caption;
		this->message = message;
		this->proc    = callback;

		this->InitNested(WN_CONFIRM_POPUP_QUERY);

		this->parent = parent;
		this->left = parent->left + (parent->width / 2) - (this->width / 2);
		this->top = parent->top + (parent->height / 2) - (this->height / 2);
	}

	~QueryWindow()
	{
		if (this->proc != NULL) this->proc(this->parent, false);
	}

	virtual void SetStringParameters(int widget) const
	{
		switch (widget) {
			case WID_Q_CAPTION:
				CopyInDParam(1, this->params, lengthof(this->params));
				SetDParam(0, this->caption);
				break;

			case WID_Q_TEXT:
				CopyInDParam(0, this->params, lengthof(this->params));
				break;
		}
	}

	virtual void UpdateWidgetSize(int widget, Dimension *size, const Dimension &padding, Dimension *fill, Dimension *resize)
	{
		if (widget != WID_Q_TEXT) return;

		Dimension d = GetStringMultiLineBoundingBox(this->message, *size);
		d.width += WD_FRAMETEXT_LEFT + WD_FRAMETEXT_RIGHT;
		d.height += WD_FRAMERECT_TOP + WD_FRAMERECT_BOTTOM;
		*size = d;
	}

	virtual void DrawWidget(const Rect &r, int widget) const
	{
		if (widget != WID_Q_TEXT) return;

		DrawStringMultiLine(r.left + WD_FRAMETEXT_LEFT, r.right - WD_FRAMETEXT_RIGHT, r.top + WD_FRAMERECT_TOP, r.bottom - WD_FRAMERECT_BOTTOM,
				this->message, TC_FROMSTRING, SA_CENTER);
	}

	virtual void OnClick(Point pt, int widget, int click_count)
	{
		switch (widget) {
			case WID_Q_YES: {
				/* in the Generate New World window, clicking 'Yes' causes
				 * DeleteNonVitalWindows() to be called - we shouldn't be in a window then */
				QueryCallbackProc *proc = this->proc;
				Window *parent = this->parent;
				/* Prevent the destructor calling the callback function */
				this->proc = NULL;
				delete this;
				if (proc != NULL) {
					proc(parent, true);
					proc = NULL;
				}
				break;
			}
			case WID_Q_NO:
				delete this;
				break;
		}
	}

	virtual EventState OnKeyPress(WChar key, uint16 keycode)
	{
		/* ESC closes the window, Enter confirms the action */
		switch (keycode) {
			case WKC_RETURN:
			case WKC_NUM_ENTER:
				if (this->proc != NULL) {
					this->proc(this->parent, true);
					this->proc = NULL;
				}
				/* FALL THROUGH */
			case WKC_ESC:
				delete this;
				return ES_HANDLED;
		}
		return ES_NOT_HANDLED;
	}
};

static const NWidgetPart _nested_query_widgets[] = {
	NWidget(NWID_HORIZONTAL),
		NWidget(WWT_CLOSEBOX, COLOUR_RED),
		NWidget(WWT_CAPTION, COLOUR_RED, WID_Q_CAPTION), SetDataTip(STR_JUST_STRING, STR_NULL),
	EndContainer(),
	NWidget(WWT_PANEL, COLOUR_RED), SetPIP(8, 15, 8),
		NWidget(WWT_TEXT, COLOUR_RED, WID_Q_TEXT), SetMinimalSize(200, 12),
		NWidget(NWID_HORIZONTAL, NC_EQUALSIZE), SetPIP(20, 29, 20),
			NWidget(WWT_PUSHTXTBTN, COLOUR_YELLOW, WID_Q_NO), SetMinimalSize(71, 12), SetFill(1, 1), SetDataTip(STR_QUIT_NO, STR_NULL),
			NWidget(WWT_PUSHTXTBTN, COLOUR_YELLOW, WID_Q_YES), SetMinimalSize(71, 12), SetFill(1, 1), SetDataTip(STR_QUIT_YES, STR_NULL),
		EndContainer(),
	EndContainer(),
};

static WindowDesc _query_desc(
	WDP_CENTER, NULL, 0, 0,
	WC_CONFIRM_POPUP_QUERY, WC_NONE,
	WDF_MODAL,
	_nested_query_widgets, lengthof(_nested_query_widgets)
);

/**
 * Show a modal confirmation window with standard 'yes' and 'no' buttons
 * The window is aligned to the centre of its parent.
 * @param caption string shown as window caption
 * @param message string that will be shown for the window
 * @param parent pointer to parent window, if this pointer is NULL the parent becomes
 * the main window WC_MAIN_WINDOW
 * @param callback callback function pointer to set in the window descriptor
 */
void ShowQuery(StringID caption, StringID message, Window *parent, QueryCallbackProc *callback)
{
	if (parent == NULL) parent = FindWindowById(WC_MAIN_WINDOW, 0);

	const Window *w;
	FOR_ALL_WINDOWS_FROM_BACK(w) {
		if (w->window_class != WC_CONFIRM_POPUP_QUERY) continue;

		const QueryWindow *qw = (const QueryWindow *)w;
		if (qw->parent != parent || qw->proc != callback) continue;

		delete qw;
		break;
	}

	new QueryWindow(&_query_desc, caption, message, parent, callback);
}<|MERGE_RESOLUTION|>--- conflicted
+++ resolved
@@ -123,26 +123,15 @@
 #	define LANDINFOD_LEVEL 1
 #endif
 		DEBUG(misc, LANDINFOD_LEVEL, "TILE: %#x (%i,%i)", tile, TileX(tile), TileY(tile));
-<<<<<<< HEAD
-		DEBUG(misc, LANDINFOD_LEVEL, "type   = %#x", _m[tile].type);
-		DEBUG(misc, LANDINFOD_LEVEL, "height = %#x", _m[tile].height);
-		DEBUG(misc, LANDINFOD_LEVEL, "m1     = %#x", _m[tile].m1);
-		DEBUG(misc, LANDINFOD_LEVEL, "m2     = %#x", _m[tile].m2);
-		DEBUG(misc, LANDINFOD_LEVEL, "m3     = %#x", _m[tile].m3);
-		DEBUG(misc, LANDINFOD_LEVEL, "m4     = %#x", _m[tile].m4);
-		DEBUG(misc, LANDINFOD_LEVEL, "m5     = %#x", _m[tile].m5);
-		DEBUG(misc, LANDINFOD_LEVEL, "m6     = %#x", _me[tile].m6);
-		DEBUG(misc, LANDINFOD_LEVEL, "m7     = %#x", _me[tile].m7);
-=======
-		DEBUG(misc, LANDINFOD_LEVEL, "type_height  = %#x", GetTile(tile)->type_height);
-		DEBUG(misc, LANDINFOD_LEVEL, "m1           = %#x", GetTile(tile)->m1);
-		DEBUG(misc, LANDINFOD_LEVEL, "m2           = %#x", GetTile(tile)->m2);
-		DEBUG(misc, LANDINFOD_LEVEL, "m3           = %#x", GetTile(tile)->m3);
-		DEBUG(misc, LANDINFOD_LEVEL, "m4           = %#x", GetTile(tile)->m4);
-		DEBUG(misc, LANDINFOD_LEVEL, "m5           = %#x", GetTile(tile)->m5);
-		DEBUG(misc, LANDINFOD_LEVEL, "m6           = %#x", GetTile(tile)->m6);
-		DEBUG(misc, LANDINFOD_LEVEL, "m7           = %#x", GetTileEx(tile)->m7);
->>>>>>> e97c80ed
+		DEBUG(misc, LANDINFOD_LEVEL, "type   = %#x", GetTile(tile)->type);
+		DEBUG(misc, LANDINFOD_LEVEL, "height = %#x", GetTile(tile)->height);
+		DEBUG(misc, LANDINFOD_LEVEL, "m1     = %#x", GetTile(tile)->m1);
+		DEBUG(misc, LANDINFOD_LEVEL, "m2     = %#x", GetTile(tile)->m2);
+		DEBUG(misc, LANDINFOD_LEVEL, "m3     = %#x", GetTile(tile)->m3);
+		DEBUG(misc, LANDINFOD_LEVEL, "m4     = %#x", GetTile(tile)->m4);
+		DEBUG(misc, LANDINFOD_LEVEL, "m5     = %#x", GetTile(tile)->m5);
+		DEBUG(misc, LANDINFOD_LEVEL, "m6     = %#x", GetTileEx(tile)->m6);
+		DEBUG(misc, LANDINFOD_LEVEL, "m7     = %#x", GetTileEx(tile)->m7);
 #undef LANDINFOD_LEVEL
 	}
 
