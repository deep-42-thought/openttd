/* $Id$ */

/*
 * This file is part of OpenTTD.
 * OpenTTD is free software; you can redistribute it and/or modify it under the terms of the GNU General Public License as published by the Free Software Foundation, version 2.
 * OpenTTD is distributed in the hope that it will be useful, but WITHOUT ANY WARRANTY; without even the implied warranty of MERCHANTABILITY or FITNESS FOR A PARTICULAR PURPOSE.
 * See the GNU General Public License for more details. You should have received a copy of the GNU General Public License along with OpenTTD. If not, see <http://www.gnu.org/licenses/>.
 */

/** @file tile_type.h Types related to tiles. */

#ifndef TILE_TYPE_H
#define TILE_TYPE_H

<<<<<<< HEAD
static const uint TILE_SIZE           = 16;                    ///< Tile size in world coordinates.
static const uint TILE_UNIT_MASK      = TILE_SIZE - 1;         ///< For masking in/out the inner-tile world coordinate units.
static const uint TILE_PIXELS         = 32;                    ///< Pixel distance between tile columns/rows in #ZOOM_LVL_BASE.
static const uint TILE_HEIGHT         =  8;                    ///< Height of a height level in world coordinate AND in pixels in #ZOOM_LVL_BASE.
=======
#include "map_type.h"

static const uint TILE_SIZE      = 16;            ///< Tiles are 16x16 "units" in size
static const uint TILE_UNIT_MASK = TILE_SIZE - 1; ///< For masking in/out the inner-tile units.
static const uint TILE_PIXELS    = 32;            ///< a tile is 32x32 pixels
static const uint TILE_HEIGHT    =  8;            ///< The standard height-difference between tiles on two levels is 8 (z-diff 8)
>>>>>>> e97c80ed

static const uint MAX_BUILDING_PIXELS = 200;                   ///< Maximum height of a building in pixels in #ZOOM_LVL_BASE. (Also applies to "bridge buildings" on the bridge floor.)

static const uint MAX_TILE_HEIGHT     = 255;                   ///< Maximum allowed tile height

static const uint MIN_MAX_HEIGHTLEVEL = 15;                    ///< Lower bound of maximum allowed heightlevel (in the construction settings)
static const uint DEF_MAX_HEIGHTLEVEL = 30;                    ///< Default maximum allowed heightlevel (in the construction settings)
static const uint MAX_MAX_HEIGHTLEVEL = MAX_TILE_HEIGHT;       ///< Upper bound of maximum allowed heightlevel (in the construction settings)

static const uint MIN_SNOWLINE_HEIGHT = 2;                     ///< Minimum snowline height
static const uint DEF_SNOWLINE_HEIGHT = 15;                    ///< Default snowline height
static const uint MAX_SNOWLINE_HEIGHT = (MAX_TILE_HEIGHT - 2); ///< Maximum allowed snowline height


/**
 * The different types of tiles.
 *
 * Each tile belongs to one type, according whatever is build on it.
 *
 * @note A railway with a crossing street is marked as MP_ROAD.
 */
enum TileType {
	MP_CLEAR,               ///< A tile without any structures, i.e. grass, rocks, farm fields etc.
	MP_RAILWAY,             ///< A railway
	MP_ROAD,                ///< A tile with road (or tram tracks)
	MP_HOUSE,               ///< A house by a town
	MP_TREES,               ///< Tile got trees
	MP_STATION,             ///< A tile of a station
	MP_WATER,               ///< Water tile
	MP_VOID,                ///< Invisible tiles at the SW and SE border
	MP_INDUSTRY,            ///< Part of an industry
	MP_TUNNELBRIDGE,        ///< Tunnel entry/exit and bridge heads
	MP_OBJECT,              ///< Contains objects such as transmitters and owned land
};

/**
 * Additional infos of a tile on a tropic game.
 *
 * The tropiczone is not modified during gameplay. It mainly affects tree growth. (desert tiles are visible though)
 *
 * In randomly generated maps:
 *  TROPICZONE_DESERT: Generated everywhere, if there is neither water nor mountains (TileHeight >= 4) in a certain distance from the tile.
 *  TROPICZONE_RAINFOREST: Generated everywhere, if there is no desert in a certain distance from the tile.
 *  TROPICZONE_NORMAL: Everywhere else, i.e. between desert and rainforest and on sea (if you clear the water).
 *
 * In scenarios:
 *  TROPICZONE_NORMAL: Default value.
 *  TROPICZONE_DESERT: Placed manually.
 *  TROPICZONE_RAINFOREST: Placed if you plant certain rainforest-trees.
 */
enum TropicZone {
	TROPICZONE_NORMAL     = 0,      ///< Normal tropiczone
	TROPICZONE_DESERT     = 1,      ///< Tile is desert
	TROPICZONE_RAINFOREST = 2,      ///< Rainforest tile
};

typedef uint32 RawTileIndex; ///< general purpose tile index, not bounded to any map
static const RawTileIndex INVALID_TILE_INDEX = (RawTileIndex)-1;

/**
 * The index/ID of a Tile on the main map.
 *
 * While this is just another name for RawTileIndex type, it should be used
 * in context of tiles of the main tile array.
 */
typedef RawTileIndex TileIndex;

/**
 * The very nice invalid tile marker
 */
static const TileIndex INVALID_TILE = (TileIndex)-1;

/** The index/ID of a tile bounded to a given map. */
struct GenericTileIndex {
	RawTileIndex index; ///< position of the tile in array
	Map *map;           ///< the map that this index is bounded to

	inline GenericTileIndex() : map(NULL) { }
	inline GenericTileIndex(const GenericTileIndex &tile) : index(tile.index), map(tile.map) { }
	inline GenericTileIndex(RawTileIndex index, Map *map) : index(index), map(map) { }

	inline explicit GenericTileIndex(const TileIndex &tile) : index(tile)
	{
		extern MainMap _main_map;
		this->map = &_main_map;
	}

	inline GenericTileIndex &operator += (TileIndexDiff diff) { return this->index += diff, *this; }
	inline GenericTileIndex &operator -= (TileIndexDiff diff) { return this->index -= diff, *this; }
	inline GenericTileIndex operator + (TileIndexDiff diff) const { return GenericTileIndex(this->index + diff, this->map); }
	inline GenericTileIndex operator - (TileIndexDiff diff) const { return GenericTileIndex(this->index - diff, this->map); }

	inline GenericTileIndex &operator ++ () { return ++this->index, *this; }
	inline GenericTileIndex &operator -- () { return --this->index, *this; }
	inline GenericTileIndex operator ++ (int) { return GenericTileIndex(this->index++, this->map); }
	inline GenericTileIndex operator -- (int) { return GenericTileIndex(this->index--, this->map); }

	inline bool operator == (const GenericTileIndex &tile) const { return this->index == tile.index && this->map == tile.map; }
	inline bool operator != (const GenericTileIndex &tile) const { return this->index != tile.index || this->map != tile.map; }

	inline bool operator <= (const GenericTileIndex &tile) const
	{
		assert(this->map == tile.map);
		return this->index <= tile.index;
	}

	inline bool operator >= (const GenericTileIndex &tile) const
	{
		assert(this->map == tile.map);
		return this->index >= tile.index;
	}

	inline bool operator < (const GenericTileIndex &tile) const
	{
		assert(this->map == tile.map);
		return this->index < tile.index;
	}

	inline bool operator > (const GenericTileIndex &tile) const
	{
		assert(this->map == tile.map);
		return this->index > tile.index;
	}

};

/**
 * Helper class to construct templatized functions operating on different
 * types of tile indices.
 */
template <bool Tgeneric>
struct TileIndexT;

template <>
struct TileIndexT<false> {
	typedef TileIndex T;
};

template <>
struct TileIndexT<true> {
	typedef GenericTileIndex T;
};

#endif /* TILE_TYPE_H */<|MERGE_RESOLUTION|>--- conflicted
+++ resolved
@@ -12,19 +12,12 @@
 #ifndef TILE_TYPE_H
 #define TILE_TYPE_H
 
-<<<<<<< HEAD
+#include "map_type.h"
+
 static const uint TILE_SIZE           = 16;                    ///< Tile size in world coordinates.
 static const uint TILE_UNIT_MASK      = TILE_SIZE - 1;         ///< For masking in/out the inner-tile world coordinate units.
 static const uint TILE_PIXELS         = 32;                    ///< Pixel distance between tile columns/rows in #ZOOM_LVL_BASE.
 static const uint TILE_HEIGHT         =  8;                    ///< Height of a height level in world coordinate AND in pixels in #ZOOM_LVL_BASE.
-=======
-#include "map_type.h"
-
-static const uint TILE_SIZE      = 16;            ///< Tiles are 16x16 "units" in size
-static const uint TILE_UNIT_MASK = TILE_SIZE - 1; ///< For masking in/out the inner-tile units.
-static const uint TILE_PIXELS    = 32;            ///< a tile is 32x32 pixels
-static const uint TILE_HEIGHT    =  8;            ///< The standard height-difference between tiles on two levels is 8 (z-diff 8)
->>>>>>> e97c80ed
 
 static const uint MAX_BUILDING_PIXELS = 200;                   ///< Maximum height of a building in pixels in #ZOOM_LVL_BASE. (Also applies to "bridge buildings" on the bridge floor.)
 
