/* $Id$ */

/*
 * This file is part of OpenTTD.
 * OpenTTD is free software; you can redistribute it and/or modify it under the terms of the GNU General Public License as published by the Free Software Foundation, version 2.
 * OpenTTD is distributed in the hope that it will be useful, but WITHOUT ANY WARRANTY; without even the implied warranty of MERCHANTABILITY or FITNESS FOR A PARTICULAR PURPOSE.
 * See the GNU General Public License for more details. You should have received a copy of the GNU General Public License along with OpenTTD. If not, see <http://www.gnu.org/licenses/>.
 */

/**
 * @file viewport.cpp Handling of all viewports.
 *
 * \verbatim
 * The in-game coordinate system looks like this *
 *                                               *
 *                    ^ Z                        *
 *                    |                          *
 *                    |                          *
 *                    |                          *
 *                    |                          *
 *                 /     \                       *
 *              /           \                    *
 *           /                 \                 *
 *        /                       \              *
 *   X <                             > Y         *
 * \endverbatim
 */

/**
 * @defgroup vp_column_row Rows and columns in the viewport
 *
 * Columns are vertical sections of the viewport that are half a tile wide.
 * The origin, i.e. column 0, is through the northern and southern most tile.
 * This means that the column of e.g. Tile(0, 0) and Tile(100, 100) are in
 * column number 0. The negative columns are towards the left of the screen,
 * or towards the west, whereas the positive ones are towards respectively
 * the right and east.
 * With half a tile wide is meant that the next column of tiles directly west
 * or east of the centre line are respectively column -1 and 1. Their tile
 * centers are only half a tile from the center of their adjoining tile when
 * looking only at the X-coordinate.
 *
 * \verbatim
 *        ?        *
 *       ? ?       *
 *      ? 0 ?      *
 *     ? ? ? ?     *
 *    ?-1 ? 1 ?    *
 *   ? ? ? ? ? ?   *
 *  ?-2 ? 0 ? 2 ?  *
 *   ? ? ? ? ? ?   *
 *    ?-1 ? 1 ?    *
 *     ? ? ? ?     *
 *      ? 0 ?      *
 *       ? ?       *
 *        ?        *
 * \endverbatim
 *
 *
 * Rows are horizontal sections of the viewport, also half a tile wide.
 * This time the nothern most tile on the map defines 0 and
 * everything south of that has a positive number.
 */

#include "stdafx.h"
#include "landscape.h"
#include "viewport_func.h"
#include "station_base.h"
#include "waypoint_base.h"
#include "town.h"
#include "signs_base.h"
#include "signs_func.h"
#include "vehicle_base.h"
#include "vehicle_gui.h"
#include "blitter/factory.hpp"
#include "strings_func.h"
#include "zoom_func.h"
#include "overlay.h"
#include "overlay_cmd.h"
#include "vehicle_func.h"
#include "company_func.h"
#include "waypoint_func.h"
#include "window_func.h"
#include "tilehighlight_func.h"
#include "clipboard_gui.h"
#include "window_gui.h"
#include "linkgraph/linkgraph_gui.h"
#include "viewport_sprite_sorter.h"
#include "bridge_map.h"

#include <map>

#include "table/strings.h"
#include "table/string_colours.h"

#include "safeguards.h"

Point _tile_fract_coords;


static const int MAX_TILE_EXTENT_LEFT   = ZOOM_LVL_BASE * TILE_PIXELS;                     ///< Maximum left   extent of tile relative to north corner.
static const int MAX_TILE_EXTENT_RIGHT  = ZOOM_LVL_BASE * TILE_PIXELS;                     ///< Maximum right  extent of tile relative to north corner.
static const int MAX_TILE_EXTENT_TOP    = ZOOM_LVL_BASE * MAX_BUILDING_PIXELS;             ///< Maximum top    extent of tile relative to north corner (not considering bridges).
static const int MAX_TILE_EXTENT_BOTTOM = ZOOM_LVL_BASE * (TILE_PIXELS + 2 * TILE_HEIGHT); ///< Maximum bottom extent of tile relative to north corner (worst case: #SLOPE_STEEP_N).

struct StringSpriteToDraw {
	StringID string;
	Colours colour;
	int32 x;
	int32 y;
	uint64 params[2];
	uint16 width;
};

struct TileSpriteToDraw {
	SpriteID image;
	PaletteID pal;
	const SubSprite *sub;           ///< only draw a rectangular part of the sprite
	int32 x;                        ///< screen X coordinate of sprite
	int32 y;                        ///< screen Y coordinate of sprite
};

struct ChildScreenSpriteToDraw {
	SpriteID image;
	PaletteID pal;
	const SubSprite *sub;           ///< only draw a rectangular part of the sprite
	int32 x;
	int32 y;
	int next;                       ///< next child to draw (-1 at the end)
};

/** Enumeration of multi-part foundations */
enum FoundationPart {
	FOUNDATION_PART_NONE     = 0xFF,  ///< Neither foundation nor groundsprite drawn yet.
	FOUNDATION_PART_NORMAL   = 0,     ///< First part (normal foundation or no foundation)
	FOUNDATION_PART_HALFTILE = 1,     ///< Second part (halftile foundation)
	FOUNDATION_PART_END
};

/**
 * Mode of "sprite combining"
 * @see StartSpriteCombine
 */
enum SpriteCombineMode {
	SPRITE_COMBINE_NONE,     ///< Every #AddSortableSpriteToDraw start its own bounding box
	SPRITE_COMBINE_PENDING,  ///< %Sprite combining will start with the next unclipped sprite.
	SPRITE_COMBINE_ACTIVE,   ///< %Sprite combining is active. #AddSortableSpriteToDraw outputs child sprites.
};

typedef SmallVector<TileSpriteToDraw, 64> TileSpriteToDrawVector;
typedef SmallVector<StringSpriteToDraw, 4> StringSpriteToDrawVector;
typedef SmallVector<ParentSpriteToDraw, 64> ParentSpriteToDrawVector;
typedef SmallVector<ChildScreenSpriteToDraw, 16> ChildScreenSpriteToDrawVector;

/** Data structure storing rendering information */
struct ViewportDrawer {
	DrawPixelInfo dpi;

	StringSpriteToDrawVector string_sprites_to_draw;
	TileSpriteToDrawVector tile_sprites_to_draw;
	ParentSpriteToDrawVector parent_sprites_to_draw;
	ParentSpriteToSortVector parent_sprites_to_sort; ///< Parent sprite pointer array used for sorting
	ChildScreenSpriteToDrawVector child_screen_sprites_to_draw;

	int *last_child;

	SpriteCombineMode combine_sprites;               ///< Current mode of "sprite combining". @see StartSpriteCombine

	int foundation[FOUNDATION_PART_END];             ///< Foundation sprites (index into parent_sprites_to_draw).
	FoundationPart foundation_part;                  ///< Currently active foundation for ground sprite drawing.
	int *last_foundation_child[FOUNDATION_PART_END]; ///< Tail of ChildSprite list of the foundations. (index into child_screen_sprites_to_draw)
	Point foundation_offset[FOUNDATION_PART_END];    ///< Pixel offset for ground sprites on the foundations.
};

static void MarkViewportDirty(const ViewPort *vp, int left, int top, int right, int bottom);

static ViewportDrawer _vd;

TileHighlightData _thd;
static TileInfo *_cur_ti;
bool _draw_bounding_boxes = false;
bool _draw_dirty_blocks = false;
uint _dirty_block_colour = 0;
static VpSpriteSorter _vp_sprite_sorter = NULL;

static Point MapXYZToViewport(const ViewPort *vp, int x, int y, int z)
{
	Point p = RemapCoords(x, y, z);
	p.x -= vp->virtual_width / 2;
	p.y -= vp->virtual_height / 2;
	return p;
}

void DeleteWindowViewport(Window *w)
{
	if (w->viewport == NULL) return;

	delete w->viewport->overlay;
	free(w->viewport);
	w->viewport = NULL;
}

/**
 * Initialize viewport of the window for use.
 * @param w Window to use/display the viewport in
 * @param x Offset of left edge of viewport with respect to left edge window \a w
 * @param y Offset of top edge of viewport with respect to top edge window \a w
 * @param width Width of the viewport
 * @param height Height of the viewport
 * @param follow_flags Flags controlling the viewport.
 *        - If bit 31 is set, the lower 20 bits are the vehicle that the viewport should follow.
 *        - If bit 31 is clear, it is a #TileIndex.
 * @param zoom Zoomlevel to display
 */
void InitializeWindowViewport(Window *w, int x, int y,
	int width, int height, uint32 follow_flags, ZoomLevel zoom)
{
	assert(w->viewport == NULL);

	ViewportData *vp = CallocT<ViewportData>(1);

	vp->left = x + w->left;
	vp->top = y + w->top;
	vp->width = width;
	vp->height = height;

	vp->zoom = static_cast<ZoomLevel>(Clamp(zoom, _settings_client.gui.zoom_min, _settings_client.gui.zoom_max));

	vp->virtual_width = ScaleByZoom(width, zoom);
	vp->virtual_height = ScaleByZoom(height, zoom);

	Point pt;

	if (follow_flags & 0x80000000) {
		const Vehicle *veh;

		vp->follow_vehicle = (VehicleID)(follow_flags & 0xFFFFF);
		veh = Vehicle::Get(vp->follow_vehicle);
		pt = MapXYZToViewport(vp, veh->x_pos, veh->y_pos, veh->z_pos);
	} else {
		uint x = TileX(follow_flags) * TILE_SIZE;
		uint y = TileY(follow_flags) * TILE_SIZE;

		vp->follow_vehicle = INVALID_VEHICLE;
		pt = MapXYZToViewport(vp, x, y, GetSlopePixelZ(x, y));
	}

	vp->scrollpos_x = pt.x;
	vp->scrollpos_y = pt.y;
	vp->dest_scrollpos_x = pt.x;
	vp->dest_scrollpos_y = pt.y;

	vp->overlay = NULL;

	w->viewport = vp;
	vp->virtual_left = 0; // pt.x;
	vp->virtual_top = 0;  // pt.y;
}

static Point _vp_move_offs;

static void DoSetViewportPosition(const Window *w, int left, int top, int width, int height)
{
	FOR_ALL_WINDOWS_FROM_BACK_FROM(w, w) {
		if (left + width > w->left &&
				w->left + w->width > left &&
				top + height > w->top &&
				w->top + w->height > top) {

			if (left < w->left) {
				DoSetViewportPosition(w, left, top, w->left - left, height);
				DoSetViewportPosition(w, left + (w->left - left), top, width - (w->left - left), height);
				return;
			}

			if (left + width > w->left + w->width) {
				DoSetViewportPosition(w, left, top, (w->left + w->width - left), height);
				DoSetViewportPosition(w, left + (w->left + w->width - left), top, width - (w->left + w->width - left), height);
				return;
			}

			if (top < w->top) {
				DoSetViewportPosition(w, left, top, width, (w->top - top));
				DoSetViewportPosition(w, left, top + (w->top - top), width, height - (w->top - top));
				return;
			}

			if (top + height > w->top + w->height) {
				DoSetViewportPosition(w, left, top, width, (w->top + w->height - top));
				DoSetViewportPosition(w, left, top + (w->top + w->height - top), width, height - (w->top + w->height - top));
				return;
			}

			return;
		}
	}

	{
		int xo = _vp_move_offs.x;
		int yo = _vp_move_offs.y;

		if (abs(xo) >= width || abs(yo) >= height) {
			/* fully_outside */
			RedrawScreenRect(left, top, left + width, top + height);
			return;
		}

		GfxScroll(left, top, width, height, xo, yo);

		if (xo > 0) {
			RedrawScreenRect(left, top, xo + left, top + height);
			left += xo;
			width -= xo;
		} else if (xo < 0) {
			RedrawScreenRect(left + width + xo, top, left + width, top + height);
			width += xo;
		}

		if (yo > 0) {
			RedrawScreenRect(left, top, width + left, top + yo);
		} else if (yo < 0) {
			RedrawScreenRect(left, top + height + yo, width + left, top + height);
		}
	}
}

static void SetViewportPosition(Window *w, int x, int y)
{
	ViewPort *vp = w->viewport;
	int old_left = vp->virtual_left;
	int old_top = vp->virtual_top;
	int i;
	int left, top, width, height;

	vp->virtual_left = x;
	vp->virtual_top = y;

	/* Viewport is bound to its left top corner, so it must be rounded down (UnScaleByZoomLower)
	 * else glitch described in FS#1412 will happen (offset by 1 pixel with zoom level > NORMAL)
	 */
	old_left = UnScaleByZoomLower(old_left, vp->zoom);
	old_top = UnScaleByZoomLower(old_top, vp->zoom);
	x = UnScaleByZoomLower(x, vp->zoom);
	y = UnScaleByZoomLower(y, vp->zoom);

	old_left -= x;
	old_top -= y;

	if (old_top == 0 && old_left == 0) return;

	_vp_move_offs.x = old_left;
	_vp_move_offs.y = old_top;

	left = vp->left;
	top = vp->top;
	width = vp->width;
	height = vp->height;

	if (left < 0) {
		width += left;
		left = 0;
	}

	i = left + width - _screen.width;
	if (i >= 0) width -= i;

	if (width > 0) {
		if (top < 0) {
			height += top;
			top = 0;
		}

		i = top + height - _screen.height;
		if (i >= 0) height -= i;

		if (height > 0) DoSetViewportPosition(w->z_front, left, top, width, height);
	}
}

/**
 * Is a xy position inside the viewport of the window?
 * @param w Window to examine its viewport
 * @param x X coordinate of the xy position
 * @param y Y coordinate of the xy position
 * @return Pointer to the viewport if the xy position is in the viewport of the window,
 *         otherwise \c NULL is returned.
 */
ViewPort *IsPtInWindowViewport(const Window *w, int x, int y)
{
	ViewPort *vp = w->viewport;

	if (vp != NULL &&
			IsInsideMM(x, vp->left, vp->left + vp->width) &&
			IsInsideMM(y, vp->top, vp->top + vp->height))
		return vp;

	return NULL;
}

/**
 * Translate screen coordinate in a viewport to a tile coordinate
 * @param vp  Viewport that contains the (\a x, \a y) screen coordinate
 * @param x   Screen x coordinate
 * @param y   Screen y coordinate
 * @param clamp_to_map Clamp the coordinate outside of the map to the closest tile within the map.
 * @return Tile coordinate
 */
Point TranslateXYToTileCoord(const ViewPort *vp, int x, int y, bool clamp_to_map)
{
	Point pt;
	int a, b;
	int z;

	if ( (uint)(x -= vp->left) >= (uint)vp->width ||
				(uint)(y -= vp->top) >= (uint)vp->height) {
				Point pt = {-1, -1};
				return pt;
	}

	x = (ScaleByZoom(x, vp->zoom) + vp->virtual_left) >> (2 + ZOOM_LVL_SHIFT);
	y = (ScaleByZoom(y, vp->zoom) + vp->virtual_top) >> (1 + ZOOM_LVL_SHIFT);

	a = y - x;
	b = y + x;

	if (clamp_to_map) {
		/* Bring the coordinates near to a valid range. This is mostly due to the
		 * tiles on the north side of the map possibly being drawn too high due to
		 * the extra height levels. So at the top we allow a number of extra tiles.
		 * This number is based on the tile height and pixels. */
		int extra_tiles = CeilDiv(_settings_game.construction.max_heightlevel * TILE_HEIGHT, TILE_PIXELS);
		a = Clamp(a, -extra_tiles * TILE_SIZE, MapMaxX() * TILE_SIZE - 1);
		b = Clamp(b, -extra_tiles * TILE_SIZE, MapMaxY() * TILE_SIZE - 1);
	}

	/* (a, b) is the X/Y-world coordinate that belongs to (x,y) if the landscape would be completely flat on height 0.
	 * Now find the Z-world coordinate by fix point iteration.
	 * This is a bit tricky because the tile height is non-continuous at foundations.
	 * The clicked point should be approached from the back, otherwise there are regions that are not clickable.
	 * (FOUNDATION_HALFTILE_LOWER on SLOPE_STEEP_S hides north halftile completely)
	 * So give it a z-malus of 4 in the first iterations.
	 */
	z = 0;

	int min_coord = _settings_game.construction.freeform_edges ? TILE_SIZE : 0;

	for (int i = 0; i < 5; i++) z = GetSlopePixelZ(Clamp(a + max(z, 4) - 4, min_coord, MapMaxX() * TILE_SIZE - 1), Clamp(b + max(z, 4) - 4, min_coord, MapMaxY() * TILE_SIZE - 1)) / 2;
	for (int malus = 3; malus > 0; malus--) z = GetSlopePixelZ(Clamp(a + max(z, malus) - malus, min_coord, MapMaxX() * TILE_SIZE - 1), Clamp(b + max(z, malus) - malus, min_coord, MapMaxY() * TILE_SIZE - 1)) / 2;
	for (int i = 0; i < 5; i++) z = GetSlopePixelZ(Clamp(a + z, min_coord, MapMaxX() * TILE_SIZE - 1), Clamp(b + z, min_coord, MapMaxY() * TILE_SIZE - 1)) / 2;

	if (clamp_to_map) {
		pt.x = Clamp(a + z, min_coord, MapMaxX() * TILE_SIZE - 1);
		pt.y = Clamp(b + z, min_coord, MapMaxY() * TILE_SIZE - 1);
	} else {
		pt.x = a + z;
		pt.y = b + z;
	}

	return pt;
}

/* When used for zooming, check area below current coordinates (x,y)
 * and return the tile of the zoomed out/in position (zoom_x, zoom_y)
 * when you just want the tile, make x = zoom_x and y = zoom_y */
static Point GetTileFromScreenXY(int x, int y, int zoom_x, int zoom_y)
{
	Window *w;
	ViewPort *vp;
	Point pt;

	if ( (w = FindWindowFromPt(x, y)) != NULL &&
			 (vp = IsPtInWindowViewport(w, x, y)) != NULL)
				return TranslateXYToTileCoord(vp, zoom_x, zoom_y);

	pt.y = pt.x = -1;
	return pt;
}

Point GetTileBelowCursor()
{
	return GetTileFromScreenXY(_cursor.pos.x, _cursor.pos.y, _cursor.pos.x, _cursor.pos.y);
}


Point GetTileZoomCenterWindow(bool in, Window * w)
{
	int x, y;
	ViewPort *vp = w->viewport;

	if (in) {
		x = ((_cursor.pos.x - vp->left) >> 1) + (vp->width >> 2);
		y = ((_cursor.pos.y - vp->top) >> 1) + (vp->height >> 2);
	} else {
		x = vp->width - (_cursor.pos.x - vp->left);
		y = vp->height - (_cursor.pos.y - vp->top);
	}
	/* Get the tile below the cursor and center on the zoomed-out center */
	return GetTileFromScreenXY(_cursor.pos.x, _cursor.pos.y, x + vp->left, y + vp->top);
}

/**
 * Update the status of the zoom-buttons according to the zoom-level
 * of the viewport. This will update their status and invalidate accordingly
 * @param w Window pointer to the window that has the zoom buttons
 * @param vp pointer to the viewport whose zoom-level the buttons represent
 * @param widget_zoom_in widget index for window with zoom-in button
 * @param widget_zoom_out widget index for window with zoom-out button
 */
void HandleZoomMessage(Window *w, const ViewPort *vp, byte widget_zoom_in, byte widget_zoom_out)
{
	w->SetWidgetDisabledState(widget_zoom_in, vp->zoom <= _settings_client.gui.zoom_min);
	w->SetWidgetDirty(widget_zoom_in);

	w->SetWidgetDisabledState(widget_zoom_out, vp->zoom >= _settings_client.gui.zoom_max);
	w->SetWidgetDirty(widget_zoom_out);
}

/**
 * Schedules a tile sprite for drawing.
 *
 * @param image the image to draw.
 * @param pal the provided palette.
 * @param x position x (world coordinates) of the sprite.
 * @param y position y (world coordinates) of the sprite.
 * @param z position z (world coordinates) of the sprite.
 * @param sub Only draw a part of the sprite.
 * @param extra_offs_x Pixel X offset for the sprite position.
 * @param extra_offs_y Pixel Y offset for the sprite position.
 */
static void AddTileSpriteToDraw(SpriteID image, PaletteID pal, int32 x, int32 y, int z, const SubSprite *sub = NULL, int extra_offs_x = 0, int extra_offs_y = 0)
{
	assert((image & SPRITE_MASK) < MAX_SPRITES);

	TileSpriteToDraw *ts = _vd.tile_sprites_to_draw.Append();
	ts->image = image;
	ts->pal = pal;
	ts->sub = sub;
	Point pt = RemapCoords(x, y, z);
	ts->x = pt.x + extra_offs_x;
	ts->y = pt.y + extra_offs_y;
}

/**
 * Adds a child sprite to the active foundation.
 *
 * The pixel offset of the sprite relative to the ParentSprite is the sum of the offset passed to OffsetGroundSprite() and extra_offs_?.
 *
 * @param image the image to draw.
 * @param pal the provided palette.
 * @param sub Only draw a part of the sprite.
 * @param foundation_part Foundation part.
 * @param extra_offs_x Pixel X offset for the sprite position.
 * @param extra_offs_y Pixel Y offset for the sprite position.
 */
static void AddChildSpriteToFoundation(SpriteID image, PaletteID pal, const SubSprite *sub, FoundationPart foundation_part, int extra_offs_x, int extra_offs_y)
{
	assert(IsInsideMM(foundation_part, 0, FOUNDATION_PART_END));
	assert(_vd.foundation[foundation_part] != -1);
	Point offs = _vd.foundation_offset[foundation_part];

	/* Change the active ChildSprite list to the one of the foundation */
	int *old_child = _vd.last_child;
	_vd.last_child = _vd.last_foundation_child[foundation_part];

	AddChildSpriteScreen(image, pal, offs.x + extra_offs_x, offs.y + extra_offs_y, false, sub, false);

	/* Switch back to last ChildSprite list */
	_vd.last_child = old_child;
}

/**
 * Draws a ground sprite at a specific world-coordinate relative to the current tile.
 * If the current tile is drawn on top of a foundation the sprite is added as child sprite to the "foundation"-ParentSprite.
 *
 * @param image the image to draw.
 * @param pal the provided palette.
 * @param x position x (world coordinates) of the sprite relative to current tile.
 * @param y position y (world coordinates) of the sprite relative to current tile.
 * @param z position z (world coordinates) of the sprite relative to current tile.
 * @param sub Only draw a part of the sprite.
 * @param extra_offs_x Pixel X offset for the sprite position.
 * @param extra_offs_y Pixel Y offset for the sprite position.
 */
void DrawGroundSpriteAt(SpriteID image, PaletteID pal, int32 x, int32 y, int z, const SubSprite *sub, int extra_offs_x, int extra_offs_y)
{
	/* Switch to first foundation part, if no foundation was drawn */
	if (_vd.foundation_part == FOUNDATION_PART_NONE) _vd.foundation_part = FOUNDATION_PART_NORMAL;

	if (_vd.foundation[_vd.foundation_part] != -1) {
		Point pt = RemapCoords(x, y, z);
		AddChildSpriteToFoundation(image, pal, sub, _vd.foundation_part, pt.x + extra_offs_x * ZOOM_LVL_BASE, pt.y + extra_offs_y * ZOOM_LVL_BASE);
	} else {
		AddTileSpriteToDraw(image, pal, _cur_ti->x + x, _cur_ti->y + y, _cur_ti->z + z, sub, extra_offs_x * ZOOM_LVL_BASE, extra_offs_y * ZOOM_LVL_BASE);
	}
}

/**
 * Draws a ground sprite for the current tile.
 * If the current tile is drawn on top of a foundation the sprite is added as child sprite to the "foundation"-ParentSprite.
 *
 * @param image the image to draw.
 * @param pal the provided palette.
 * @param sub Only draw a part of the sprite.
 * @param extra_offs_x Pixel X offset for the sprite position.
 * @param extra_offs_y Pixel Y offset for the sprite position.
 */
void DrawGroundSprite(SpriteID image, PaletteID pal, const SubSprite *sub, int extra_offs_x, int extra_offs_y)
{
	DrawGroundSpriteAt(image, pal, 0, 0, 0, sub, extra_offs_x, extra_offs_y);
}

/**
 * Called when a foundation has been drawn for the current tile.
 * Successive ground sprites for the current tile will be drawn as child sprites of the "foundation"-ParentSprite, not as TileSprites.
 *
 * @param x sprite x-offset (screen coordinates) of ground sprites relative to the "foundation"-ParentSprite.
 * @param y sprite y-offset (screen coordinates) of ground sprites relative to the "foundation"-ParentSprite.
 */
void OffsetGroundSprite(int x, int y)
{
	/* Switch to next foundation part */
	switch (_vd.foundation_part) {
		case FOUNDATION_PART_NONE:
			_vd.foundation_part = FOUNDATION_PART_NORMAL;
			break;
		case FOUNDATION_PART_NORMAL:
			_vd.foundation_part = FOUNDATION_PART_HALFTILE;
			break;
		default: NOT_REACHED();
	}

	/* _vd.last_child == NULL if foundation sprite was clipped by the viewport bounds */
	if (_vd.last_child != NULL) _vd.foundation[_vd.foundation_part] = _vd.parent_sprites_to_draw.Length() - 1;

	_vd.foundation_offset[_vd.foundation_part].x = x * ZOOM_LVL_BASE;
	_vd.foundation_offset[_vd.foundation_part].y = y * ZOOM_LVL_BASE;
	_vd.last_foundation_child[_vd.foundation_part] = _vd.last_child;
}

/**
 * Adds a child sprite to a parent sprite.
 * In contrast to "AddChildSpriteScreen()" the sprite position is in world coordinates
 *
 * @param image the image to draw.
 * @param pal the provided palette.
 * @param x position x of the sprite.
 * @param y position y of the sprite.
 * @param z position z of the sprite.
 * @param sub Only draw a part of the sprite.
 */
static void AddCombinedSprite(SpriteID image, PaletteID pal, int x, int y, int z, const SubSprite *sub)
{
	Point pt = RemapCoords(x, y, z);
	const Sprite *spr = GetSprite(image & SPRITE_MASK, ST_NORMAL);

	if (pt.x + spr->x_offs >= _vd.dpi.left + _vd.dpi.width ||
			pt.x + spr->x_offs + spr->width <= _vd.dpi.left ||
			pt.y + spr->y_offs >= _vd.dpi.top + _vd.dpi.height ||
			pt.y + spr->y_offs + spr->height <= _vd.dpi.top)
		return;

	const ParentSpriteToDraw *pstd = _vd.parent_sprites_to_draw.End() - 1;
	AddChildSpriteScreen(image, pal, pt.x - pstd->left, pt.y - pstd->top, false, sub, false);
}

/**
 * Draw a (transparent) sprite at given coordinates with a given bounding box.
 * The bounding box extends from (x + bb_offset_x, y + bb_offset_y, z + bb_offset_z) to (x + w - 1, y + h - 1, z + dz - 1), both corners included.
 * Bounding boxes with bb_offset_x == w or bb_offset_y == h or bb_offset_z == dz are allowed and produce thin slices.
 *
 * @note Bounding boxes are normally specified with bb_offset_x = bb_offset_y = bb_offset_z = 0. The extent of the bounding box in negative direction is
 *       defined by the sprite offset in the grf file.
 *       However if modifying the sprite offsets is not suitable (e.g. when using existing graphics), the bounding box can be tuned by bb_offset.
 *
 * @pre w >= bb_offset_x, h >= bb_offset_y, dz >= bb_offset_z. Else w, h or dz are ignored.
 *
 * @param image the image to combine and draw,
 * @param pal the provided palette,
 * @param x position X (world) of the sprite,
 * @param y position Y (world) of the sprite,
 * @param w bounding box extent towards positive X (world),
 * @param h bounding box extent towards positive Y (world),
 * @param dz bounding box extent towards positive Z (world),
 * @param z position Z (world) of the sprite,
 * @param transparent if true, switch the palette between the provided palette and the transparent palette,
 * @param bb_offset_x bounding box extent towards negative X (world),
 * @param bb_offset_y bounding box extent towards negative Y (world),
 * @param bb_offset_z bounding box extent towards negative Z (world)
 * @param sub Only draw a part of the sprite.
 */
void AddSortableSpriteToDraw(SpriteID image, PaletteID pal, int x, int y, int w, int h, int dz, int z, bool transparent, int bb_offset_x, int bb_offset_y, int bb_offset_z, const SubSprite *sub)
{
	int32 left, right, top, bottom;

	assert((image & SPRITE_MASK) < MAX_SPRITES);

	/* make the sprites transparent with the right palette */
	if (transparent) {
		SetBit(image, PALETTE_MODIFIER_TRANSPARENT);
		pal = PALETTE_TO_TRANSPARENT;
	}

	if (_vd.combine_sprites == SPRITE_COMBINE_ACTIVE) {
		AddCombinedSprite(image, pal, x, y, z, sub);
		return;
	}

	_vd.last_child = NULL;

	Point pt = RemapCoords(x, y, z);
	int tmp_left, tmp_top, tmp_x = pt.x, tmp_y = pt.y;

	/* Compute screen extents of sprite */
	if (image == SPR_EMPTY_BOUNDING_BOX) {
		left = tmp_left = RemapCoords(x + w          , y + bb_offset_y, z + bb_offset_z).x;
		right           = RemapCoords(x + bb_offset_x, y + h          , z + bb_offset_z).x + 1;
		top  = tmp_top  = RemapCoords(x + bb_offset_x, y + bb_offset_y, z + dz         ).y;
		bottom          = RemapCoords(x + w          , y + h          , z + bb_offset_z).y + 1;
	} else {
		const Sprite *spr = GetSprite(image & SPRITE_MASK, ST_NORMAL);
		left = tmp_left = (pt.x += spr->x_offs);
		right           = (pt.x +  spr->width );
		top  = tmp_top  = (pt.y += spr->y_offs);
		bottom          = (pt.y +  spr->height);
	}

	if (_draw_bounding_boxes && (image != SPR_EMPTY_BOUNDING_BOX)) {
		/* Compute maximal extents of sprite and its bounding box */
		left   = min(left  , RemapCoords(x + w          , y + bb_offset_y, z + bb_offset_z).x);
		right  = max(right , RemapCoords(x + bb_offset_x, y + h          , z + bb_offset_z).x + 1);
		top    = min(top   , RemapCoords(x + bb_offset_x, y + bb_offset_y, z + dz         ).y);
		bottom = max(bottom, RemapCoords(x + w          , y + h          , z + bb_offset_z).y + 1);
	}

	/* Do not add the sprite to the viewport, if it is outside */
	if (left   >= _vd.dpi.left + _vd.dpi.width ||
	    right  <= _vd.dpi.left                 ||
	    top    >= _vd.dpi.top + _vd.dpi.height ||
	    bottom <= _vd.dpi.top) {
		return;
	}

	ParentSpriteToDraw *ps = _vd.parent_sprites_to_draw.Append();
	ps->x = tmp_x;
	ps->y = tmp_y;

	ps->left = tmp_left;
	ps->top  = tmp_top;

	ps->image = image;
	ps->pal = pal;
	ps->sub = sub;
	ps->xmin = x + bb_offset_x;
	ps->xmax = x + max(bb_offset_x, w) - 1;

	ps->ymin = y + bb_offset_y;
	ps->ymax = y + max(bb_offset_y, h) - 1;

	ps->zmin = z + bb_offset_z;
	ps->zmax = z + max(bb_offset_z, dz) - 1;

	ps->comparison_done = false;
	ps->first_child = -1;

	_vd.last_child = &ps->first_child;

	if (_vd.combine_sprites == SPRITE_COMBINE_PENDING) _vd.combine_sprites = SPRITE_COMBINE_ACTIVE;
}

/**
 * Starts a block of sprites, which are "combined" into a single bounding box.
 *
 * Subsequent calls to #AddSortableSpriteToDraw will be drawn into the same bounding box.
 * That is: The first sprite that is not clipped by the viewport defines the bounding box, and
 * the following sprites will be child sprites to that one.
 *
 * That implies:
 *  - The drawing order is definite. No other sprites will be sorted between those of the block.
 *  - You have to provide a valid bounding box for all sprites,
 *    as you won't know which one is the first non-clipped one.
 *    Preferable you use the same bounding box for all.
 *  - You cannot use #AddChildSpriteScreen inside the block, as its result will be indefinite.
 *
 * The block is terminated by #EndSpriteCombine.
 *
 * You cannot nest "combined" blocks.
 */
void StartSpriteCombine()
{
	assert(_vd.combine_sprites == SPRITE_COMBINE_NONE);
	_vd.combine_sprites = SPRITE_COMBINE_PENDING;
}

/**
 * Terminates a block of sprites started by #StartSpriteCombine.
 * Take a look there for details.
 */
void EndSpriteCombine()
{
	assert(_vd.combine_sprites != SPRITE_COMBINE_NONE);
	_vd.combine_sprites = SPRITE_COMBINE_NONE;
}

/**
 * Check if the parameter "check" is inside the interval between
 * begin and end, including both begin and end.
 * @note Whether \c begin or \c end is the biggest does not matter.
 *       This method will account for that.
 * @param begin The begin of the interval.
 * @param end   The end of the interval.
 * @param check The value to check.
 */
static bool IsInRangeInclusive(int begin, int end, int check)
{
	if (begin > end) Swap(begin, end);
	return begin <= check && check <= end;
}

/**
 * Checks whether a point is inside the selected a diagonal rectangle given by _thd.size and _thd.pos
 * @param x The x coordinate of the point to be checked.
 * @param y The y coordinate of the point to be checked.
 * @return True if the point is inside the rectangle, else false.
 */
bool IsInsideRotatedRectangle(int x, int y)
{
	int dist_a = (_thd.size.x + _thd.size.y);      // Rotated coordinate system for selected rectangle.
	int dist_b = (_thd.size.x - _thd.size.y);      // We don't have to divide by 2. It's all relative!
	int a = ((x - _thd.pos.x) + (y - _thd.pos.y)); // Rotated coordinate system for the point under scrutiny.
	int b = ((x - _thd.pos.x) - (y - _thd.pos.y));

	/* Check if a and b are between 0 and dist_a or dist_b respectively. */
	return IsInRangeInclusive(dist_a, 0, a) && IsInRangeInclusive(dist_b, 0, b);
}

/**
 * Add a child sprite to a parent sprite.
 *
 * @param image the image to draw.
 * @param pal the provided palette.
 * @param x sprite x-offset (screen coordinates) relative to parent sprite.
 * @param y sprite y-offset (screen coordinates) relative to parent sprite.
 * @param transparent if true, switch the palette between the provided palette and the transparent palette,
 * @param sub Only draw a part of the sprite.
 */
void AddChildSpriteScreen(SpriteID image, PaletteID pal, int x, int y, bool transparent, const SubSprite *sub, bool scale)
{
	assert((image & SPRITE_MASK) < MAX_SPRITES);

	/* If the ParentSprite was clipped by the viewport bounds, do not draw the ChildSprites either */
	if (_vd.last_child == NULL) return;

	/* make the sprites transparent with the right palette */
	if (transparent) {
		SetBit(image, PALETTE_MODIFIER_TRANSPARENT);
		pal = PALETTE_TO_TRANSPARENT;
	}

	*_vd.last_child = _vd.child_screen_sprites_to_draw.Length();

	ChildScreenSpriteToDraw *cs = _vd.child_screen_sprites_to_draw.Append();
	cs->image = image;
	cs->pal = pal;
	cs->sub = sub;
	cs->x = scale ? x * ZOOM_LVL_BASE : x;
	cs->y = scale ? y * ZOOM_LVL_BASE : y;
	cs->next = -1;

	/* Append the sprite to the active ChildSprite list.
	 * If the active ParentSprite is a foundation, update last_foundation_child as well.
	 * Note: ChildSprites of foundations are NOT sequential in the vector, as selection sprites are added at last. */
	if (_vd.last_foundation_child[0] == _vd.last_child) _vd.last_foundation_child[0] = &cs->next;
	if (_vd.last_foundation_child[1] == _vd.last_child) _vd.last_foundation_child[1] = &cs->next;
	_vd.last_child = &cs->next;
}

static void AddStringToDraw(int x, int y, StringID string, uint64 params_1, uint64 params_2, Colours colour, uint16 width)
{
	assert(width != 0);
	StringSpriteToDraw *ss = _vd.string_sprites_to_draw.Append();
	ss->string = string;
	ss->x = x;
	ss->y = y;
	ss->params[0] = params_1;
	ss->params[1] = params_2;
	ss->width = width;
	ss->colour = colour;
}


/**
 * Draws sprites between ground sprite and everything above.
 *
 * The sprite is either drawn as TileSprite or as ChildSprite of the active foundation.
 *
 * @param image the image to draw.
 * @param pal the provided palette.
 * @param ti TileInfo Tile that is being drawn
 * @param z_offset Z offset relative to the groundsprite. Only used for the sprite position, not for sprite sorting.
 * @param foundation_part Foundation part the sprite belongs to.
 */
static void DrawSelectionSprite(SpriteID image, PaletteID pal, const TileInfo *ti, int z_offset, FoundationPart foundation_part)
{
	/* FIXME: This is not totally valid for some autorail highlights that extend over the edges of the tile. */
	if (_vd.foundation[foundation_part] == -1) {
		/* draw on real ground */
		AddTileSpriteToDraw(image, pal, ti->x, ti->y, ti->z + z_offset);
	} else {
		/* draw on top of foundation */
		AddChildSpriteToFoundation(image, pal, NULL, foundation_part, 0, -z_offset * ZOOM_LVL_BASE);
	}
}

/**
 * Draws a selection rectangle on a tile.
 *
 * @param ti TileInfo Tile that is being drawn
 * @param pal Palette to apply.
 */
static void DrawTileSelectionRect(const TileInfo *ti, PaletteID pal)
{
	if (!IsValidTile(ti->tile)) return;

	SpriteID sel;
	if (IsHalftileSlope(ti->tileh)) {
		Corner halftile_corner = GetHalftileSlopeCorner(ti->tileh);
		SpriteID sel2 = SPR_HALFTILE_SELECTION_FLAT + halftile_corner;
		DrawSelectionSprite(sel2, pal, ti, 7 + TILE_HEIGHT, FOUNDATION_PART_HALFTILE);

		Corner opposite_corner = OppositeCorner(halftile_corner);
		if (IsSteepSlope(ti->tileh)) {
			sel = SPR_HALFTILE_SELECTION_DOWN;
		} else {
			sel = ((ti->tileh & SlopeWithOneCornerRaised(opposite_corner)) != 0 ? SPR_HALFTILE_SELECTION_UP : SPR_HALFTILE_SELECTION_FLAT);
		}
		sel += opposite_corner;
	} else {
		sel = SPR_SELECT_TILE + SlopeToSpriteOffset(ti->tileh);
	}
	DrawSelectionSprite(sel, pal, ti, 7, FOUNDATION_PART_NORMAL);
}

/**
 * Draws a selection point on a tile.
 *
 * @param ti TileInfo Tile that is being drawn
 * @param pal Palette to apply.
 */
static void DrawPointSelection(const TileInfo *ti, PaletteID pal)
{
	/* Figure out the Z coordinate for the single dot. */
	int z = 0;
	FoundationPart foundation_part = FOUNDATION_PART_NORMAL;
	if (ti->tileh & SLOPE_N) {
		z += TILE_HEIGHT;
		if (RemoveHalftileSlope(ti->tileh) == SLOPE_STEEP_N) z += TILE_HEIGHT;
	}
	if (IsHalftileSlope(ti->tileh)) {
		Corner halftile_corner = GetHalftileSlopeCorner(ti->tileh);
		if ((halftile_corner == CORNER_W) || (halftile_corner == CORNER_E)) z += TILE_HEIGHT;
		if (halftile_corner != CORNER_S) {
			foundation_part = FOUNDATION_PART_HALFTILE;
			if (IsSteepSlope(ti->tileh)) z -= TILE_HEIGHT;
		}
	}
	DrawSelectionSprite(_cur_dpi->zoom <= ZOOM_LVL_DETAIL ? SPR_DOT : SPR_DOT_SMALL, pal, ti, z, foundation_part);
}

static bool IsPartOfAutoLine(int px, int py)
{
	px -= _thd.selstart.x;
	py -= _thd.selstart.y;

	if ((_thd.drawstyle & HT_DRAG_MASK) != HT_LINE) return false;

	switch (_thd.drawstyle & HT_DIR_MASK) {
		case HT_DIR_X:  return py == 0; // x direction
		case HT_DIR_Y:  return px == 0; // y direction
		case HT_DIR_HU: return px == -py || px == -py - 16; // horizontal upper
		case HT_DIR_HL: return px == -py || px == -py + 16; // horizontal lower
		case HT_DIR_VL: return px == py || px == py + 16; // vertical left
		case HT_DIR_VR: return px == py || px == py - 16; // vertical right
		default:
			NOT_REACHED();
	}
}

/* [direction][side] */
static const HighLightStyle _autorail_type[6][2] = {
	{ HT_DIR_X,  HT_DIR_X },
	{ HT_DIR_Y,  HT_DIR_Y },
	{ HT_DIR_HU, HT_DIR_HL },
	{ HT_DIR_HL, HT_DIR_HU },
	{ HT_DIR_VL, HT_DIR_VR },
	{ HT_DIR_VR, HT_DIR_VL }
};

#include "table/autorail.h"

/**
 * Draws autorail highlights.
 *
 * @param *ti TileInfo Tile that is being drawn
 * @param autorail_type Offset into _AutorailTilehSprite[][]
 */
static void DrawAutorailSelection(const TileInfo *ti, uint autorail_type)
{
	SpriteID image;
	PaletteID pal;
	int offset;

	FoundationPart foundation_part = FOUNDATION_PART_NORMAL;
	Slope autorail_tileh = RemoveHalftileSlope(ti->tileh);
	if (IsHalftileSlope(ti->tileh)) {
		static const uint _lower_rail[4] = { 5U, 2U, 4U, 3U };
		Corner halftile_corner = GetHalftileSlopeCorner(ti->tileh);
		if (autorail_type != _lower_rail[halftile_corner]) {
			foundation_part = FOUNDATION_PART_HALFTILE;
			/* Here we draw the highlights of the "three-corners-raised"-slope. That looks ok to me. */
			autorail_tileh = SlopeWithThreeCornersRaised(OppositeCorner(halftile_corner));
		}
	}

	offset = _AutorailTilehSprite[autorail_tileh][autorail_type];
	if (offset >= 0) {
		image = SPR_AUTORAIL_BASE + offset;
		pal = PAL_NONE;
	} else {
		image = SPR_AUTORAIL_BASE - offset;
		pal = PALETTE_SEL_TILE_RED;
	}

	DrawSelectionSprite(image, _thd.make_square_red ? PALETTE_SEL_TILE_RED : pal, ti, 7, foundation_part);
}

static void DrawPastePreviewSelection(const TileInfo *ti, bool is_redsq)
{
	TilePastePreview tile_preview;
	GetTilePastePreview(ti->tile, &tile_preview);

	/* draw tile rectangle */
	if (!is_redsq && tile_preview.highlight_tile_rect) DrawTileSelectionRect(ti, PAL_NONE);

	/* draw tracks */
	Track t;
	FOR_EACH_SET_TRACK(t, tile_preview.highlight_track_bits) DrawAutorailSelection(ti, t);

	/* draw height point */
	PaletteID pal;
	int height_diff = tile_preview.tile_height - TileHeight(ti->tile);
	if (height_diff > 0) {
		pal = PALETTE_SEL_TILE_RED; // target height is grater then current
	} else if (height_diff < 0) {
		pal = PALETTE_SEL_TILE_BLUE; // target height is lower then current
	} else {
		pal = PAL_NONE; // target and current height is the same
	}
	DrawPointSelection(ti, pal);
}

/**
 * Checks if the specified tile is selected and if so draws selection using correct selectionstyle.
 * @param *ti TileInfo Tile that is being drawn
 */
static void DrawTileSelection(const TileInfo *ti)
{
	/* Draw a red error square? */
	bool is_redsq = _thd.redsq == ti->tile;
	if (is_redsq) DrawTileSelectionRect(ti, PALETTE_TILE_RED_PULSATING);

	/* No tile selection active? */
	if ((_thd.drawstyle & HT_DRAG_MASK) == HT_NONE) return;

	if (_thd.diagonal) { // We're drawing a 45 degrees rotated (diagonal) rectangle
		if (IsInsideRotatedRectangle((int)ti->x, (int)ti->y)) goto draw_inner;
		return;
	}

	/* Inside the inner area? */
	if (IsInsideBS(ti->x, _thd.pos.x, _thd.size.x) &&
			IsInsideBS(ti->y, _thd.pos.y, _thd.size.y)) {
draw_inner:
		if (_thd.drawstyle & HT_RECT) {
			if (!is_redsq) DrawTileSelectionRect(ti, _thd.make_square_red ? PALETTE_SEL_TILE_RED : PAL_NONE);
		} else if (_thd.drawstyle & HT_POINT) {
			if (_thd.place_mode & HT_PASTE_PREVIEW) {
				DrawPastePreviewSelection(ti, is_redsq);
			} else {
				DrawPointSelection(ti, PAL_NONE);
			}
		} else if (_thd.drawstyle & HT_RAIL) {
			/* autorail highlight piece under cursor */
			HighLightStyle type = _thd.drawstyle & HT_DIR_MASK;
			assert(type < HT_DIR_END);
			DrawAutorailSelection(ti, _autorail_type[type][0]);
		} else if (IsPartOfAutoLine(ti->x, ti->y)) {
			/* autorail highlighting long line */
			HighLightStyle dir = _thd.drawstyle & HT_DIR_MASK;
			uint side;

			if (dir == HT_DIR_X || dir == HT_DIR_Y) {
				side = 0;
			} else {
				TileIndex start = TileVirtXY(_thd.selstart.x, _thd.selstart.y);
				side = Delta(Delta(TileX(start), TileX(ti->tile)), Delta(TileY(start), TileY(ti->tile)));
			}

			DrawAutorailSelection(ti, _autorail_type[dir][side]);
		}
		return;
	}

	/* Check if it's inside the outer area? */
	if (!is_redsq && _thd.outersize.x > 0 &&
			IsInsideBS(ti->x, _thd.pos.x + _thd.offs.x, _thd.size.x + _thd.outersize.x) &&
			IsInsideBS(ti->y, _thd.pos.y + _thd.offs.y, _thd.size.y + _thd.outersize.y)) {
		/* Draw a blue rect. */
		DrawTileSelectionRect(ti, PALETTE_SEL_TILE_BLUE);
		return;
	}
}

/**
 * Returns the y coordinate in the viewport coordinate system where the given
 * tile is painted.
 * @param tile Any tile.
 * @return The viewport y coordinate where the tile is painted.
 */
static int GetViewportY(Point tile)
{
	/* Each increment in X or Y direction moves down by half a tile, i.e. TILE_PIXELS / 2. */
	return (tile.y * (int)(TILE_PIXELS / 2) + tile.x * (int)(TILE_PIXELS / 2) - TilePixelHeightOutsideMap(tile.x, tile.y)) << ZOOM_LVL_SHIFT;
}

/**
 * Add the landscape to the viewport, i.e. all ground tiles and buildings.
 */
static void ViewportAddLandscape()
{
	assert(_vd.dpi.top <= _vd.dpi.top + _vd.dpi.height);
	assert(_vd.dpi.left <= _vd.dpi.left + _vd.dpi.width);

	Point upper_left = InverseRemapCoords(_vd.dpi.left, _vd.dpi.top);
	Point upper_right = InverseRemapCoords(_vd.dpi.left + _vd.dpi.width, _vd.dpi.top);

	/* Transformations between tile coordinates and viewport rows/columns: See vp_column_row
	 *   column = y - x
	 *   row    = x + y
	 *   x      = (row - column) / 2
	 *   y      = (row + column) / 2
	 * Note: (row, columns) pairs are only valid, if they are both even or both odd.
	 */

	/* Columns overlap with neighbouring columns by a half tile.
	 *  - Left column is column of upper_left (rounded down) and one column to the left.
	 *  - Right column is column of upper_right (rounded up) and one column to the right.
	 * Note: Integer-division does not round down for negative numbers, so ensure rounding with another increment/decrement.
	 */
	int left_column = (upper_left.y - upper_left.x) / (int)TILE_SIZE - 2;
	int right_column = (upper_right.y - upper_right.x) / (int)TILE_SIZE + 2;

	int potential_bridge_height = ZOOM_LVL_BASE * TILE_HEIGHT * _settings_game.construction.max_bridge_height;

	/* Rows overlap with neighbouring rows by a half tile.
	 * The first row that could possibly be visible is the row above upper_left (if it is at height 0).
	 * Due to integer-division not rounding down for negative numbers, we need another decrement.
	 */
	int row = (upper_left.x + upper_left.y) / (int)TILE_SIZE - 2;
	bool last_row = false;
	for (; !last_row; row++) {
		last_row = true;
		for (int column = left_column; column <= right_column; column++) {
			/* Valid row/column? */
			if ((row + column) % 2 != 0) continue;

			Point tilecoord;
			tilecoord.x = (row - column) / 2;
			tilecoord.y = (row + column) / 2;
			assert(column == tilecoord.y - tilecoord.x);
			assert(row == tilecoord.y + tilecoord.x);

			TileType tile_type;
			TileInfo tile_info;
			_cur_ti = &tile_info;
			tile_info.x = tilecoord.x * TILE_SIZE; // FIXME tile_info should use signed integers
			tile_info.y = tilecoord.y * TILE_SIZE;

			if (IsInsideBS(tilecoord.x, 0, MapSizeX()) && IsInsideBS(tilecoord.y, 0, MapSizeY())) {
				/* This includes the south border at MapMaxX / MapMaxY. When terraforming we still draw tile selections there. */
				tile_info.tile = TileXY(tilecoord.x, tilecoord.y);
				tile_type = GetTileType(tile_info.tile);
			} else {
				tile_info.tile = INVALID_TILE;
				tile_type = MP_VOID;
			}

			if (tile_type != MP_VOID) {
				/* We are inside the map => paint landscape. */
				tile_info.tileh = GetTilePixelSlope(tile_info.tile, &tile_info.z);
			} else {
				/* We are outside the map => paint black. */
				tile_info.tileh = GetTilePixelSlopeOutsideMap(tilecoord.x, tilecoord.y, &tile_info.z);
			}

			int viewport_y = GetViewportY(tilecoord);

			if (viewport_y + MAX_TILE_EXTENT_BOTTOM < _vd.dpi.top) {
				/* The tile in this column is not visible yet.
				 * Tiles in other columns may be visible, but we need more rows in any case. */
				last_row = false;
				continue;
			}

			int min_visible_height = viewport_y - (_vd.dpi.top + _vd.dpi.height);
			bool tile_visible = min_visible_height <= 0;

			if (tile_type != MP_VOID) {
				/* Is tile with buildings visible? */
				if (min_visible_height < MAX_TILE_EXTENT_TOP) tile_visible = true;

				if (IsBridgeAbove(tile_info.tile)) {
					/* Is the bridge visible? */
					TileIndex bridge_tile = GetNorthernBridgeEnd(tile_info.tile);
					int bridge_height = ZOOM_LVL_BASE * (GetBridgePixelHeight(bridge_tile) - TilePixelHeight(tile_info.tile));
					if (min_visible_height < bridge_height + MAX_TILE_EXTENT_TOP) tile_visible = true;
				}

				/* Would a higher bridge on a more southern tile be visible?
				 * If yes, we need to loop over more rows to possibly find one. */
				if (min_visible_height < potential_bridge_height + MAX_TILE_EXTENT_TOP) last_row = false;
			} else {
				/* Outside of map. If we are on the north border of the map, there may still be a bridge visible,
				 * so we need to loop over more rows to possibly find one. */
				if ((tilecoord.x <= 0 || tilecoord.y <= 0) && min_visible_height < potential_bridge_height + MAX_TILE_EXTENT_TOP) last_row = false;
			}

			if (tile_visible) {
				last_row = false;
				_vd.foundation_part = FOUNDATION_PART_NONE;
				_vd.foundation[0] = -1;
				_vd.foundation[1] = -1;
				_vd.last_foundation_child[0] = NULL;
				_vd.last_foundation_child[1] = NULL;

				_tile_type_procs[tile_type]->draw_tile_proc(&tile_info);
				if (tile_info.tile != INVALID_TILE) DrawTileSelection(&tile_info);
			}
		}
	}
}

/**
 * Add a string to draw in the viewport
 * @param dpi current viewport area
 * @param small_from Zoomlevel from when the small font should be used
 * @param sign sign position and dimension
 * @param string_normal String for normal and 2x zoom level
 * @param string_small String for 4x and 8x zoom level
 * @param string_small_shadow Shadow string for 4x and 8x zoom level; or #STR_NULL if no shadow
 * @param colour colour of the sign background; or INVALID_COLOUR if transparent
 */
void ViewportAddString(const DrawPixelInfo *dpi, ZoomLevel small_from, const ViewportSign *sign, StringID string_normal, StringID string_small, StringID string_small_shadow, uint64 params_1, uint64 params_2, Colours colour)
{
	bool small = dpi->zoom >= small_from;

	int left   = dpi->left;
	int top    = dpi->top;
	int right  = left + dpi->width;
	int bottom = top + dpi->height;

	int sign_height     = ScaleByZoom(VPSM_TOP + FONT_HEIGHT_NORMAL + VPSM_BOTTOM, dpi->zoom);
	int sign_half_width = ScaleByZoom((small ? sign->width_small : sign->width_normal) / 2, dpi->zoom);

	if (bottom < sign->top ||
			top   > sign->top + sign_height ||
			right < sign->center - sign_half_width ||
			left  > sign->center + sign_half_width) {
		return;
	}

	if (!small) {
		AddStringToDraw(sign->center - sign_half_width, sign->top, string_normal, params_1, params_2, colour, sign->width_normal);
	} else {
		int shadow_offset = 0;
		if (string_small_shadow != STR_NULL) {
			shadow_offset = 4;
			AddStringToDraw(sign->center - sign_half_width + shadow_offset, sign->top, string_small_shadow, params_1, params_2, INVALID_COLOUR, sign->width_small);
		}
		AddStringToDraw(sign->center - sign_half_width, sign->top - shadow_offset, string_small, params_1, params_2,
				colour, sign->width_small | 0x8000);
	}
}

static void ViewportAddTownNames(DrawPixelInfo *dpi)
{
	if (!HasBit(_display_opt, DO_SHOW_TOWN_NAMES) || _game_mode == GM_MENU) return;

	const Town *t;
	FOR_ALL_TOWNS(t) {
		ViewportAddString(dpi, ZOOM_LVL_OUT_16X, &t->cache.sign,
				t->Label(), t->SmallLabel(), STR_VIEWPORT_TOWN_TINY_BLACK,
				t->index, t->cache.population);
	}
}


static void ViewportAddStationNames(DrawPixelInfo *dpi)
{
	if (!(HasBit(_display_opt, DO_SHOW_STATION_NAMES) || HasBit(_display_opt, DO_SHOW_WAYPOINT_NAMES)) || _game_mode == GM_MENU) return;

	const BaseStation *st;
	FOR_ALL_BASE_STATIONS(st) {
		/* Check whether the base station is a station or a waypoint */
		bool is_station = Station::IsExpected(st);

		/* Don't draw if the display options are disabled */
		if (!HasBit(_display_opt, is_station ? DO_SHOW_STATION_NAMES : DO_SHOW_WAYPOINT_NAMES)) continue;

		/* Don't draw if station is owned by another company and competitor station names are hidden. Stations owned by none are never ignored. */
		if (!HasBit(_display_opt, DO_SHOW_COMPETITOR_SIGNS) && _local_company != st->owner && st->owner != OWNER_NONE) continue;

		ViewportAddString(dpi, ZOOM_LVL_OUT_16X, &st->sign,
				is_station ? STR_VIEWPORT_STATION : STR_VIEWPORT_WAYPOINT,
				(is_station ? STR_VIEWPORT_STATION : STR_VIEWPORT_WAYPOINT) + 1, STR_NULL,
				st->index, st->facilities, (st->owner == OWNER_NONE || !st->IsInUse()) ? COLOUR_GREY : _company_colours[st->owner]);
	}
}


static void ViewportAddSigns(DrawPixelInfo *dpi)
{
	/* Signs are turned off or are invisible */
	if (!HasBit(_display_opt, DO_SHOW_SIGNS) || IsInvisibilitySet(TO_SIGNS)) return;

	const Sign *si;
	FOR_ALL_SIGNS(si) {
		/* Don't draw if sign is owned by another company and competitor signs should be hidden.
		 * Note: It is intentional that also signs owned by OWNER_NONE are hidden. Bankrupt
		 * companies can leave OWNER_NONE signs after them. */
		if (!HasBit(_display_opt, DO_SHOW_COMPETITOR_SIGNS) && _local_company != si->owner && si->owner != OWNER_DEITY) continue;

		ViewportAddString(dpi, ZOOM_LVL_OUT_16X, &si->sign,
				STR_WHITE_SIGN,
				(IsTransparencySet(TO_SIGNS) || si->owner == OWNER_DEITY) ? STR_VIEWPORT_SIGN_SMALL_WHITE : STR_VIEWPORT_SIGN_SMALL_BLACK, STR_NULL,
				si->index, 0, (si->owner == OWNER_NONE) ? COLOUR_GREY : (si->owner == OWNER_DEITY ? INVALID_COLOUR : _company_colours[si->owner]));
	}
}

/**
 * Update the position of the viewport sign.
 * @param center the (preferred) center of the viewport sign
 * @param top    the new top of the sign
 * @param str    the string to show in the sign
 * @param str_small the string to show when zoomed out. STR_NULL means same as \a str
 */
void ViewportSign::UpdatePosition(int center, int top, StringID str, StringID str_small)
{
	if (this->width_normal != 0) this->MarkDirty();

	this->top = top;

	char buffer[DRAW_STRING_BUFFER];

	GetString(buffer, str, lastof(buffer));
	this->width_normal = VPSM_LEFT + Align(GetStringBoundingBox(buffer).width, 2) + VPSM_RIGHT;
	this->center = center;

	/* zoomed out version */
	if (str_small != STR_NULL) {
		GetString(buffer, str_small, lastof(buffer));
	}
	this->width_small = VPSM_LEFT + Align(GetStringBoundingBox(buffer, FS_SMALL).width, 2) + VPSM_RIGHT;

	this->MarkDirty();
}

/**
 * Mark the sign dirty in all viewports.
 * @param maxzoom Maximum %ZoomLevel at which the text is visible.
 *
 * @ingroup dirty
 */
void ViewportSign::MarkDirty(ZoomLevel maxzoom) const
{
	Rect zoomlevels[ZOOM_LVL_COUNT];

	for (ZoomLevel zoom = ZOOM_LVL_BEGIN; zoom != ZOOM_LVL_END; zoom++) {
		/* FIXME: This doesn't switch to width_small when appropriate. */
		zoomlevels[zoom].left   = this->center - ScaleByZoom(this->width_normal / 2 + 1, zoom);
		zoomlevels[zoom].top    = this->top    - ScaleByZoom(1, zoom);
		zoomlevels[zoom].right  = this->center + ScaleByZoom(this->width_normal / 2 + 1, zoom);
		zoomlevels[zoom].bottom = this->top    + ScaleByZoom(VPSM_TOP + FONT_HEIGHT_NORMAL + VPSM_BOTTOM + 1, zoom);
	}

	Window *w;
	FOR_ALL_WINDOWS_FROM_BACK(w) {
		ViewPort *vp = w->viewport;
		if (vp != NULL && vp->zoom <= maxzoom) {
			assert(vp->width != 0);
			Rect &zl = zoomlevels[vp->zoom];
			MarkViewportDirty(vp, zl.left, zl.top, zl.right, zl.bottom);
		}
	}
}

static void ViewportDrawTileSprites(const TileSpriteToDrawVector *tstdv)
{
	const TileSpriteToDraw *tsend = tstdv->End();
	for (const TileSpriteToDraw *ts = tstdv->Begin(); ts != tsend; ++ts) {
		DrawSpriteViewport(ts->image, ts->pal, ts->x, ts->y, ts->sub);
	}
}

/** This fallback sprite checker always exists. */
static bool ViewportSortParentSpritesChecker()
{
	return true;
}

/** Sort parent sprites pointer array */
static void ViewportSortParentSprites(ParentSpriteToSortVector *psdv)
{
	ParentSpriteToDraw **psdvend = psdv->End();
	ParentSpriteToDraw **psd = psdv->Begin();
	while (psd != psdvend) {
		ParentSpriteToDraw *ps = *psd;

		if (ps->comparison_done) {
			psd++;
			continue;
		}

		ps->comparison_done = true;

		for (ParentSpriteToDraw **psd2 = psd + 1; psd2 != psdvend; psd2++) {
			ParentSpriteToDraw *ps2 = *psd2;

			if (ps2->comparison_done) continue;

			/* Decide which comparator to use, based on whether the bounding
			 * boxes overlap
			 */
			if (ps->xmax >= ps2->xmin && ps->xmin <= ps2->xmax && // overlap in X?
					ps->ymax >= ps2->ymin && ps->ymin <= ps2->ymax && // overlap in Y?
					ps->zmax >= ps2->zmin && ps->zmin <= ps2->zmax) { // overlap in Z?
				/* Use X+Y+Z as the sorting order, so sprites closer to the bottom of
				 * the screen and with higher Z elevation, are drawn in front.
				 * Here X,Y,Z are the coordinates of the "center of mass" of the sprite,
				 * i.e. X=(left+right)/2, etc.
				 * However, since we only care about order, don't actually divide / 2
				 */
				if (ps->xmin + ps->xmax + ps->ymin + ps->ymax + ps->zmin + ps->zmax <=
						ps2->xmin + ps2->xmax + ps2->ymin + ps2->ymax + ps2->zmin + ps2->zmax) {
					continue;
				}
			} else {
				/* We only change the order, if it is definite.
				 * I.e. every single order of X, Y, Z says ps2 is behind ps or they overlap.
				 * That is: If one partial order says ps behind ps2, do not change the order.
				 */
				if (ps->xmax < ps2->xmin ||
						ps->ymax < ps2->ymin ||
						ps->zmax < ps2->zmin) {
					continue;
				}
			}

			/* Move ps2 in front of ps */
			ParentSpriteToDraw *temp = ps2;
			for (ParentSpriteToDraw **psd3 = psd2; psd3 > psd; psd3--) {
				*psd3 = *(psd3 - 1);
			}
			*psd = temp;
		}
	}
}

static void ViewportDrawParentSprites(const ParentSpriteToSortVector *psd, const ChildScreenSpriteToDrawVector *csstdv)
{
	const ParentSpriteToDraw * const *psd_end = psd->End();
	for (const ParentSpriteToDraw * const *it = psd->Begin(); it != psd_end; it++) {
		const ParentSpriteToDraw *ps = *it;
		if (ps->image != SPR_EMPTY_BOUNDING_BOX) DrawSpriteViewport(ps->image, ps->pal, ps->x, ps->y, ps->sub);

		int child_idx = ps->first_child;
		while (child_idx >= 0) {
			const ChildScreenSpriteToDraw *cs = csstdv->Get(child_idx);
			child_idx = cs->next;
			DrawSpriteViewport(cs->image, cs->pal, ps->left + cs->x, ps->top + cs->y, cs->sub);
		}
	}
}

/**
 * Draws the bounding boxes of all ParentSprites
 * @param psd Array of ParentSprites
 */
static void ViewportDrawBoundingBoxes(const ParentSpriteToSortVector *psd)
{
	const ParentSpriteToDraw * const *psd_end = psd->End();
	for (const ParentSpriteToDraw * const *it = psd->Begin(); it != psd_end; it++) {
		const ParentSpriteToDraw *ps = *it;
		Point pt1 = RemapCoords(ps->xmax + 1, ps->ymax + 1, ps->zmax + 1); // top front corner
		Point pt2 = RemapCoords(ps->xmin    , ps->ymax + 1, ps->zmax + 1); // top left corner
		Point pt3 = RemapCoords(ps->xmax + 1, ps->ymin    , ps->zmax + 1); // top right corner
		Point pt4 = RemapCoords(ps->xmax + 1, ps->ymax + 1, ps->zmin    ); // bottom front corner

		DrawBox(        pt1.x,         pt1.y,
		        pt2.x - pt1.x, pt2.y - pt1.y,
		        pt3.x - pt1.x, pt3.y - pt1.y,
		        pt4.x - pt1.x, pt4.y - pt1.y);
	}
}

/**
 * Draw/colour the blocks that have been redrawn.
 */
static void ViewportDrawDirtyBlocks()
{
	Blitter *blitter = BlitterFactory::GetCurrentBlitter();
	const DrawPixelInfo *dpi = _cur_dpi;
	void *dst;
	int right =  UnScaleByZoom(dpi->width,  dpi->zoom);
	int bottom = UnScaleByZoom(dpi->height, dpi->zoom);

	int colour = _string_colourmap[_dirty_block_colour & 0xF];

	dst = dpi->dst_ptr;

	byte bo = UnScaleByZoom(dpi->left + dpi->top, dpi->zoom) & 1;
	do {
		for (int i = (bo ^= 1); i < right; i += 2) blitter->SetPixel(dst, i, 0, (uint8)colour);
		dst = blitter->MoveTo(dst, 0, 1);
	} while (--bottom > 0);
}

static void ViewportDrawStrings(ZoomLevel zoom, const StringSpriteToDrawVector *sstdv)
{
	const StringSpriteToDraw *ssend = sstdv->End();
	for (const StringSpriteToDraw *ss = sstdv->Begin(); ss != ssend; ++ss) {
		TextColour colour = TC_BLACK;
		bool small = HasBit(ss->width, 15);
		int w = GB(ss->width, 0, 15);
		int x = UnScaleByZoom(ss->x, zoom);
		int y = UnScaleByZoom(ss->y, zoom);
		int h = VPSM_TOP + (small ? FONT_HEIGHT_SMALL : FONT_HEIGHT_NORMAL) + VPSM_BOTTOM;

		SetDParam(0, ss->params[0]);
		SetDParam(1, ss->params[1]);

		if (ss->colour != INVALID_COLOUR) {
			/* Do not draw signs nor station names if they are set invisible */
			if (IsInvisibilitySet(TO_SIGNS) && ss->string != STR_WHITE_SIGN) continue;

			if (IsTransparencySet(TO_SIGNS) && ss->string != STR_WHITE_SIGN) {
				/* Don't draw the rectangle.
				 * Real colours need the TC_IS_PALETTE_COLOUR flag.
				 * Otherwise colours from _string_colourmap are assumed. */
				colour = (TextColour)_colour_gradient[ss->colour][6] | TC_IS_PALETTE_COLOUR;
			} else {
				/* Draw the rectangle if 'transparent station signs' is off,
				 * or if we are drawing a general text sign (STR_WHITE_SIGN). */
				DrawFrameRect(
					x, y, x + w, y + h, ss->colour,
					IsTransparencySet(TO_SIGNS) ? FR_TRANSPARENT : FR_NONE
				);
			}
		}

		DrawString(x + VPSM_LEFT, x + w - 1 - VPSM_RIGHT, y + VPSM_TOP, ss->string, colour, SA_HOR_CENTER);
	}
}

void ViewportDoDraw(const ViewPort *vp, int left, int top, int right, int bottom)
{
	DrawPixelInfo *old_dpi = _cur_dpi;
	_cur_dpi = &_vd.dpi;

	_vd.dpi.zoom = vp->zoom;
	int mask = ScaleByZoom(-1, vp->zoom);

	_vd.combine_sprites = SPRITE_COMBINE_NONE;

	_vd.dpi.width = (right - left) & mask;
	_vd.dpi.height = (bottom - top) & mask;
	_vd.dpi.left = left & mask;
	_vd.dpi.top = top & mask;
	_vd.dpi.pitch = old_dpi->pitch;
	_vd.last_child = NULL;

	int x = UnScaleByZoom(_vd.dpi.left - (vp->virtual_left & mask), vp->zoom) + vp->left;
	int y = UnScaleByZoom(_vd.dpi.top - (vp->virtual_top & mask), vp->zoom) + vp->top;

	_vd.dpi.dst_ptr = BlitterFactory::GetCurrentBlitter()->MoveTo(old_dpi->dst_ptr, x - old_dpi->left, y - old_dpi->top);

	ViewportAddLandscape();
	ViewportAddVehicles(&_vd.dpi);

	ViewportAddTownNames(&_vd.dpi);
	ViewportAddStationNames(&_vd.dpi);
	ViewportAddSigns(&_vd.dpi);

	DrawTextEffects(&_vd.dpi);

	if (_vd.tile_sprites_to_draw.Length() != 0) ViewportDrawTileSprites(&_vd.tile_sprites_to_draw);

	ParentSpriteToDraw *psd_end = _vd.parent_sprites_to_draw.End();
	for (ParentSpriteToDraw *it = _vd.parent_sprites_to_draw.Begin(); it != psd_end; it++) {
		*_vd.parent_sprites_to_sort.Append() = it;
	}

	_vp_sprite_sorter(&_vd.parent_sprites_to_sort);
	ViewportDrawParentSprites(&_vd.parent_sprites_to_sort, &_vd.child_screen_sprites_to_draw);

	if (_draw_bounding_boxes) ViewportDrawBoundingBoxes(&_vd.parent_sprites_to_sort);
	if (_draw_dirty_blocks) ViewportDrawDirtyBlocks();

	DrawPixelInfo dp = _vd.dpi;
	ZoomLevel zoom = _vd.dpi.zoom;
	dp.zoom = ZOOM_LVL_NORMAL;
	dp.width = UnScaleByZoom(dp.width, zoom);
	dp.height = UnScaleByZoom(dp.height, zoom);
	_cur_dpi = &dp;

	if (vp->overlay != NULL && vp->overlay->GetCargoMask() != 0 && vp->overlay->GetCompanyMask() != 0) {
		/* translate to window coordinates */
		dp.left = x;
		dp.top = y;
		vp->overlay->Draw(&dp);
	}

	if (_vd.string_sprites_to_draw.Length() != 0) {
		/* translate to world coordinates */
		dp.left = UnScaleByZoom(_vd.dpi.left, zoom);
		dp.top = UnScaleByZoom(_vd.dpi.top, zoom);
		ViewportDrawStrings(zoom, &_vd.string_sprites_to_draw);
	}

	_cur_dpi = old_dpi;

	_vd.string_sprites_to_draw.Clear();
	_vd.tile_sprites_to_draw.Clear();
	_vd.parent_sprites_to_draw.Clear();
	_vd.parent_sprites_to_sort.Clear();
	_vd.child_screen_sprites_to_draw.Clear();
}

/**
 * Make sure we don't draw a too big area at a time.
 * If we do, the sprite memory will overflow.
 */
static void ViewportDrawChk(const ViewPort *vp, int left, int top, int right, int bottom)
{
	if (ScaleByZoom(bottom - top, vp->zoom) * ScaleByZoom(right - left, vp->zoom) > 180000 * ZOOM_LVL_BASE * ZOOM_LVL_BASE) {
		if ((bottom - top) > (right - left)) {
			int t = (top + bottom) >> 1;
			ViewportDrawChk(vp, left, top, right, t);
			ViewportDrawChk(vp, left, t, right, bottom);
		} else {
			int t = (left + right) >> 1;
			ViewportDrawChk(vp, left, top, t, bottom);
			ViewportDrawChk(vp, t, top, right, bottom);
		}
	} else {
		ViewportDoDraw(vp,
			ScaleByZoom(left - vp->left, vp->zoom) + vp->virtual_left,
			ScaleByZoom(top - vp->top, vp->zoom) + vp->virtual_top,
			ScaleByZoom(right - vp->left, vp->zoom) + vp->virtual_left,
			ScaleByZoom(bottom - vp->top, vp->zoom) + vp->virtual_top
		);
	}
}

static inline void ViewportDraw(const ViewPort *vp, int left, int top, int right, int bottom)
{
	if (right <= vp->left || bottom <= vp->top) return;

	if (left >= vp->left + vp->width) return;

	if (left < vp->left) left = vp->left;
	if (right > vp->left + vp->width) right = vp->left + vp->width;

	if (top >= vp->top + vp->height) return;

	if (top < vp->top) top = vp->top;
	if (bottom > vp->top + vp->height) bottom = vp->top + vp->height;

	ViewportDrawChk(vp, left, top, right, bottom);
}

/**
 * Draw the viewport of this window.
 */
void Window::DrawViewport() const
{
	DrawPixelInfo *dpi = _cur_dpi;

	dpi->left += this->left;
	dpi->top += this->top;

	ViewportDraw(this->viewport, dpi->left, dpi->top, dpi->left + dpi->width, dpi->top + dpi->height);

	dpi->left -= this->left;
	dpi->top -= this->top;
}

/**
 * Continue criteria for the SearchMapEdge function.
 * @param iter       Value to check.
 * @param iter_limit Maximum value for the iter
 * @param sy         Screen y coordinate calculated for the tile at hand
 * @param sy_limit   Limit to the screen y coordinate
 * @return True when we should continue searching.
 */
typedef bool ContinueMapEdgeSearch(int iter, int iter_limit, int sy, int sy_limit);

/** Continue criteria for searching a no-longer-visible tile in negative direction, starting at some tile. */
static inline bool ContinueLowerMapEdgeSearch(int iter, int iter_limit, int sy, int sy_limit) { return iter > 0          && sy > sy_limit; }
/** Continue criteria for searching a no-longer-visible tile in positive direction, starting at some tile. */
static inline bool ContinueUpperMapEdgeSearch(int iter, int iter_limit, int sy, int sy_limit) { return iter < iter_limit && sy < sy_limit; }

/**
 * Searches, starting at the given tile, by applying the given offset to iter, for a no longer visible tile.
 * The whole sense of this function is keeping the to-be-written code small, thus it is a little bit abstracted
 * so the same function can be used for both the X and Y locations. As such a reference to one of the elements
 * in curr_tile was needed.
 * @param curr_tile  A tile
 * @param iter       Reference to either the X or Y of curr_tile.
 * @param iter_limit Upper search limit for the iter value.
 * @param offset     Search in steps of this size
 * @param sy_limit   Search limit to be passed to the criteria
 * @param continue_criteria Search as long as this criteria is true
 * @return The final value of iter.
 */
static int SearchMapEdge(Point &curr_tile, int &iter, int iter_limit, int offset, int sy_limit, ContinueMapEdgeSearch continue_criteria)
{
	int sy;
	do {
		iter = Clamp(iter + offset, 0, iter_limit);
		sy = GetViewportY(curr_tile);
	} while (continue_criteria(iter, iter_limit, sy, sy_limit));

	return iter;
}

/**
 * Determine the clamping of either the X or Y coordinate to the map.
 * @param curr_tile   A tile
 * @param iter        Reference to either the X or Y of curr_tile.
 * @param iter_limit  Upper search limit for the iter value.
 * @param start       Start value for the iteration.
 * @param other_ref   Reference to the opposite axis in curr_tile than of iter.
 * @param other_value Start value for of the opposite axis
 * @param vp_value    Value of the viewport location in the opposite axis as for iter.
 * @param other_limit Limit for the other value, so if iter is X, then other_limit is for Y.
 * @param vp_top      Top of the viewport.
 * @param vp_bottom   Bottom of the viewport.
 * @return Clamped version of vp_value.
 */
static inline int ClampXYToMap(Point &curr_tile, int &iter, int iter_limit, int start, int &other_ref, int other_value, int vp_value, int other_limit, int vp_top, int vp_bottom)
{
	bool upper_edge = other_value < _settings_game.construction.max_heightlevel / 4;

	/*
	 * First get an estimate of the tiles relevant for us at that edge.  Relevant in the sense
	 * "at least close to the visible area". Thus, we don't look at exactly each tile, inspecting
	 * e.g. every tenth should be enough. After all, the desired screen limit is set such that
	 * the bordermost tiles are painted in the middle of the screen when one hits the limit,
	 * i.e. it is no harm if there is some small error in that calculation
	 */

	other_ref = upper_edge ? 0 : other_limit;
	iter = start;
	int min_iter = SearchMapEdge(curr_tile, iter, iter_limit, upper_edge ? -10 : +10, vp_top,    upper_edge ? ContinueLowerMapEdgeSearch : ContinueUpperMapEdgeSearch);
	iter = start;
	int max_iter = SearchMapEdge(curr_tile, iter, iter_limit, upper_edge ? +10 : -10, vp_bottom, upper_edge ? ContinueUpperMapEdgeSearch : ContinueLowerMapEdgeSearch);

	max_iter = min(max_iter + _settings_game.construction.max_heightlevel / 4, iter_limit);
	min_iter = min(min_iter, max_iter);

	/* Now, calculate the highest heightlevel of these tiles. Again just as an estimate. */
	int max_heightlevel_at_edge = 0;
	for (iter = min_iter; iter <= max_iter; iter += 10) {
		max_heightlevel_at_edge = max(max_heightlevel_at_edge, (int)TileHeight(TileXY(curr_tile.x, curr_tile.y)));
	}

	/* Based on that heightlevel, calculate the limit. For the upper edge a tile with height zero would
	 * get a limit of zero, on the other side it depends on the number of tiles along the axis. */
	return upper_edge ?
			max(vp_value, -max_heightlevel_at_edge * (int)(TILE_HEIGHT * 2 * ZOOM_LVL_BASE)) :
			min(vp_value, (other_limit * TILE_SIZE * 4 - max_heightlevel_at_edge * TILE_HEIGHT * 2) * ZOOM_LVL_BASE);
}

static inline void ClampViewportToMap(const ViewPort *vp, int &x, int &y)
{
	int original_y = y;

	/* Centre of the viewport is hot spot */
	x += vp->virtual_width / 2;
	y += vp->virtual_height / 2;

	/* Convert viewport coordinates to map coordinates
	 * Calculation is scaled by 4 to avoid rounding errors */
	int vx = -x + y * 2;
	int vy =  x + y * 2;

	/* Find out which tile corresponds to (vx,vy) if one assumes height zero.  The cast is necessary to prevent C++ from
	 * converting the result to an uint, which gives an overflow instead of a negative result... */
	int tx = vx / (int)(TILE_SIZE * 4 * ZOOM_LVL_BASE);
	int ty = vy / (int)(TILE_SIZE * 4 * ZOOM_LVL_BASE);

	Point curr_tile;
	vx = ClampXYToMap(curr_tile, curr_tile.y, MapMaxY(), ty, curr_tile.x, tx, vx, MapMaxX(), original_y, original_y + vp->virtual_height);
	vy = ClampXYToMap(curr_tile, curr_tile.x, MapMaxX(), tx, curr_tile.y, ty, vy, MapMaxY(), original_y, original_y + vp->virtual_height);

	/* Convert map coordinates to viewport coordinates */
	x = (-vx + vy) / 2;
	y = ( vx + vy) / 4;

	/* Remove centering */
	x -= vp->virtual_width / 2;
	y -= vp->virtual_height / 2;
}

/**
 * Update the viewport position being displayed.
 * @param w %Window owning the viewport.
 */
void UpdateViewportPosition(Window *w)
{
	const ViewPort *vp = w->viewport;

	if (w->viewport->follow_vehicle != INVALID_VEHICLE) {
		const Vehicle *veh = Vehicle::Get(w->viewport->follow_vehicle);
		Point pt = MapXYZToViewport(vp, veh->x_pos, veh->y_pos, veh->z_pos);

		w->viewport->scrollpos_x = pt.x;
		w->viewport->scrollpos_y = pt.y;
		SetViewportPosition(w, pt.x, pt.y);
	} else {
		/* Ensure the destination location is within the map */
		ClampViewportToMap(vp, w->viewport->dest_scrollpos_x, w->viewport->dest_scrollpos_y);

		int delta_x = w->viewport->dest_scrollpos_x - w->viewport->scrollpos_x;
		int delta_y = w->viewport->dest_scrollpos_y - w->viewport->scrollpos_y;

		bool update_overlay = false;
		if (delta_x != 0 || delta_y != 0) {
			if (_settings_client.gui.smooth_scroll) {
				int max_scroll = ScaleByMapSize1D(512 * ZOOM_LVL_BASE);
				/* Not at our desired position yet... */
				w->viewport->scrollpos_x += Clamp(delta_x / 4, -max_scroll, max_scroll);
				w->viewport->scrollpos_y += Clamp(delta_y / 4, -max_scroll, max_scroll);
			} else {
				w->viewport->scrollpos_x = w->viewport->dest_scrollpos_x;
				w->viewport->scrollpos_y = w->viewport->dest_scrollpos_y;
			}
			update_overlay = (w->viewport->scrollpos_x == w->viewport->dest_scrollpos_x &&
								w->viewport->scrollpos_y == w->viewport->dest_scrollpos_y);
		}

		ClampViewportToMap(vp, w->viewport->scrollpos_x, w->viewport->scrollpos_y);

		SetViewportPosition(w, w->viewport->scrollpos_x, w->viewport->scrollpos_y);
		if (update_overlay) RebuildViewportOverlay(w);
	}
}

/**
 * Marks a viewport as dirty for repaint if it displays (a part of) the area the needs to be repainted.
 * @param vp     The viewport to mark as dirty
 * @param left   Left edge of area to repaint
 * @param top    Top edge of area to repaint
 * @param right  Right edge of area to repaint
 * @param bottom Bottom edge of area to repaint
 * @ingroup dirty
 */
static void MarkViewportDirty(const ViewPort *vp, int left, int top, int right, int bottom)
{
	/* Rounding wrt. zoom-out level */
	right  += (1 << vp->zoom) - 1;
	bottom += (1 << vp->zoom) - 1;

	right -= vp->virtual_left;
	if (right <= 0) return;

	bottom -= vp->virtual_top;
	if (bottom <= 0) return;

	left = max(0, left - vp->virtual_left);

	if (left >= vp->virtual_width) return;

	top = max(0, top - vp->virtual_top);

	if (top >= vp->virtual_height) return;

	SetDirtyBlocks(
		UnScaleByZoomLower(left, vp->zoom) + vp->left,
		UnScaleByZoomLower(top, vp->zoom) + vp->top,
		UnScaleByZoom(right, vp->zoom) + vp->left + 1,
		UnScaleByZoom(bottom, vp->zoom) + vp->top + 1
	);
}

/**
 * Mark all viewports that display an area as dirty (in need of repaint).
 * @param left   Left   edge of area to repaint. (viewport coordinates, that is wrt. #ZOOM_LVL_NORMAL)
 * @param top    Top    edge of area to repaint. (viewport coordinates, that is wrt. #ZOOM_LVL_NORMAL)
 * @param right  Right  edge of area to repaint. (viewport coordinates, that is wrt. #ZOOM_LVL_NORMAL)
 * @param bottom Bottom edge of area to repaint. (viewport coordinates, that is wrt. #ZOOM_LVL_NORMAL)
 * @ingroup dirty
 */
void MarkAllViewportsDirty(int left, int top, int right, int bottom)
{
	Window *w;
	FOR_ALL_WINDOWS_FROM_BACK(w) {
		ViewPort *vp = w->viewport;
		if (vp != NULL) {
			assert(vp->width != 0);
			MarkViewportDirty(vp, left, top, right, bottom);
		}
	}
}

void ConstrainAllViewportsZoom()
{
	Window *w;
	FOR_ALL_WINDOWS_FROM_FRONT(w) {
		if (w->viewport == NULL) continue;

		ZoomLevel zoom = static_cast<ZoomLevel>(Clamp(w->viewport->zoom, _settings_client.gui.zoom_min, _settings_client.gui.zoom_max));
		if (zoom != w->viewport->zoom) {
			while (w->viewport->zoom < zoom) DoZoomInOutWindow(ZOOM_OUT, w);
			while (w->viewport->zoom > zoom) DoZoomInOutWindow(ZOOM_IN, w);
		}
	}
}

/**
 * Mark a tile given by its index dirty for repaint.
 * @param tile The tile to mark dirty.
 * @param bridge_level_offset Height of bridge on tile to also mark dirty. (Height level relative to north corner.)
 * @ingroup dirty
 */
void MarkTileDirtyByTile(TileIndex tile, int bridge_level_offset)
{
	Point pt = RemapCoords(TileX(tile) * TILE_SIZE, TileY(tile) * TILE_SIZE, TilePixelHeight(tile));
	MarkAllViewportsDirty(
			pt.x - MAX_TILE_EXTENT_LEFT,
			pt.y - MAX_TILE_EXTENT_TOP - ZOOM_LVL_BASE * TILE_HEIGHT * bridge_level_offset,
			pt.x + MAX_TILE_EXTENT_RIGHT,
			pt.y + MAX_TILE_EXTENT_BOTTOM);
}

/**
 * Mark a (virtual) tile outside the map dirty for repaint.
 * @param x Tile X position.
 * @param y Tile Y position.
 * @ingroup dirty
 */
void MarkTileDirtyByTileOutsideMap(int x, int y)
{
	Point pt = RemapCoords(x * TILE_SIZE, y * TILE_SIZE, TilePixelHeightOutsideMap(x, y));
	MarkAllViewportsDirty(
			pt.x - MAX_TILE_EXTENT_LEFT,
			pt.y, // no buildings outside of map
			pt.x + MAX_TILE_EXTENT_RIGHT,
			pt.y + MAX_TILE_EXTENT_BOTTOM);
}

/**
 * Marks the selected tiles as dirty.
 *
 * This function marks the selected tiles as dirty for repaint
 *
 * @ingroup dirty
 */
static void SetSelectionTilesDirty()
{
	int x_size = _thd.size.x;
	int y_size = _thd.size.y;

	if (!_thd.diagonal) { // Selecting in a straight rectangle (or a single square)
		int x_start = _thd.pos.x;
		int y_start = _thd.pos.y;

		if (_thd.outersize.x != 0) {
			x_size  += _thd.outersize.x;
			x_start += _thd.offs.x;
			y_size  += _thd.outersize.y;
			y_start += _thd.offs.y;
		}

		x_size -= TILE_SIZE;
		y_size -= TILE_SIZE;

		assert(x_size >= 0);
		assert(y_size >= 0);

		int x_end = Clamp(x_start + x_size, 0, MapSizeX() * TILE_SIZE - TILE_SIZE);
		int y_end = Clamp(y_start + y_size, 0, MapSizeY() * TILE_SIZE - TILE_SIZE);

		x_start = Clamp(x_start, 0, MapSizeX() * TILE_SIZE - TILE_SIZE);
		y_start = Clamp(y_start, 0, MapSizeY() * TILE_SIZE - TILE_SIZE);

		/* make sure everything is multiple of TILE_SIZE */
		assert((x_end | y_end | x_start | y_start) % TILE_SIZE == 0);

		/* How it works:
		 * Suppose we have to mark dirty rectangle of 3x4 tiles:
		 *   x
		 *  xxx
		 * xxxxx
		 *  xxxxx
		 *   xxx
		 *    x
		 * This algorithm marks dirty columns of tiles, so it is done in 3+4-1 steps:
		 * 1)  x     2)  x
		 *    xxx       Oxx
		 *   Oxxxx     xOxxx
		 *    xxxxx     Oxxxx
		 *     xxx       xxx
		 *      x         x
		 * And so forth...
		 */

		int top_x = x_end; // coordinates of top dirty tile
		int top_y = y_start;
		int bot_x = top_x; // coordinates of bottom dirty tile
		int bot_y = top_y;

		do {
			/* topmost dirty point */
			TileIndex top_tile = TileVirtXY(top_x, top_y);
			Point top = RemapCoords(top_x, top_y, GetTileMaxPixelZ(top_tile));

			/* bottommost point */
			TileIndex bottom_tile = TileVirtXY(bot_x, bot_y);
			Point bot = RemapCoords(bot_x + TILE_SIZE, bot_y + TILE_SIZE, GetTilePixelZ(bottom_tile)); // bottommost point

			/* the 'x' coordinate of 'top' and 'bot' is the same (and always in the same distance from tile middle),
			 * tile height/slope affects only the 'y' on-screen coordinate! */

			int l = top.x - TILE_PIXELS * ZOOM_LVL_BASE; // 'x' coordinate of left   side of the dirty rectangle
			int t = top.y;                               // 'y' coordinate of top    side of the dirty rectangle
			int r = top.x + TILE_PIXELS * ZOOM_LVL_BASE; // 'x' coordinate of right  side of the dirty rectangle
			int b = bot.y;                               // 'y' coordinate of bottom side of the dirty rectangle

			static const int OVERLAY_WIDTH = 4 * ZOOM_LVL_BASE; // part of selection sprites is drawn outside the selected area (in particular: terraforming)

			/* For halftile foundations on SLOPE_STEEP_S the sprite extents some more towards the top */
			MarkAllViewportsDirty(l - OVERLAY_WIDTH, t - OVERLAY_WIDTH - TILE_HEIGHT * ZOOM_LVL_BASE, r + OVERLAY_WIDTH, b + OVERLAY_WIDTH);

			/* haven't we reached the topmost tile yet? */
			if (top_x != x_start) {
				top_x -= TILE_SIZE;
			} else {
				top_y += TILE_SIZE;
			}

			/* the way the bottom tile changes is different when we reach the bottommost tile */
			if (bot_y != y_end) {
				bot_y += TILE_SIZE;
			} else {
				bot_x -= TILE_SIZE;
			}
		} while (bot_x >= top_x);
	} else { // Selecting in a 45 degrees rotated (diagonal) rectangle.
		/* a_size, b_size describe a rectangle with rotated coordinates */
		int a_size = x_size + y_size, b_size = x_size - y_size;

		int interval_a = a_size < 0 ? -(int)TILE_SIZE : (int)TILE_SIZE;
		int interval_b = b_size < 0 ? -(int)TILE_SIZE : (int)TILE_SIZE;

		for (int a = -interval_a; a != a_size + interval_a; a += interval_a) {
			for (int b = -interval_b; b != b_size + interval_b; b += interval_b) {
				uint x = (_thd.pos.x + (a + b) / 2) / TILE_SIZE;
				uint y = (_thd.pos.y + (a - b) / 2) / TILE_SIZE;

				if (x < MapMaxX() && y < MapMaxY()) {
					MarkTileDirtyByTile(TileXY(x, y));
				}
			}
		}
	}
}


void SetSelectionRed(bool b)
{
	_thd.make_square_red = b;
	SetSelectionTilesDirty();
}

/**
 * Test whether a sign is below the mouse
 * @param vp the clicked viewport
 * @param x X position of click
 * @param y Y position of click
 * @param sign the sign to check
 * @return true if the sign was hit
 */
static bool CheckClickOnViewportSign(const ViewPort *vp, int x, int y, const ViewportSign *sign)
{
	bool small = (vp->zoom >= ZOOM_LVL_OUT_16X);
	int sign_half_width = ScaleByZoom((small ? sign->width_small : sign->width_normal) / 2, vp->zoom);
	int sign_height = ScaleByZoom(VPSM_TOP + (small ? FONT_HEIGHT_SMALL : FONT_HEIGHT_NORMAL) + VPSM_BOTTOM, vp->zoom);

	x = ScaleByZoom(x - vp->left, vp->zoom) + vp->virtual_left;
	y = ScaleByZoom(y - vp->top, vp->zoom) + vp->virtual_top;

	return y >= sign->top && y < sign->top + sign_height &&
			x >= sign->center - sign_half_width && x < sign->center + sign_half_width;
}

static bool CheckClickOnTown(const ViewPort *vp, int x, int y)
{
	if (!HasBit(_display_opt, DO_SHOW_TOWN_NAMES)) return false;

	const Town *t;
	FOR_ALL_TOWNS(t) {
		if (CheckClickOnViewportSign(vp, x, y, &t->cache.sign)) {
			ShowTownViewWindow(t->index);
			return true;
		}
	}

	return false;
}

static bool CheckClickOnStation(const ViewPort *vp, int x, int y)
{
	if (!(HasBit(_display_opt, DO_SHOW_STATION_NAMES) || HasBit(_display_opt, DO_SHOW_WAYPOINT_NAMES)) || IsInvisibilitySet(TO_SIGNS)) return false;

	const BaseStation *st;
	FOR_ALL_BASE_STATIONS(st) {
		/* Check whether the base station is a station or a waypoint */
		bool is_station = Station::IsExpected(st);

		/* Don't check if the display options are disabled */
		if (!HasBit(_display_opt, is_station ? DO_SHOW_STATION_NAMES : DO_SHOW_WAYPOINT_NAMES)) continue;

		/* Don't check if competitor signs are not shown and the sign isn't owned by the local company */
		if (!HasBit(_display_opt, DO_SHOW_COMPETITOR_SIGNS) && _local_company != st->owner && st->owner != OWNER_NONE) continue;

		if (CheckClickOnViewportSign(vp, x, y, &st->sign)) {
			if (is_station) {
				ShowStationViewWindow(st->index);
			} else {
				ShowWaypointWindow(Waypoint::From(st));
			}
			return true;
		}
	}

	return false;
}


static bool CheckClickOnSign(const ViewPort *vp, int x, int y)
{
	/* Signs are turned off, or they are transparent and invisibility is ON, or company is a spectator */
	if (!HasBit(_display_opt, DO_SHOW_SIGNS) || IsInvisibilitySet(TO_SIGNS) || _local_company == COMPANY_SPECTATOR) return false;

	const Sign *si;
	FOR_ALL_SIGNS(si) {
		/* If competitor signs are hidden, don't check signs that aren't owned by local company */
		if (!HasBit(_display_opt, DO_SHOW_COMPETITOR_SIGNS) && _local_company != si->owner && si->owner != OWNER_DEITY) continue;
		if (si->owner == OWNER_DEITY && _game_mode != GM_EDITOR) continue;

		if (CheckClickOnViewportSign(vp, x, y, &si->sign)) {
			HandleClickOnSign(si);
			return true;
		}
	}

	return false;
}


static bool CheckClickOnLandscape(const ViewPort *vp, int x, int y)
{
	Point pt = TranslateXYToTileCoord(vp, x, y);

	if (pt.x != -1) return ClickTile(TileVirtXY(pt.x, pt.y));
	return true;
}

static void PlaceObject()
{
	Point pt;
	Window *w;

	pt = GetTileBelowCursor();
	if (pt.x == -1) return;

	if ((_thd.place_mode & HT_DRAG_MASK) == HT_POINT && !(_thd.place_mode & HT_PASTE_PREVIEW)) {
		pt.x += TILE_SIZE / 2;
		pt.y += TILE_SIZE / 2;
	}

	_tile_fract_coords.x = pt.x & TILE_UNIT_MASK;
	_tile_fract_coords.y = pt.y & TILE_UNIT_MASK;

	w = _thd.GetCallbackWnd();
	if (w != NULL) w->OnPlaceObject(pt, TileVirtXY(pt.x, pt.y));
}


bool HandleViewportClicked(const ViewPort *vp, int x, int y)
{
	const Vehicle *v = CheckClickOnVehicle(vp, x, y);

	if (_thd.place_mode & HT_VEHICLE) {
		if (v != NULL && VehicleClicked(v)) return true;
	}

	/* Vehicle placement mode already handled above. */
	if ((_thd.place_mode & HT_DRAG_MASK) != HT_NONE) {
		PlaceObject();
		return true;
	}

	if (CheckClickOnTown(vp, x, y)) return true;
	if (CheckClickOnStation(vp, x, y)) return true;
	if (CheckClickOnSign(vp, x, y)) return true;
	bool result = CheckClickOnLandscape(vp, x, y);

	if (v != NULL) {
		DEBUG(misc, 2, "Vehicle %d (index %d) at %p", v->unitnumber, v->index, v);
		if (IsCompanyBuildableVehicleType(v)) {
			v = v->First();
			if (_ctrl_pressed && v->owner == _local_company) {
				StartStopVehicle(v, true);
			} else {
				ShowVehicleViewWindow(v);
			}
		}
		return true;
	}
	return result;
}

void RebuildViewportOverlay(Window *w)
{
	if (w->viewport->overlay != NULL &&
			w->viewport->overlay->GetCompanyMask() != 0 &&
			w->viewport->overlay->GetCargoMask() != 0) {
		w->viewport->overlay->RebuildCache();
		w->SetDirty();
	}
}

/**
 * Scrolls the viewport in a window to a given location.
 * @param x       Desired x location of the map to scroll to (world coordinate).
 * @param y       Desired y location of the map to scroll to (world coordinate).
 * @param z       Desired z location of the map to scroll to (world coordinate). Use \c -1 to scroll to the height of the map at the \a x, \a y location.
 * @param w       %Window containing the viewport.
 * @param instant Jump to the location instead of slowly moving to it.
 * @return Destination of the viewport was changed (to activate other actions when the viewport is already at the desired position).
 */
bool ScrollWindowTo(int x, int y, int z, Window *w, bool instant)
{
	/* The slope cannot be acquired outside of the map, so make sure we are always within the map. */
	if (z == -1) {
		if ( x >= 0 && x <= (int)MapSizeX() * (int)TILE_SIZE - 1
				&& y >= 0 && y <= (int)MapSizeY() * (int)TILE_SIZE - 1) {
			z = GetSlopePixelZ(x, y);
		} else {
			z = TileHeightOutsideMap(x / (int)TILE_SIZE, y / (int)TILE_SIZE);
		}
	}

	Point pt = MapXYZToViewport(w->viewport, x, y, z);
	w->viewport->follow_vehicle = INVALID_VEHICLE;

	if (w->viewport->dest_scrollpos_x == pt.x && w->viewport->dest_scrollpos_y == pt.y) return false;

	if (instant) {
		w->viewport->scrollpos_x = pt.x;
		w->viewport->scrollpos_y = pt.y;
		RebuildViewportOverlay(w);
	}

	w->viewport->dest_scrollpos_x = pt.x;
	w->viewport->dest_scrollpos_y = pt.y;
	return true;
}

/**
 * Scrolls the viewport in a window to a given location.
 * @param tile    Desired tile to center on.
 * @param w       %Window containing the viewport.
 * @param instant Jump to the location instead of slowly moving to it.
 * @return Destination of the viewport was changed (to activate other actions when the viewport is already at the desired position).
 */
bool ScrollWindowToTile(TileIndex tile, Window *w, bool instant)
{
	return ScrollWindowTo(TileX(tile) * TILE_SIZE, TileY(tile) * TILE_SIZE, -1, w, instant);
}

/**
 * Scrolls the viewport of the main window to a given location.
 * @param tile    Desired tile to center on.
 * @param instant Jump to the location instead of slowly moving to it.
 * @return Destination of the viewport was changed (to activate other actions when the viewport is already at the desired position).
 */
bool ScrollMainWindowToTile(TileIndex tile, bool instant)
{
	return ScrollMainWindowTo(TileX(tile) * TILE_SIZE + TILE_SIZE / 2, TileY(tile) * TILE_SIZE + TILE_SIZE / 2, -1, instant);
}

/**
 * Set a tile to display a red error square.
 * @param tile Tile that should show the red error square.
 */
void SetRedErrorSquare(TileIndex tile)
{
	TileIndex old;

	old = _thd.redsq;
	_thd.redsq = tile;

	if (tile != old) {
		if (tile != INVALID_TILE) MarkTileDirtyByTile(tile);
		if (old  != INVALID_TILE) MarkTileDirtyByTile(old);
	}
}

/**
 * Highlight \a w by \a h tiles at the cursor.
 * @param w Width of the highlighted tiles rectangle.
 * @param h Height of the highlighted tiles rectangle.
 */
void SetTileSelectSize(int w, int h)
{
	_thd.new_size.x = w * TILE_SIZE;
	_thd.new_size.y = h * TILE_SIZE;
	_thd.new_outersize.x = 0;
	_thd.new_outersize.y = 0;
}

void SetTileSelectBigSize(int ox, int oy, int sx, int sy)
{
	_thd.offs.x = ox * TILE_SIZE;
	_thd.offs.y = oy * TILE_SIZE;
	_thd.new_outersize.x = sx * TILE_SIZE;
	_thd.new_outersize.y = sy * TILE_SIZE;
}

/** returns the best autorail highlight type from map coordinates */
static HighLightStyle GetAutorailHT(int x, int y)
{
	return HT_RAIL | _autorail_piece[x & TILE_UNIT_MASK][y & TILE_UNIT_MASK];
}

/**
 * Reset tile highlighting.
 */
void TileHighlightData::Reset()
{
	this->pos.x = 0;
	this->pos.y = 0;
	this->new_pos.x = 0;
	this->new_pos.y = 0;
}

/**
 * Is the user dragging a 'diagonal rectangle'?
 * @return User is dragging a rotated rectangle.
 */
bool TileHighlightData::IsDraggingDiagonal()
{
	return (this->place_mode & HT_DIAGONAL) != 0 && _ctrl_pressed && _left_button_down;
}

/**
 * Get the window that started the current highlighting.
 * @return The window that requested the current tile highlighting, or \c NULL if not available.
 */
Window *TileHighlightData::GetCallbackWnd()
{
	return FindWindowById(this->window_class, this->window_number);
}



/**
 * Updates tile highlighting for all cases.
 * Uses _thd.selstart and _thd.selend and _thd.place_mode (set elsewhere) to determine _thd.pos and _thd.size
 * Also drawstyle is determined. Uses _thd.new.* as a buffer and calls SetSelectionTilesDirty() twice,
 * Once for the old and once for the new selection.
 * _thd is TileHighlightData, found in viewport.h
 */
void UpdateTileSelection()
{
	int x1;
	int y1;

	HighLightStyle new_drawstyle = HT_NONE;
	bool new_diagonal = false;

	if ((_thd.place_mode & HT_DRAG_MASK) == HT_SPECIAL) {
		x1 = _thd.selend.x;
		y1 = _thd.selend.y;
		if (x1 != -1) {
			int x2 = _thd.selstart.x & ~TILE_UNIT_MASK;
			int y2 = _thd.selstart.y & ~TILE_UNIT_MASK;
			x1 &= ~TILE_UNIT_MASK;
			y1 &= ~TILE_UNIT_MASK;

			if (_thd.IsDraggingDiagonal()) {
				new_diagonal = true;
			} else {
				if (x1 >= x2) Swap(x1, x2);
				if (y1 >= y2) Swap(y1, y2);
			}
			_thd.new_pos.x = x1;
			_thd.new_pos.y = y1;
			_thd.new_size.x = x2 - x1;
			_thd.new_size.y = y2 - y1;
			if (!new_diagonal) {
				_thd.new_size.x += TILE_SIZE;
				_thd.new_size.y += TILE_SIZE;
			}
			new_drawstyle = _thd.next_drawstyle;
		}
	} else if ((_thd.place_mode & HT_DRAG_MASK) != HT_NONE) {
		Point pt = GetTileBelowCursor();
		x1 = pt.x;
		y1 = pt.y;
		if (x1 != -1) {
			switch (_thd.place_mode & HT_DRAG_MASK) {
				case HT_RECT:
					new_drawstyle = HT_RECT;
					break;
				case HT_POINT:
					new_drawstyle = HT_POINT;
					if (!(_thd.place_mode & HT_PASTE_PREVIEW)) {
						x1 += TILE_SIZE / 2;
						y1 += TILE_SIZE / 2;
					}
					break;
				case HT_RAIL:
					/* Draw one highlighted tile in any direction */
					new_drawstyle = GetAutorailHT(pt.x, pt.y);
					break;
				case HT_LINE:
					switch (_thd.place_mode & HT_DIR_MASK) {
						case HT_DIR_X: new_drawstyle = HT_LINE | HT_DIR_X; break;
						case HT_DIR_Y: new_drawstyle = HT_LINE | HT_DIR_Y; break;

						case HT_DIR_HU:
						case HT_DIR_HL:
							new_drawstyle = (pt.x & TILE_UNIT_MASK) + (pt.y & TILE_UNIT_MASK) <= TILE_SIZE ? HT_LINE | HT_DIR_HU : HT_LINE | HT_DIR_HL;
							break;

						case HT_DIR_VL:
						case HT_DIR_VR:
							new_drawstyle = (pt.x & TILE_UNIT_MASK) > (pt.y & TILE_UNIT_MASK) ? HT_LINE | HT_DIR_VL : HT_LINE | HT_DIR_VR;
							break;

						default: NOT_REACHED();
					}
					_thd.selstart.x = x1 & ~TILE_UNIT_MASK;
					_thd.selstart.y = y1 & ~TILE_UNIT_MASK;
					break;
				default:
					NOT_REACHED();
					break;
			}
			_thd.new_pos.x = x1 & ~TILE_UNIT_MASK;
			_thd.new_pos.y = y1 & ~TILE_UNIT_MASK;
		}
	}

	/* redraw selection */
	if (_thd.drawstyle != new_drawstyle ||
			_thd.pos.x != _thd.new_pos.x || _thd.pos.y != _thd.new_pos.y ||
			_thd.size.x != _thd.new_size.x || _thd.size.y != _thd.new_size.y ||
			_thd.outersize.x != _thd.new_outersize.x ||
			_thd.outersize.y != _thd.new_outersize.y ||
			_thd.diagonal    != new_diagonal) {
		/* Clear the old tile selection? */
		if ((_thd.drawstyle & HT_DRAG_MASK) != HT_NONE) SetSelectionTilesDirty();

		_thd.drawstyle = new_drawstyle;
		_thd.pos = _thd.new_pos;
		_thd.size = _thd.new_size;
		_thd.outersize = _thd.new_outersize;
		_thd.diagonal = new_diagonal;
		_thd.dirty = 0xff;

		/* Draw the new tile selection? */
		if ((new_drawstyle & HT_DRAG_MASK) != HT_NONE) SetSelectionTilesDirty();
	}
}

/**
 * Displays the measurement tooltips when selecting multiple tiles
 * @param str String to be displayed
 * @param paramcount number of params to deal with
 * @param params (optional) up to 5 pieces of additional information that may be added to a tooltip
 * @param close_cond Condition for closing this tooltip.
 */
static inline void ShowMeasurementTooltips(StringID str, uint paramcount, const uint64 params[], TooltipCloseCondition close_cond = TCC_LEFT_CLICK)
{
	if (!_settings_client.gui.measure_tooltip) return;
	GuiShowTooltips(_thd.GetCallbackWnd(), str, paramcount, params, close_cond);
}

/** highlighting tiles while only going over them with the mouse */
void VpStartPlaceSizing(TileIndex tile, ViewportPlaceMethod method, ViewportDragDropSelectionProcess process)
{
	_thd.select_method = method;
	_thd.select_proc   = process;
	_thd.selend.x = TileX(tile) * TILE_SIZE;
	_thd.selstart.x = TileX(tile) * TILE_SIZE;
	_thd.selend.y = TileY(tile) * TILE_SIZE;
	_thd.selstart.y = TileY(tile) * TILE_SIZE;

	/* Needed so several things (road, autoroad, bridges, ...) are placed correctly.
	 * In effect, placement starts from the centre of a tile
	 */
	if (method == VPM_X_OR_Y || method == VPM_FIX_X || method == VPM_FIX_Y) {
		_thd.selend.x += TILE_SIZE / 2;
		_thd.selend.y += TILE_SIZE / 2;
		_thd.selstart.x += TILE_SIZE / 2;
		_thd.selstart.y += TILE_SIZE / 2;
	}

	HighLightStyle others = _thd.place_mode & ~(HT_DRAG_MASK | HT_DIR_MASK);
	if ((_thd.place_mode & HT_DRAG_MASK) == HT_RECT) {
		_thd.place_mode = HT_SPECIAL | others;
		_thd.next_drawstyle = HT_RECT | others;
	} else if (_thd.place_mode & (HT_RAIL | HT_LINE)) {
		_thd.place_mode = HT_SPECIAL | others;
		_thd.next_drawstyle = _thd.drawstyle | others;
	} else {
		_thd.place_mode = HT_SPECIAL | others;
		_thd.next_drawstyle = HT_POINT | others;
	}
	_special_mouse_mode = WSM_SIZING;
}

void VpSetPlaceSizingLimit(int limit)
{
	_thd.sizelimit = limit;
}

/**
 * Highlights all tiles between a set of two tiles. Used in dock and tunnel placement
 * @param from TileIndex of the first tile to highlight
 * @param to TileIndex of the last tile to highlight
 */
void VpSetPresizeRange(TileIndex from, TileIndex to)
{
	uint64 distance = DistanceManhattan(from, to) + 1;

	_thd.selend.x = TileX(to) * TILE_SIZE;
	_thd.selend.y = TileY(to) * TILE_SIZE;
	_thd.selstart.x = TileX(from) * TILE_SIZE;
	_thd.selstart.y = TileY(from) * TILE_SIZE;
	_thd.next_drawstyle = HT_RECT;

	/* show measurement only if there is any length to speak of */
	if (distance > 1) ShowMeasurementTooltips(STR_MEASURE_LENGTH, 1, &distance, TCC_HOVER);
}

static void VpStartPreSizing()
{
	_thd.selend.x = -1;
	_special_mouse_mode = WSM_PRESIZE;
}

/**
 * returns information about the 2x1 piece to be build.
 * The lower bits (0-3) are the track type.
 */
static HighLightStyle Check2x1AutoRail(int mode)
{
	int fxpy = _tile_fract_coords.x + _tile_fract_coords.y;
	int sxpy = (_thd.selend.x & TILE_UNIT_MASK) + (_thd.selend.y & TILE_UNIT_MASK);
	int fxmy = _tile_fract_coords.x - _tile_fract_coords.y;
	int sxmy = (_thd.selend.x & TILE_UNIT_MASK) - (_thd.selend.y & TILE_UNIT_MASK);

	switch (mode) {
		default: NOT_REACHED();
		case 0: // end piece is lower right
			if (fxpy >= 20 && sxpy <= 12) return HT_DIR_HL;
			if (fxmy < -3 && sxmy > 3) return HT_DIR_VR;
			return HT_DIR_Y;

		case 1:
			if (fxmy > 3 && sxmy < -3) return HT_DIR_VL;
			if (fxpy <= 12 && sxpy >= 20) return HT_DIR_HU;
			return HT_DIR_Y;

		case 2:
			if (fxmy > 3 && sxmy < -3) return HT_DIR_VL;
			if (fxpy >= 20 && sxpy <= 12) return HT_DIR_HL;
			return HT_DIR_X;

		case 3:
			if (fxmy < -3 && sxmy > 3) return HT_DIR_VR;
			if (fxpy <= 12 && sxpy >= 20) return HT_DIR_HU;
			return HT_DIR_X;
	}
}

/**
 * Check if the direction of start and end tile should be swapped based on
 * the dragging-style. Default directions are:
 * in the case of a line (HT_RAIL, HT_LINE):  DIR_NE, DIR_NW, DIR_N, DIR_E
 * in the case of a rect (HT_RECT, HT_POINT): DIR_S, DIR_E
 * For example dragging a rectangle area from south to north should be swapped to
 * north-south (DIR_S) to obtain the same results with less code. This is what
 * the return value signifies.
 * @param style HighLightStyle dragging style
 * @param start_tile start tile of drag
 * @param end_tile end tile of drag
 * @return boolean value which when true means start/end should be swapped
 */
static bool SwapDirection(HighLightStyle style, TileIndex start_tile, TileIndex end_tile)
{
	uint start_x = TileX(start_tile);
	uint start_y = TileY(start_tile);
	uint end_x = TileX(end_tile);
	uint end_y = TileY(end_tile);

	switch (style & HT_DRAG_MASK) {
		case HT_RAIL:
		case HT_LINE: return (end_x > start_x || (end_x == start_x && end_y > start_y));

		case HT_RECT:
		case HT_POINT: return (end_x != start_x && end_y < start_y);
		default: NOT_REACHED();
	}

	return false;
}

/**
 * Calculates height difference between one tile and another.
 * Multiplies the result to suit the standard given by #TILE_HEIGHT_STEP.
 *
 * To correctly get the height difference we need the direction we are dragging
 * in, as well as with what kind of tool we are dragging. For example a horizontal
 * autorail tool that starts in bottom and ends at the top of a tile will need the
 * maximum of SW, S and SE, N corners respectively. This is handled by the lookup table below
 * See #_tileoffs_by_dir in map.cpp for the direction enums if you can't figure out the values yourself.
 * @param style      Highlighting style of the drag. This includes direction and style (autorail, rect, etc.)
 * @param distance   Number of tiles dragged, important for horizontal/vertical drags, ignored for others.
 * @param start_tile Start tile of the drag operation.
 * @param end_tile   End tile of the drag operation.
 * @return Height difference between two tiles. The tile measurement tool utilizes this value in its tooltip.
 */
static int CalcHeightdiff(HighLightStyle style, uint distance, TileIndex start_tile, TileIndex end_tile)
{
	bool swap = SwapDirection(style, start_tile, end_tile);
	uint h0, h1; // Start height and end height.

	if (start_tile == end_tile) return 0;
	if (swap) Swap(start_tile, end_tile);

	switch (style & HT_DRAG_MASK) {
		case HT_RECT: {
			static const TileIndexDiffC heightdiff_area_by_dir[] = {
				/* Start */ {1, 0}, /* Dragging east */ {0, 0}, // Dragging south
				/* End   */ {0, 1}, /* Dragging east */ {1, 1}  // Dragging south
			};

			/* In the case of an area we can determine whether we were dragging south or
			 * east by checking the X-coordinates of the tiles */
			byte style_t = (byte)(TileX(end_tile) > TileX(start_tile));
			start_tile = TILE_ADD(start_tile, ToTileIndexDiff(heightdiff_area_by_dir[style_t]));
			end_tile   = TILE_ADD(end_tile, ToTileIndexDiff(heightdiff_area_by_dir[2 + style_t]));
			/* FALL THROUGH */
		}

		case HT_POINT:
			h0 = TileHeight(start_tile);
			h1 = TileHeight(end_tile);
			break;
		default: { // All other types, this is mostly only line/autorail
			static const HighLightStyle flip_style_direction[] = {
				HT_DIR_X, HT_DIR_Y, HT_DIR_HL, HT_DIR_HU, HT_DIR_VR, HT_DIR_VL
			};
			static const TileIndexDiffC heightdiff_line_by_dir[] = {
				/* Start */ {1, 0}, {1, 1}, /* HT_DIR_X  */ {0, 1}, {1, 1}, // HT_DIR_Y
				/* Start */ {1, 0}, {0, 0}, /* HT_DIR_HU */ {1, 0}, {1, 1}, // HT_DIR_HL
				/* Start */ {1, 0}, {1, 1}, /* HT_DIR_VL */ {0, 1}, {1, 1}, // HT_DIR_VR

				/* Start */ {0, 1}, {0, 0}, /* HT_DIR_X  */ {1, 0}, {0, 0}, // HT_DIR_Y
				/* End   */ {0, 1}, {0, 0}, /* HT_DIR_HU */ {1, 1}, {0, 1}, // HT_DIR_HL
				/* End   */ {1, 0}, {0, 0}, /* HT_DIR_VL */ {0, 0}, {0, 1}, // HT_DIR_VR
			};

			distance %= 2; // we're only interested if the distance is even or uneven
			style &= HT_DIR_MASK;

			/* To handle autorail, we do some magic to be able to use a lookup table.
			 * Firstly if we drag the other way around, we switch start&end, and if needed
			 * also flip the drag-position. Eg if it was on the left, and the distance is even
			 * that means the end, which is now the start is on the right */
			if (swap && distance == 0) style = flip_style_direction[style];

			/* Use lookup table for start-tile based on HighLightStyle direction */
			byte style_t = style * 2;
			assert(style_t < lengthof(heightdiff_line_by_dir) - 13);
			h0 = TileHeight(TILE_ADD(start_tile, ToTileIndexDiff(heightdiff_line_by_dir[style_t])));
			uint ht = TileHeight(TILE_ADD(start_tile, ToTileIndexDiff(heightdiff_line_by_dir[style_t + 1])));
			h0 = max(h0, ht);

			/* Use lookup table for end-tile based on HighLightStyle direction
			 * flip around side (lower/upper, left/right) based on distance */
			if (distance == 0) style_t = flip_style_direction[style] * 2;
			assert(style_t < lengthof(heightdiff_line_by_dir) - 13);
			h1 = TileHeight(TILE_ADD(end_tile, ToTileIndexDiff(heightdiff_line_by_dir[12 + style_t])));
			ht = TileHeight(TILE_ADD(end_tile, ToTileIndexDiff(heightdiff_line_by_dir[12 + style_t + 1])));
			h1 = max(h1, ht);
			break;
		}
	}

	if (swap) Swap(h0, h1);
	return (int)(h1 - h0) * TILE_HEIGHT_STEP;
}

static const StringID measure_strings_length[] = {STR_NULL, STR_MEASURE_LENGTH, STR_MEASURE_LENGTH_HEIGHTDIFF};

/**
 * Check for underflowing the map.
 * @param test  the variable to test for underflowing
 * @param other the other variable to update to keep the line
 * @param mult  the constant to multiply the difference by for \c other
 */
static void CheckUnderflow(int &test, int &other, int mult)
{
	if (test >= 0) return;

	other += mult * test;
	test = 0;
}

/**
 * Check for overflowing the map.
 * @param test  the variable to test for overflowing
 * @param other the other variable to update to keep the line
 * @param max   the maximum value for the \c test variable
 * @param mult  the constant to multiply the difference by for \c other
 */
static void CheckOverflow(int &test, int &other, int max, int mult)
{
	if (test <= max) return;

	other += mult * (test - max);
	test = max;
}

/** while dragging */
static void CalcRaildirsDrawstyle(int x, int y, int method)
{
	HighLightStyle b;

	int dx = _thd.selstart.x - (_thd.selend.x & ~TILE_UNIT_MASK);
	int dy = _thd.selstart.y - (_thd.selend.y & ~TILE_UNIT_MASK);
	uint w = abs(dx) + TILE_SIZE;
	uint h = abs(dy) + TILE_SIZE;

	if (method & ~(VPM_RAILDIRS | VPM_SIGNALDIRS)) {
		/* We 'force' a selection direction; first four rail buttons. */
		method &= ~(VPM_RAILDIRS | VPM_SIGNALDIRS);
		int raw_dx = _thd.selstart.x - _thd.selend.x;
		int raw_dy = _thd.selstart.y - _thd.selend.y;
		switch (method) {
			case VPM_FIX_X:
				b = HT_LINE | HT_DIR_Y;
				x = _thd.selstart.x;
				break;

			case VPM_FIX_Y:
				b = HT_LINE | HT_DIR_X;
				y = _thd.selstart.y;
				break;

			case VPM_FIX_HORIZONTAL:
				if (dx == -dy) {
					/* We are on a straight horizontal line. Determine the 'rail'
					 * to build based the sub tile location. */
					b = (x & TILE_UNIT_MASK) + (y & TILE_UNIT_MASK) >= TILE_SIZE ? HT_LINE | HT_DIR_HL : HT_LINE | HT_DIR_HU;
				} else {
					/* We are not on a straight line. Determine the rail to build
					 * based on whether we are above or below it. */
					b = dx + dy >= (int)TILE_SIZE ? HT_LINE | HT_DIR_HU : HT_LINE | HT_DIR_HL;

					/* Calculate where a horizontal line through the start point and
					 * a vertical line from the selected end point intersect and
					 * use that point as the end point. */
					int offset = (raw_dx - raw_dy) / 2;
					x = _thd.selstart.x - (offset & ~TILE_UNIT_MASK);
					y = _thd.selstart.y + (offset & ~TILE_UNIT_MASK);

					/* 'Build' the last half rail tile if needed */
					if ((offset & TILE_UNIT_MASK) > (TILE_SIZE / 2)) {
						if (dx + dy >= (int)TILE_SIZE) {
							x += (dx + dy < 0) ? (int)TILE_SIZE : -(int)TILE_SIZE;
						} else {
							y += (dx + dy < 0) ? (int)TILE_SIZE : -(int)TILE_SIZE;
						}
					}

					/* Make sure we do not overflow the map! */
					CheckUnderflow(x, y, 1);
					CheckUnderflow(y, x, 1);
					CheckOverflow(x, y, (MapMaxX() - 1) * TILE_SIZE, 1);
					CheckOverflow(y, x, (MapMaxY() - 1) * TILE_SIZE, 1);
					assert(x >= 0 && y >= 0 && x <= (int)(MapMaxX() * TILE_SIZE) && y <= (int)(MapMaxY() * TILE_SIZE));
				}
				break;

			case VPM_FIX_VERTICAL:
				if (dx == dy) {
					/* We are on a straight vertical line. Determine the 'rail'
					 * to build based the sub tile location. */
					b = (x & TILE_UNIT_MASK) > (y & TILE_UNIT_MASK) ? HT_LINE | HT_DIR_VL : HT_LINE | HT_DIR_VR;
				} else {
					/* We are not on a straight line. Determine the rail to build
					 * based on whether we are left or right from it. */
					b = dx < dy ? HT_LINE | HT_DIR_VL : HT_LINE | HT_DIR_VR;

					/* Calculate where a vertical line through the start point and
					 * a horizontal line from the selected end point intersect and
					 * use that point as the end point. */
					int offset = (raw_dx + raw_dy + (int)TILE_SIZE) / 2;
					x = _thd.selstart.x - (offset & ~TILE_UNIT_MASK);
					y = _thd.selstart.y - (offset & ~TILE_UNIT_MASK);

					/* 'Build' the last half rail tile if needed */
					if ((offset & TILE_UNIT_MASK) > (TILE_SIZE / 2)) {
						if (dx - dy < 0) {
							y += (dx > dy) ? (int)TILE_SIZE : -(int)TILE_SIZE;
						} else {
							x += (dx < dy) ? (int)TILE_SIZE : -(int)TILE_SIZE;
						}
					}

					/* Make sure we do not overflow the map! */
					CheckUnderflow(x, y, -1);
					CheckUnderflow(y, x, -1);
					CheckOverflow(x, y, (MapMaxX() - 1) * TILE_SIZE, -1);
					CheckOverflow(y, x, (MapMaxY() - 1) * TILE_SIZE, -1);
					assert(x >= 0 && y >= 0 && x <= (int)(MapMaxX() * TILE_SIZE) && y <= (int)(MapMaxY() * TILE_SIZE));
				}
				break;

			default:
				NOT_REACHED();
		}
	} else if (TileVirtXY(_thd.selstart.x, _thd.selstart.y) == TileVirtXY(x, y)) { // check if we're only within one tile
		if (method & VPM_RAILDIRS) {
			b = GetAutorailHT(x, y);
		} else { // rect for autosignals on one tile
			b = HT_RECT;
		}
	} else if (h == TILE_SIZE) { // Is this in X direction?
		if (dx == (int)TILE_SIZE) { // 2x1 special handling
			b = (Check2x1AutoRail(3)) | HT_LINE;
		} else if (dx == -(int)TILE_SIZE) {
			b = (Check2x1AutoRail(2)) | HT_LINE;
		} else {
			b = HT_LINE | HT_DIR_X;
		}
		y = _thd.selstart.y;
	} else if (w == TILE_SIZE) { // Or Y direction?
		if (dy == (int)TILE_SIZE) { // 2x1 special handling
			b = (Check2x1AutoRail(1)) | HT_LINE;
		} else if (dy == -(int)TILE_SIZE) { // 2x1 other direction
			b = (Check2x1AutoRail(0)) | HT_LINE;
		} else {
			b = HT_LINE | HT_DIR_Y;
		}
		x = _thd.selstart.x;
	} else if (w > h * 2) { // still count as x dir?
		b = HT_LINE | HT_DIR_X;
		y = _thd.selstart.y;
	} else if (h > w * 2) { // still count as y dir?
		b = HT_LINE | HT_DIR_Y;
		x = _thd.selstart.x;
	} else { // complicated direction
		int d = w - h;
		_thd.selend.x = _thd.selend.x & ~TILE_UNIT_MASK;
		_thd.selend.y = _thd.selend.y & ~TILE_UNIT_MASK;

		/* four cases. */
		if (x > _thd.selstart.x) {
			if (y > _thd.selstart.y) {
				/* south */
				if (d == 0) {
					b = (x & TILE_UNIT_MASK) > (y & TILE_UNIT_MASK) ? HT_LINE | HT_DIR_VL : HT_LINE | HT_DIR_VR;
				} else if (d >= 0) {
					x = _thd.selstart.x + h;
					b = HT_LINE | HT_DIR_VL;
				} else {
					y = _thd.selstart.y + w;
					b = HT_LINE | HT_DIR_VR;
				}
			} else {
				/* west */
				if (d == 0) {
					b = (x & TILE_UNIT_MASK) + (y & TILE_UNIT_MASK) >= TILE_SIZE ? HT_LINE | HT_DIR_HL : HT_LINE | HT_DIR_HU;
				} else if (d >= 0) {
					x = _thd.selstart.x + h;
					b = HT_LINE | HT_DIR_HL;
				} else {
					y = _thd.selstart.y - w;
					b = HT_LINE | HT_DIR_HU;
				}
			}
		} else {
			if (y > _thd.selstart.y) {
				/* east */
				if (d == 0) {
					b = (x & TILE_UNIT_MASK) + (y & TILE_UNIT_MASK) >= TILE_SIZE ? HT_LINE | HT_DIR_HL : HT_LINE | HT_DIR_HU;
				} else if (d >= 0) {
					x = _thd.selstart.x - h;
					b = HT_LINE | HT_DIR_HU;
				} else {
					y = _thd.selstart.y + w;
					b = HT_LINE | HT_DIR_HL;
				}
			} else {
				/* north */
				if (d == 0) {
					b = (x & TILE_UNIT_MASK) > (y & TILE_UNIT_MASK) ? HT_LINE | HT_DIR_VL : HT_LINE | HT_DIR_VR;
				} else if (d >= 0) {
					x = _thd.selstart.x - h;
					b = HT_LINE | HT_DIR_VR;
				} else {
					y = _thd.selstart.y - w;
					b = HT_LINE | HT_DIR_VL;
				}
			}
		}
	}

	if (_settings_client.gui.measure_tooltip) {
		TileIndex t0 = TileVirtXY(_thd.selstart.x, _thd.selstart.y);
		TileIndex t1 = TileVirtXY(x, y);
		uint distance = DistanceManhattan(t0, t1) + 1;
		byte index = 0;
		uint64 params[2];

		if (distance != 1) {
			int heightdiff = CalcHeightdiff(b, distance, t0, t1);
			/* If we are showing a tooltip for horizontal or vertical drags,
			 * 2 tiles have a length of 1. To bias towards the ceiling we add
			 * one before division. It feels more natural to count 3 lengths as 2 */
			if ((b & HT_DIR_MASK) != HT_DIR_X && (b & HT_DIR_MASK) != HT_DIR_Y) {
				distance = CeilDiv(distance, 2);
			}

			params[index++] = distance;
			if (heightdiff != 0) params[index++] = heightdiff;
		}

		ShowMeasurementTooltips(measure_strings_length[index], index, params);
	}

	_thd.selend.x = x;
	_thd.selend.y = y;
	_thd.next_drawstyle = b;
}

/**
 * Selects tiles while dragging
 * @param x X coordinate of end of selection
 * @param y Y coordinate of end of selection
 * @param method modifies the way tiles are selected. Possible
 * methods are VPM_* in viewport.h
 */
void VpSelectTilesWithMethod(int x, int y, ViewportPlaceMethod method)
{
	int sx, sy;
	HighLightStyle style;

	if (x == -1) {
		_thd.selend.x = -1;
		return;
	}

	/* Special handling of drag in any (8-way) direction */
	if (method & (VPM_RAILDIRS | VPM_SIGNALDIRS)) {
		_thd.selend.x = x;
		_thd.selend.y = y;
		CalcRaildirsDrawstyle(x, y, method);
		return;
	}

	/* Needed so level-land is placed correctly */
	if ((_thd.next_drawstyle & HT_DRAG_MASK) == HT_POINT) {
		x += TILE_SIZE / 2;
		y += TILE_SIZE / 2;
	}

	sx = _thd.selstart.x;
	sy = _thd.selstart.y;

	int limit = 0;

	switch (method) {
		case VPM_X_OR_Y: // drag in X or Y direction
			if (abs(sy - y) < abs(sx - x)) {
				y = sy;
				style = HT_DIR_X;
			} else {
				x = sx;
				style = HT_DIR_Y;
			}
			goto calc_heightdiff_single_direction;

		case VPM_X_LIMITED: // Drag in X direction (limited size).
			limit = (_thd.sizelimit - 1) * TILE_SIZE;
			/* FALL THROUGH */

		case VPM_FIX_X: // drag in Y direction
			x = sx;
			style = HT_DIR_Y;
			goto calc_heightdiff_single_direction;

		case VPM_Y_LIMITED: // Drag in Y direction (limited size).
			limit = (_thd.sizelimit - 1) * TILE_SIZE;
			/* FALL THROUGH */

		case VPM_FIX_Y: // drag in X direction
			y = sy;
			style = HT_DIR_X;

calc_heightdiff_single_direction:;
			if (limit > 0) {
				x = sx + Clamp(x - sx, -limit, limit);
				y = sy + Clamp(y - sy, -limit, limit);
			}
			if (_settings_client.gui.measure_tooltip) {
				TileIndex t0 = TileVirtXY(sx, sy);
				TileIndex t1 = TileVirtXY(x, y);
				uint distance = DistanceManhattan(t0, t1) + 1;
				byte index = 0;
				uint64 params[2];

				if (distance != 1) {
					/* With current code passing a HT_LINE style to calculate the height
					 * difference is enough. However if/when a point-tool is created
					 * with this method, function should be called with new_style (below)
					 * instead of HT_LINE | style case HT_POINT is handled specially
					 * new_style := (_thd.next_drawstyle & HT_RECT) ? HT_LINE | style : _thd.next_drawstyle; */
					int heightdiff = CalcHeightdiff(HT_LINE | style, 0, t0, t1);

					params[index++] = distance;
					if (heightdiff != 0) params[index++] = heightdiff;
				}

				ShowMeasurementTooltips(measure_strings_length[index], index, params);
			}
			break;

		case VPM_X_AND_Y_LIMITED: // Drag an X by Y constrained rect area.
			limit = (_thd.sizelimit - 1) * TILE_SIZE;
			x = sx + Clamp(x - sx, -limit, limit);
			y = sy + Clamp(y - sy, -limit, limit);
			/* FALL THROUGH */

		case VPM_X_AND_Y: // drag an X by Y area
			if (_settings_client.gui.measure_tooltip) {
				static const StringID measure_strings_area[] = {
					STR_NULL, STR_NULL, STR_MEASURE_AREA, STR_MEASURE_AREA_HEIGHTDIFF
				};

				TileIndex t0 = TileVirtXY(sx, sy);
				TileIndex t1 = TileVirtXY(x, y);
				uint dx = Delta(TileX(t0), TileX(t1)) + 1;
				uint dy = Delta(TileY(t0), TileY(t1)) + 1;
				byte index = 0;
				uint64 params[3];

				/* If dragging an area (eg dynamite tool) and it is actually a single
				 * row/column, change the type to 'line' to get proper calculation for height */
				style = (HighLightStyle)_thd.next_drawstyle;
				if (_thd.IsDraggingDiagonal()) {
					/* Determine the "area" of the diagonal dragged selection.
					 * We assume the area is the number of tiles along the X
					 * edge and the number of tiles along the Y edge. However,
					 * multiplying these two numbers does not give the exact
					 * number of tiles; basically we are counting the black
					 * squares on a chess board and ignore the white ones to
					 * make the tile counts at the edges match up. There is no
					 * other way to make a proper count though.
					 *
					 * First convert to the rotated coordinate system. */
					int dist_x = TileX(t0) - TileX(t1);
					int dist_y = TileY(t0) - TileY(t1);
					int a_max = dist_x + dist_y;
					int b_max = dist_y - dist_x;

					/* Now determine the size along the edge, but due to the
					 * chess board principle this counts double. */
					a_max = abs(a_max + (a_max > 0 ? 2 : -2)) / 2;
					b_max = abs(b_max + (b_max > 0 ? 2 : -2)) / 2;

					/* We get a 1x1 on normal 2x1 rectangles, due to it being
					 * a seen as two sides. As the result for actual building
					 * will be the same as non-diagonal dragging revert to that
					 * behaviour to give it a more normally looking size. */
					if (a_max != 1 || b_max != 1) {
						dx = a_max;
						dy = b_max;
					}
				} else if (style & HT_RECT) {
					if (dx == 1) {
						style = HT_LINE | HT_DIR_Y;
					} else if (dy == 1) {
						style = HT_LINE | HT_DIR_X;
					}
				}

				if (dx != 1 || dy != 1) {
					int heightdiff = CalcHeightdiff(style, 0, t0, t1);

					params[index++] = dx - (style & HT_POINT ? 1 : 0);
					params[index++] = dy - (style & HT_POINT ? 1 : 0);
					if (heightdiff != 0) params[index++] = heightdiff;
				}

				ShowMeasurementTooltips(measure_strings_area[index], index, params);
			}
			break;

		default: NOT_REACHED();
	}

	_thd.selend.x = x;
	_thd.selend.y = y;
}

/**
 * Handle the mouse while dragging for placement/resizing.
 * @return State of handling the event.
 */
EventState VpHandlePlaceSizingDrag()
{
	if (_special_mouse_mode != WSM_SIZING) return ES_NOT_HANDLED;

	/* stop drag mode if the window has been closed */
	Window *w = _thd.GetCallbackWnd();
	if (w == NULL) {
		ResetObjectToPlace();
		return ES_HANDLED;
	}

	/* while dragging execute the drag procedure of the corresponding window (mostly VpSelectTilesWithMethod() ) */
	if (_left_button_down) {
		w->OnPlaceDrag(_thd.select_method, _thd.select_proc, GetTileBelowCursor());
		return ES_HANDLED;
	}

	/* mouse button released..
	 * keep the selected tool, but reset it to the original mode. */
	_special_mouse_mode = WSM_NONE;
	HighLightStyle others = _thd.place_mode & ~(HT_DRAG_MASK | HT_DIR_MASK);
	if ((_thd.next_drawstyle & HT_DRAG_MASK) == HT_RECT) {
		_thd.place_mode = HT_RECT | others;
	} else if (_thd.select_method & VPM_SIGNALDIRS) {
		_thd.place_mode = HT_RECT | others;
	} else if (_thd.select_method & VPM_RAILDIRS) {
		_thd.place_mode = (_thd.select_method & ~VPM_RAILDIRS) ? _thd.next_drawstyle : (HT_RAIL | others);
	} else {
		_thd.place_mode = HT_POINT | others;
	}
	SetTileSelectSize(1, 1);

	w->OnPlaceMouseUp(_thd.select_method, _thd.select_proc, _thd.selend, TileVirtXY(_thd.selstart.x, _thd.selstart.y), TileVirtXY(_thd.selend.x, _thd.selend.y));

	return ES_HANDLED;
}

<<<<<<< HEAD
extern EventState VpHandleMouseWheel(int mousewheel)
{
	EventState ret = ES_NOT_HANDLED;

	Window *w = _thd.GetCallbackWnd();
	if (w != NULL) {
		ret = w->OnPlaceMouseWheel(GetTileBelowCursor(), mousewheel);
		if (ret == ES_HANDLED) SetSelectionTilesDirty();
	}

	return ret;
}

=======
/**
 * Change the cursor and mouse click/drag handling to a mode for performing special operations like tile area selection, object placement, etc.
 * @param icon New shape of the mouse cursor.
 * @param pal Palette to use.
 * @param mode Mode to perform.
 * @param w %Window requesting the mode change.
 */
>>>>>>> e36a82c3
void SetObjectToPlaceWnd(CursorID icon, PaletteID pal, HighLightStyle mode, Window *w)
{
	SetObjectToPlace(icon, pal, mode, w->window_class, w->window_number);
}

#include "table/animcursors.h"

/**
 * Change the cursor and mouse click/drag handling to a mode for performing special operations like tile area selection, object placement, etc.
 * @param icon New shape of the mouse cursor.
 * @param pal Palette to use.
 * @param mode Mode to perform.
 * @param window_class %Window class of the window requesting the mode change.
 * @param window_num Number of the window in its class requesting the mode change.
 */
void SetObjectToPlace(CursorID icon, PaletteID pal, HighLightStyle mode, WindowClass window_class, WindowNumber window_num)
{
	if (_thd.window_class != WC_INVALID) {
		/* Undo clicking on button and drag & drop */
		Window *w = _thd.GetCallbackWnd();
		/* Call the abort function, but set the window class to something
		 * that will never be used to avoid infinite loops. Setting it to
		 * the 'next' window class must not be done because recursion into
		 * this function might in some cases reset the newly set object to
		 * place or not properly reset the original selection. */
		_thd.window_class = WC_INVALID;
		if (w != NULL) w->OnPlaceObjectAbort();
	}

	/* Mark the old selection dirty, in case the selection shape or colour changes */
	if ((_thd.drawstyle & HT_DRAG_MASK) != HT_NONE) SetSelectionTilesDirty();

	SetTileSelectSize(1, 1);

	_thd.make_square_red = false;

	if (mode == HT_DRAG) { // HT_DRAG is for dragdropping trains in the depot window
		mode = HT_NONE;
		_special_mouse_mode = WSM_DRAGDROP;
	} else {
		_special_mouse_mode = WSM_NONE;
	}

	_thd.place_mode = mode;
	_thd.window_class = window_class;
	_thd.window_number = window_num;

	if ((mode & HT_DRAG_MASK) == HT_SPECIAL) { // special tools, like tunnels or docks start with presizing mode
		VpStartPreSizing();
	}

	if ((icon & ANIMCURSOR_FLAG) != 0) {
		SetAnimatedMouseCursor(_animcursors[icon & ~ANIMCURSOR_FLAG]);
	} else {
		SetMouseCursor(icon, pal);
	}

}

/** Reset the cursor and mouse mode handling back to default (normal cursor, only clicking in windows). */
void ResetObjectToPlace()
{
	SetObjectToPlace(SPR_CURSOR_MOUSE, PAL_NONE, HT_NONE, WC_MAIN_WINDOW, 0);
}

Point GetViewportStationMiddle(const ViewPort *vp, const Station *st)
{
	int x = TileX(st->xy) * TILE_SIZE;
	int y = TileY(st->xy) * TILE_SIZE;
	int z = GetSlopePixelZ(Clamp(x, 0, MapSizeX() * TILE_SIZE - 1), Clamp(y, 0, MapSizeY() * TILE_SIZE - 1));

	Point p = RemapCoords(x, y, z);
	p.x = UnScaleByZoom(p.x - vp->virtual_left, vp->zoom) + vp->left;
	p.y = UnScaleByZoom(p.y - vp->virtual_top, vp->zoom) + vp->top;
	return p;
}

void DrawOverlay(const TileInfo *ti, TileType tt) 
{
	if (Overlays::Instance()->IsTileInCatchmentArea(ti, PRODUCTION)) { 
		DrawTileSelectionRect(ti, PALETTE_SEL_TILE_BLUE);
	} else if (Overlays::Instance()->IsTileInCatchmentArea(ti, ACCEPTANCE)) { 
		DrawTileSelectionRect(ti, PAL_NONE);
	}
}
/** Helper class for getting the best sprite sorter. */
struct ViewportSSCSS {
	VpSorterChecker fct_checker; ///< The check function.
	VpSpriteSorter fct_sorter;   ///< The sorting function.
};

/** List of sorters ordered from best to worst. */
static ViewportSSCSS _vp_sprite_sorters[] = {
#ifdef WITH_SSE
	{ &ViewportSortParentSpritesSSE41Checker, &ViewportSortParentSpritesSSE41 },
#endif
	{ &ViewportSortParentSpritesChecker, &ViewportSortParentSprites }
};

/** Choose the "best" sprite sorter and set _vp_sprite_sorter. */
void InitializeSpriteSorter()
{
	for (uint i = 0; i < lengthof(_vp_sprite_sorters); i++) {
		if (_vp_sprite_sorters[i].fct_checker()) {
			_vp_sprite_sorter = _vp_sprite_sorters[i].fct_sorter;
			break;
		}
	}
	assert(_vp_sprite_sorter != NULL);
}<|MERGE_RESOLUTION|>--- conflicted
+++ resolved
@@ -3185,7 +3185,6 @@
 	return ES_HANDLED;
 }
 
-<<<<<<< HEAD
 extern EventState VpHandleMouseWheel(int mousewheel)
 {
 	EventState ret = ES_NOT_HANDLED;
@@ -3199,7 +3198,6 @@
 	return ret;
 }
 
-=======
 /**
  * Change the cursor and mouse click/drag handling to a mode for performing special operations like tile area selection, object placement, etc.
  * @param icon New shape of the mouse cursor.
@@ -3207,7 +3205,6 @@
  * @param mode Mode to perform.
  * @param w %Window requesting the mode change.
  */
->>>>>>> e36a82c3
 void SetObjectToPlaceWnd(CursorID icon, PaletteID pal, HighLightStyle mode, Window *w)
 {
 	SetObjectToPlace(icon, pal, mode, w->window_class, w->window_number);
