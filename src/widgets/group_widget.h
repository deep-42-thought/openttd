/* $Id$ */

/*
 * This file is part of OpenTTD.
 * OpenTTD is free software; you can redistribute it and/or modify it under the terms of the GNU General Public License as published by the Free Software Foundation, version 2.
 * OpenTTD is distributed in the hope that it will be useful, but WITHOUT ANY WARRANTY; without even the implied warranty of MERCHANTABILITY or FITNESS FOR A PARTICULAR PURPOSE.
 * See the GNU General Public License for more details. You should have received a copy of the GNU General Public License along with OpenTTD. If not, see <http://www.gnu.org/licenses/>.
 */

/** @file group_widget.h Types related to the group widgets. */

#ifndef WIDGETS_GROUP_WIDGET_H
#define WIDGETS_GROUP_WIDGET_H

/** Widgets of the #VehicleGroupWindow class. */
enum GroupListWidgets {
	WID_GL_CAPTION,                  ///< Caption of the window.
	WID_GL_SORT_BY_ORDER,            ///< Sort order.
	WID_GL_SORT_BY_DROPDOWN,         ///< Sort by dropdown list.
	WID_GL_LIST_VEHICLE,             ///< List of the vehicles.
	WID_GL_LIST_VEHICLE_SCROLLBAR,   ///< Scrollbar for the list.
	WID_GL_AVAILABLE_VEHICLES,       ///< Available vehicles.
	WID_GL_MANAGE_VEHICLES_DROPDOWN, ///< Manage vehicles dropdown list.
	WID_GL_STOP_ALL,                 ///< Stop all button.
	WID_GL_START_ALL,                ///< Start all button.

	WID_GL_ALL_VEHICLES,             ///< All vehicles entry.
	WID_GL_DEFAULT_VEHICLES,         ///< Default vehicles entry.
	WID_GL_LIST_GROUP,               ///< List of the groups.
	WID_GL_LIST_GROUP_SCROLLBAR,     ///< Scrollbar for the list.
	WID_GL_CREATE_GROUP,             ///< Create group button.
	WID_GL_DELETE_GROUP,             ///< Delete group button.
	WID_GL_RENAME_GROUP,             ///< Rename group button.
	WID_GL_REPLACE_PROTECTION,       ///< Replace protection button.
<<<<<<< HEAD
	WID_GL_GROUP_INFO,               ///< Label for info about group income.
=======
	WID_GL_INFO,                     ///< Group info.
>>>>>>> b8456196
};

#endif /* WIDGETS_GROUP_WIDGET_H */<|MERGE_RESOLUTION|>--- conflicted
+++ resolved
@@ -32,11 +32,8 @@
 	WID_GL_DELETE_GROUP,             ///< Delete group button.
 	WID_GL_RENAME_GROUP,             ///< Rename group button.
 	WID_GL_REPLACE_PROTECTION,       ///< Replace protection button.
-<<<<<<< HEAD
+	WID_GL_INFO,                     ///< Group info.
 	WID_GL_GROUP_INFO,               ///< Label for info about group income.
-=======
-	WID_GL_INFO,                     ///< Group info.
->>>>>>> b8456196
 };
 
 #endif /* WIDGETS_GROUP_WIDGET_H */