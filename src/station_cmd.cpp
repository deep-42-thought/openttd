/* $Id$ */

/*
 * This file is part of OpenTTD.
 * OpenTTD is free software; you can redistribute it and/or modify it under the terms of the GNU General Public License as published by the Free Software Foundation, version 2.
 * OpenTTD is distributed in the hope that it will be useful, but WITHOUT ANY WARRANTY; without even the implied warranty of MERCHANTABILITY or FITNESS FOR A PARTICULAR PURPOSE.
 * See the GNU General Public License for more details. You should have received a copy of the GNU General Public License along with OpenTTD. If not, see <http://www.gnu.org/licenses/>.
 */

/** @file station_cmd.cpp Handling of station tiles. */

#include "stdafx.h"
#include "aircraft.h"
#include "bridge_map.h"
#include "cmd_helper.h"
#include "copypaste_cmd.h"
#include "clipboard_func.h"
#include "clipboard_gui.h"
#include "viewport_func.h"
#include "command_func.h"
#include "town.h"
#include "news_func.h"
#include "train.h"
#include "ship.h"
#include "roadveh.h"
#include "industry.h"
#include "newgrf_cargo.h"
#include "newgrf_debug.h"
#include "newgrf_station.h"
#include "newgrf_canal.h" /* For the buoy */
#include "pathfinder/yapf/yapf_cache.h"
#include "road_internal.h" /* For drawing catenary/checking road removal */
#include "autoslope.h"
#include "water.h"
#include "strings_func.h"
#include "clear_func.h"
#include "date_func.h"
#include "vehicle_func.h"
#include "string_func.h"
#include "animated_tile_func.h"
#include "elrail_func.h"
#include "station_base.h"
#include "roadstop_base.h"
#include "newgrf_railtype.h"
#include "waypoint_base.h"
#include "waypoint_func.h"
#include "pbs.h"
#include "debug.h"
#include "core/random_func.hpp"
#include "company_base.h"
#include "table/airporttile_ids.h"
#include "newgrf_airporttiles.h"
#include "order_backup.h"
#include "newgrf_house.h"
#include "company_gui.h"
#include "linkgraph/linkgraph_base.h"
#include "linkgraph/refresh.h"
#include "widgets/station_widget.h"
#include "tilearea_func.h"

#include "table/strings.h"

<<<<<<< HEAD
#include "safeguards.h"

/**
 * Static instance of FlowStat::SharesMap.
 * Note: This instance is created on task start.
 *       Lazy creation on first usage results in a data race between the CDist threads.
 */
/* static */ const FlowStat::SharesMap FlowStat::empty_sharesmap;
=======
#include <deque>

int _station_cmd_gfx_to_paste = -1;       ///< station graphics (#StationGfx) to be set on currently being pasted rail station tile, -1 to use default graphics
int _station_cmd_specindex_to_paste = -1; ///< custom spec index to be used by currently being pasted rail station tile or waypoint part, -1 to generate new index
>>>>>>> e97c80ed

/**
 * Check whether the given tile is a hangar.
 * @param t the tile to of whether it is a hangar.
 * @pre IsTileType(t, MP_STATION)
 * @return true if and only if the tile is a hangar.
 */
bool IsHangar(TileIndex t)
{
	assert(IsTileType(t, MP_STATION));

	/* If the tile isn't an airport there's no chance it's a hangar. */
	if (!IsAirport(t)) return false;

	const Station *st = Station::GetByTile(t);
	const AirportSpec *as = st->airport.GetSpec();

	for (uint i = 0; i < as->nof_depots; i++) {
		if (st->airport.GetHangarTile(i) == t) return true;
	}

	return false;
}

/**
 * Look for a station around the given tile area.
 * @param ta the area to search over
 * @param closest_station the closest station found so far
 * @param st to 'return' the found station
 * @param station_mask if not INVALID_STATION, search for this exact station only and ignore other stations
 * @return Succeeded command (if zero or one station found) or failed command (for two or more stations found).
 */
template <class T>
CommandCost GetStationAround(TileArea ta, StationID closest_station, T **st, byte radius = 1, StationID station_mask = INVALID_STATION)
{
	int x = Clamp<int>(TileX(ta.tile) - radius, 0, MapMaxX());
	int y = Clamp<int>(TileY(ta.tile) - radius, 0, MapMaxY());
	ta.w = Clamp<int>(TileX(ta.tile) + ta.w + radius, x, MapMaxX()) - x;
	ta.h = Clamp<int>(TileY(ta.tile) + ta.h + radius, y, MapMaxY()) - y;
	ta.tile = TileXY(x, y);

	if (station_mask != INVALID_STATION && closest_station != station_mask) closest_station = INVALID_STATION;

	/* check around to see if there's any stations there */
	TILE_AREA_LOOP(tile_cur, ta) {
		if (IsTileType(tile_cur, MP_STATION)) {
			StationID t = GetStationIndex(tile_cur);
			if (station_mask != INVALID_STATION && t != station_mask) continue;
			if (!T::IsValidID(t)) continue;

			if (closest_station == INVALID_STATION) {
				closest_station = t;
			} else if (closest_station != t) {
				return_cmd_error(STR_ERROR_ADJOINS_MORE_THAN_ONE_EXISTING);
			}
		}
	}
	*st = (closest_station == INVALID_STATION) ? NULL : T::Get(closest_station);
	return CommandCost();
}

/**
 * Function to check whether the given tile matches some criterion.
 * @param tile the tile to check
 * @return true if it matches, false otherwise
 */
typedef bool (*CMSAMatcher)(TileIndex tile);

/**
 * Counts the numbers of tiles matching a specific type in the area around
 * @param tile the center tile of the 'count area'
 * @param cmp the comparator/matcher (@see CMSAMatcher)
 * @return the number of matching tiles around
 */
static int CountMapSquareAround(TileIndex tile, CMSAMatcher cmp)
{
	int num = 0;

	for (int dx = -3; dx <= 3; dx++) {
		for (int dy = -3; dy <= 3; dy++) {
			TileIndex t = TileAddWrap(tile, dx, dy);
			if (t != INVALID_TILE && cmp(t)) num++;
		}
	}

	return num;
}

/**
 * Check whether the tile is a mine.
 * @param tile the tile to investigate.
 * @return true if and only if the tile is a mine
 */
static bool CMSAMine(TileIndex tile)
{
	/* No industry */
	if (!IsTileType(tile, MP_INDUSTRY)) return false;

	const Industry *ind = Industry::GetByTile(tile);

	/* No extractive industry */
	if ((GetIndustrySpec(ind->type)->life_type & INDUSTRYLIFE_EXTRACTIVE) == 0) return false;

	for (uint i = 0; i < lengthof(ind->produced_cargo); i++) {
		/* The industry extracts something non-liquid, i.e. no oil or plastic, so it is a mine.
		 * Also the production of passengers and mail is ignored. */
		if (ind->produced_cargo[i] != CT_INVALID &&
				(CargoSpec::Get(ind->produced_cargo[i])->classes & (CC_LIQUID | CC_PASSENGERS | CC_MAIL)) == 0) {
			return true;
		}
	}

	return false;
}

/**
 * Check whether the tile is water.
 * @param tile the tile to investigate.
 * @return true if and only if the tile is a water tile
 */
static bool CMSAWater(TileIndex tile)
{
	return IsTileType(tile, MP_WATER) && IsWater(tile);
}

/**
 * Check whether the tile is a tree.
 * @param tile the tile to investigate.
 * @return true if and only if the tile is a tree tile
 */
static bool CMSATree(TileIndex tile)
{
	return IsTileType(tile, MP_TREES);
}

#define M(x) ((x) - STR_SV_STNAME)

enum StationNaming {
	STATIONNAMING_RAIL,
	STATIONNAMING_ROAD,
	STATIONNAMING_AIRPORT,
	STATIONNAMING_OILRIG,
	STATIONNAMING_DOCK,
	STATIONNAMING_HELIPORT,
};

/** Information to handle station action 0 property 24 correctly */
struct StationNameInformation {
	uint32 free_names; ///< Current bitset of free names (we can remove names).
	bool *indtypes;    ///< Array of bools telling whether an industry type has been found.
};

/**
 * Find a station action 0 property 24 station name, or reduce the
 * free_names if needed.
 * @param tile the tile to search
 * @param user_data the StationNameInformation to base the search on
 * @return true if the tile contains an industry that has not given
 *              its name to one of the other stations in town.
 */
static bool FindNearIndustryName(TileIndex tile, void *user_data)
{
	/* All already found industry types */
	StationNameInformation *sni = (StationNameInformation*)user_data;
	if (!IsTileType(tile, MP_INDUSTRY)) return false;

	/* If the station name is undefined it means that it doesn't name a station */
	IndustryType indtype = GetIndustryType(tile);
	if (GetIndustrySpec(indtype)->station_name == STR_UNDEFINED) return false;

	/* In all cases if an industry that provides a name is found two of
	 * the standard names will be disabled. */
	sni->free_names &= ~(1 << M(STR_SV_STNAME_OILFIELD) | 1 << M(STR_SV_STNAME_MINES));
	return !sni->indtypes[indtype];
}

static StringID GenerateStationName(Station *st, TileIndex tile, StationNaming name_class)
{
	static const uint32 _gen_station_name_bits[] = {
		0,                                       // STATIONNAMING_RAIL
		0,                                       // STATIONNAMING_ROAD
		1U << M(STR_SV_STNAME_AIRPORT),          // STATIONNAMING_AIRPORT
		1U << M(STR_SV_STNAME_OILFIELD),         // STATIONNAMING_OILRIG
		1U << M(STR_SV_STNAME_DOCKS),            // STATIONNAMING_DOCK
		1U << M(STR_SV_STNAME_HELIPORT),         // STATIONNAMING_HELIPORT
	};

	const Town *t = st->town;
	uint32 free_names = UINT32_MAX;

	bool indtypes[NUM_INDUSTRYTYPES];
	memset(indtypes, 0, sizeof(indtypes));

	const Station *s;
	FOR_ALL_STATIONS(s) {
		if (s != st && s->town == t) {
			if (s->indtype != IT_INVALID) {
				indtypes[s->indtype] = true;
				StringID name = GetIndustrySpec(s->indtype)->station_name;
				if (name != STR_UNDEFINED) {
					/* Filter for other industrytypes with the same name */
					for (IndustryType it = 0; it < NUM_INDUSTRYTYPES; it++) {
						const IndustrySpec *indsp = GetIndustrySpec(it);
						if (indsp->enabled && indsp->station_name == name) indtypes[it] = true;
					}
				}
				continue;
			}
			uint str = M(s->string_id);
			if (str <= 0x20) {
				if (str == M(STR_SV_STNAME_FOREST)) {
					str = M(STR_SV_STNAME_WOODS);
				}
				ClrBit(free_names, str);
			}
		}
	}

	TileIndex indtile = tile;
	StationNameInformation sni = { free_names, indtypes };
	if (CircularTileSearch(&indtile, 7, FindNearIndustryName, &sni)) {
		/* An industry has been found nearby */
		IndustryType indtype = GetIndustryType(indtile);
		const IndustrySpec *indsp = GetIndustrySpec(indtype);
		/* STR_NULL means it only disables oil rig/mines */
		if (indsp->station_name != STR_NULL) {
			st->indtype = indtype;
			return STR_SV_STNAME_FALLBACK;
		}
	}

	/* Oil rigs/mines name could be marked not free by looking for a near by industry. */
	free_names = sni.free_names;

	/* check default names */
	uint32 tmp = free_names & _gen_station_name_bits[name_class];
	if (tmp != 0) return STR_SV_STNAME + FindFirstBit(tmp);

	/* check mine? */
	if (HasBit(free_names, M(STR_SV_STNAME_MINES))) {
		if (CountMapSquareAround(tile, CMSAMine) >= 2) {
			return STR_SV_STNAME_MINES;
		}
	}

	/* check close enough to town to get central as name? */
	if (DistanceMax(tile, t->xy) < 8) {
		if (HasBit(free_names, M(STR_SV_STNAME))) return STR_SV_STNAME;

		if (HasBit(free_names, M(STR_SV_STNAME_CENTRAL))) return STR_SV_STNAME_CENTRAL;
	}

	/* Check lakeside */
	if (HasBit(free_names, M(STR_SV_STNAME_LAKESIDE)) &&
			DistanceFromEdge(tile) < 20 &&
			CountMapSquareAround(tile, CMSAWater) >= 5) {
		return STR_SV_STNAME_LAKESIDE;
	}

	/* Check woods */
	if (HasBit(free_names, M(STR_SV_STNAME_WOODS)) && (
				CountMapSquareAround(tile, CMSATree) >= 8 ||
				CountMapSquareAround(tile, IsTileForestIndustry) >= 2)
			) {
		return _settings_game.game_creation.landscape == LT_TROPIC ? STR_SV_STNAME_FOREST : STR_SV_STNAME_WOODS;
	}

	/* check elevation compared to town */
	int z = GetTileZ(tile);
	int z2 = GetTileZ(t->xy);
	if (z < z2) {
		if (HasBit(free_names, M(STR_SV_STNAME_VALLEY))) return STR_SV_STNAME_VALLEY;
	} else if (z > z2) {
		if (HasBit(free_names, M(STR_SV_STNAME_HEIGHTS))) return STR_SV_STNAME_HEIGHTS;
	}

	/* check direction compared to town */
	static const int8 _direction_and_table[] = {
		~( (1 << M(STR_SV_STNAME_WEST))  | (1 << M(STR_SV_STNAME_EAST)) | (1 << M(STR_SV_STNAME_NORTH)) ),
		~( (1 << M(STR_SV_STNAME_SOUTH)) | (1 << M(STR_SV_STNAME_WEST)) | (1 << M(STR_SV_STNAME_NORTH)) ),
		~( (1 << M(STR_SV_STNAME_SOUTH)) | (1 << M(STR_SV_STNAME_EAST)) | (1 << M(STR_SV_STNAME_NORTH)) ),
		~( (1 << M(STR_SV_STNAME_SOUTH)) | (1 << M(STR_SV_STNAME_WEST)) | (1 << M(STR_SV_STNAME_EAST)) ),
	};

	free_names &= _direction_and_table[
		(TileX(tile) < TileX(t->xy)) +
		(TileY(tile) < TileY(t->xy)) * 2];

	tmp = free_names & ((1 << 1) | (1 << 2) | (1 << 3) | (1 << 4) | (1 << 6) | (1 << 7) | (1 << 12) | (1 << 26) | (1 << 27) | (1 << 28) | (1 << 29) | (1 << 30));
	return (tmp == 0) ? STR_SV_STNAME_FALLBACK : (STR_SV_STNAME + FindFirstBit(tmp));
}
#undef M

/**
 * Find the closest deleted station of the current company
 * @param tile the tile to search from.
 * @return the closest station or NULL if too far.
 */
static Station *GetClosestDeletedStation(TileIndex tile)
{
	uint threshold = 8;
	Station *best_station = NULL;
	Station *st;

	FOR_ALL_STATIONS(st) {
		if (!st->IsInUse() && st->owner == _current_company) {
			uint cur_dist = DistanceManhattan(tile, st->xy);

			if (cur_dist < threshold) {
				threshold = cur_dist;
				best_station = st;
			}
		}
	}

	return best_station;
}


void Station::GetTileArea(TileArea *ta, StationType type) const
{
	switch (type) {
		case STATION_RAIL:
			*ta = this->train_station;
			return;

		case STATION_AIRPORT:
			*ta = this->airport;
			return;

		case STATION_TRUCK:
			*ta = this->truck_station;
			return;

		case STATION_BUS:
			*ta = this->bus_station;
			return;

		case STATION_DOCK:
		case STATION_OILRIG:
			ta->tile = this->dock_tile;
			break;

		default: NOT_REACHED();
	}

	ta->w = 1;
	ta->h = 1;
}

/**
 * Update the virtual coords needed to draw the station sign.
 */
void Station::UpdateVirtCoord()
{
	Point pt = RemapCoords2(TileX(this->xy) * TILE_SIZE, TileY(this->xy) * TILE_SIZE);

	pt.y -= 32 * ZOOM_LVL_BASE;
	if ((this->facilities & FACIL_AIRPORT) && this->airport.type == AT_OILRIG) pt.y -= 16 * ZOOM_LVL_BASE;

	SetDParam(0, this->index);
	SetDParam(1, this->facilities);
	this->sign.UpdatePosition(pt.x, pt.y, STR_VIEWPORT_STATION);

	SetWindowDirty(WC_STATION_VIEW, this->index);
}

/** Update the virtual coords needed to draw the station sign for all stations. */
void UpdateAllStationVirtCoords()
{
	BaseStation *st;

	FOR_ALL_BASE_STATIONS(st) {
		st->UpdateVirtCoord();
	}
}

/**
 * Get a mask of the cargo types that the station accepts.
 * @param st Station to query
 * @return the expected mask
 */
static uint GetAcceptanceMask(const Station *st)
{
	uint mask = 0;

	for (CargoID i = 0; i < NUM_CARGO; i++) {
		if (HasBit(st->goods[i].status, GoodsEntry::GES_ACCEPTANCE)) mask |= 1 << i;
	}
	return mask;
}

/**
 * Items contains the two cargo names that are to be accepted or rejected.
 * msg is the string id of the message to display.
 */
static void ShowRejectOrAcceptNews(const Station *st, uint num_items, CargoID *cargo, StringID msg)
{
	for (uint i = 0; i < num_items; i++) {
		SetDParam(i + 1, CargoSpec::Get(cargo[i])->name);
	}

	SetDParam(0, st->index);
	AddNewsItem(msg, NT_ACCEPTANCE, NF_INCOLOUR | NF_SMALL, NR_STATION, st->index);
}

/**
 * Get the cargo types being produced around the tile (in a rectangle).
 * @param tile Northtile of area
 * @param w X extent of the area
 * @param h Y extent of the area
 * @param rad Search radius in addition to the given area
 */
CargoArray GetProductionAroundTiles(TileIndex tile, int w, int h, int rad)
{
	CargoArray produced;

	int x = TileX(tile);
	int y = TileY(tile);

	/* expand the region by rad tiles on each side
	 * while making sure that we remain inside the board. */
	int x2 = min(x + w + rad, MapSizeX());
	int x1 = max(x - rad, 0);

	int y2 = min(y + h + rad, MapSizeY());
	int y1 = max(y - rad, 0);

	assert(x1 < x2);
	assert(y1 < y2);
	assert(w > 0);
	assert(h > 0);

	TileArea ta(TileXY(x1, y1), TileXY(x2 - 1, y2 - 1));

	/* Loop over all tiles to get the produced cargo of
	 * everything except industries */
	TILE_AREA_LOOP(tile, ta) AddProducedCargo(tile, produced);

	/* Loop over the industries. They produce cargo for
	 * anything that is within 'rad' from their bounding
	 * box. As such if you have e.g. a oil well the tile
	 * area loop might not hit an industry tile while
	 * the industry would produce cargo for the station.
	 */
	const Industry *i;
	FOR_ALL_INDUSTRIES(i) {
		if (!ta.Intersects(i->location)) continue;

		for (uint j = 0; j < lengthof(i->produced_cargo); j++) {
			CargoID cargo = i->produced_cargo[j];
			if (cargo != CT_INVALID) produced[cargo]++;
		}
	}

	return produced;
}

/**
 * Get the acceptance of cargoes around the tile in 1/8.
 * @param tile Center of the search area
 * @param w X extent of area
 * @param h Y extent of area
 * @param rad Search radius in addition to given area
 * @param always_accepted bitmask of cargo accepted by houses and headquarters; can be NULL
 */
CargoArray GetAcceptanceAroundTiles(TileIndex tile, int w, int h, int rad, uint32 *always_accepted)
{
	CargoArray acceptance;
	if (always_accepted != NULL) *always_accepted = 0;

	int x = TileX(tile);
	int y = TileY(tile);

	/* expand the region by rad tiles on each side
	 * while making sure that we remain inside the board. */
	int x2 = min(x + w + rad, MapSizeX());
	int y2 = min(y + h + rad, MapSizeY());
	int x1 = max(x - rad, 0);
	int y1 = max(y - rad, 0);

	assert(x1 < x2);
	assert(y1 < y2);
	assert(w > 0);
	assert(h > 0);

	for (int yc = y1; yc != y2; yc++) {
		for (int xc = x1; xc != x2; xc++) {
			TileIndex tile = TileXY(xc, yc);
			AddAcceptedCargo(tile, acceptance, always_accepted);
		}
	}

	return acceptance;
}

/**
 * Get the rate of cargo being produced around the tile (in a rectangle).
 * @param tile Northtile of area
 * @param w X extent of the area
 * @param h Y extent of the area
 * @param rad Search radius in addition to the given area
 */
CargoArray GetProductionRateAroundTiles(TileIndex tile, int w, int h, int rad)
{
	CargoArray production_rate;

	int x = TileX(tile);
	int y = TileY(tile);

	/* expand the region by rad tiles on each side
	 * while making sure that we remain inside the board. */
	int x2 = min(x + w + rad, MapSizeX());
	int x1 = max(x - rad, 0);

	int y2 = min(y + h + rad, MapSizeY());
	int y1 = max(y - rad, 0);

	assert(x1 < x2);
	assert(y1 < y2);
	assert(w > 0);
	assert(h > 0);

	TileArea ta(TileXY(x1, y1), TileXY(x2 - 1, y2 - 1));

	/* Loop over all tiles to get the produced cargo of
	 * everything except industries */
	TILE_AREA_LOOP(tile, ta) {
		if (GetTileType(tile) == MP_HOUSE) {
			if (!IsHouseCompleted(tile)) continue;

			const HouseSpec *hs = HouseSpec::Get(GetHouseType(tile));
			
			/* Use expected values to calculate supply forecasting since there is a random factor
			 * in the equation.
			 * E[x] = x1p1 + x2p2 + ... + xkpk
			 * random number ranges from 0 to 255. However, all the ones above population are dropped.
			 * All probabilities p1...pk are the same ( = 1 / 256 )
			 * Thus, E[x] = (1 + 2 + ... + pop - 1) / 256
			 */
			uint sum = 0;
			for (uint i = 1; i < hs->population; i++) {
				sum += i;
			}
			/* Bitshift to the right by 8 is from the above equation and 3 is 
			 * to divide by 8. For details, look at TileLoop_Town() in town_cmd.cpp */
			uint amt = (sum >> 11) + 1;
			if (EconomyIsInRecession()) amt = (amt + 1) >> 1;
			production_rate[CT_PASSENGERS] += amt;

			sum = 0;
			for (uint i = 1; i < hs->mail_generation; i++) {
				sum += i;
			}
			amt = (sum >> 11) + 1;
			if (EconomyIsInRecession()) amt = (amt + 1) >> 1;
			production_rate[CT_MAIL] += amt;
		}
	}

	/* Loop over the industries. They produce cargo for
	 * anything that is within 'rad' from their bounding
	 * box. As such if you have e.g. a oil well the tile
	 * area loop might not hit an industry tile while
	 * the industry would produce cargo for the station.
	 */
	const Industry *i;
	FOR_ALL_INDUSTRIES(i) {
		if (!ta.Intersects(i->location)) continue;

		for (uint j = 0; j < lengthof(i->produced_cargo); j++) {
			CargoID cargo = i->produced_cargo[j];

			if (cargo != CT_INVALID) production_rate[cargo] += i->last_month_production[j];
		}
	}

	return production_rate;
}

/**
 * Get the acceptance rate of cargoes around the tile.
 * @param tile Center of the search area
 * @param w X extent of area
 * @param h Y extent of area
 * @param rad Search radius in addition to given area
 * @param always_accepted bitmask of cargo accepted by houses and headquarters; can be NULL
 */
CargoArray GetAcceptanceRateAroundTiles(TileIndex tile, int w, int h, int rad)
{
	CargoArray acceptance_rate;

	int x = TileX(tile);
	int y = TileY(tile);

	/* expand the region by rad tiles on each side
	 * while making sure that we remain inside the board. */
	int x2 = min(x + w + rad, MapSizeX());
	int y2 = min(y + h + rad, MapSizeY());
	int x1 = max(x - rad, 0);
	int y1 = max(y - rad, 0);

	assert(x1 < x2);
	assert(y1 < y2);
	assert(w > 0);
	assert(h > 0);

	for (int yc = y1; yc != y2; yc++) {
		for (int xc = x1; xc != x2; xc++) {
			TileIndex tile = TileXY(xc, yc);
			AddAcceptedCargo(tile, acceptance_rate, NULL);
		}
	}

	return acceptance_rate;
}
/**
 * Update the acceptance for a station.
 * @param st Station to update
 * @param show_msg controls whether to display a message that acceptance was changed.
 */
void UpdateStationAcceptance(Station *st, bool show_msg)
{
	/* old accepted goods types */
	uint old_acc = GetAcceptanceMask(st);

	/* And retrieve the acceptance. */
	CargoArray acceptance;
	if (!st->rect.IsEmpty()) {
		acceptance = GetAcceptanceAroundTiles(
			TileXY(st->rect.left, st->rect.top),
			st->rect.right  - st->rect.left + 1,
			st->rect.bottom - st->rect.top  + 1,
			st->GetCatchmentRadius(),
			&st->always_accepted
		);
	}

	/* Adjust in case our station only accepts fewer kinds of goods */
	for (CargoID i = 0; i < NUM_CARGO; i++) {
		uint amt = acceptance[i];

		/* Make sure the station can accept the goods type. */
		bool is_passengers = IsCargoInClass(i, CC_PASSENGERS);
		if ((!is_passengers && !(st->facilities & ~FACIL_BUS_STOP)) ||
				(is_passengers && !(st->facilities & ~FACIL_TRUCK_STOP))) {
			amt = 0;
		}

		GoodsEntry &ge = st->goods[i];
		SB(ge.status, GoodsEntry::GES_ACCEPTANCE, 1, amt >= 8);
		if (LinkGraph::IsValidID(ge.link_graph)) {
			(*LinkGraph::Get(ge.link_graph))[ge.node].SetDemand(amt / 8);
		}
	}

	/* Only show a message in case the acceptance was actually changed. */
	uint new_acc = GetAcceptanceMask(st);
	if (old_acc == new_acc) return;

	/* show a message to report that the acceptance was changed? */
	if (show_msg && st->owner == _local_company && st->IsInUse()) {
		/* List of accept and reject strings for different number of
		 * cargo types */
		static const StringID accept_msg[] = {
			STR_NEWS_STATION_NOW_ACCEPTS_CARGO,
			STR_NEWS_STATION_NOW_ACCEPTS_CARGO_AND_CARGO,
		};
		static const StringID reject_msg[] = {
			STR_NEWS_STATION_NO_LONGER_ACCEPTS_CARGO,
			STR_NEWS_STATION_NO_LONGER_ACCEPTS_CARGO_OR_CARGO,
		};

		/* Array of accepted and rejected cargo types */
		CargoID accepts[2] = { CT_INVALID, CT_INVALID };
		CargoID rejects[2] = { CT_INVALID, CT_INVALID };
		uint num_acc = 0;
		uint num_rej = 0;

		/* Test each cargo type to see if its acceptance has changed */
		for (CargoID i = 0; i < NUM_CARGO; i++) {
			if (HasBit(new_acc, i)) {
				if (!HasBit(old_acc, i) && num_acc < lengthof(accepts)) {
					/* New cargo is accepted */
					accepts[num_acc++] = i;
				}
			} else {
				if (HasBit(old_acc, i) && num_rej < lengthof(rejects)) {
					/* Old cargo is no longer accepted */
					rejects[num_rej++] = i;
				}
			}
		}

		/* Show news message if there are any changes */
		if (num_acc > 0) ShowRejectOrAcceptNews(st, num_acc, accepts, accept_msg[num_acc - 1]);
		if (num_rej > 0) ShowRejectOrAcceptNews(st, num_rej, rejects, reject_msg[num_rej - 1]);
	}

	/* redraw the station view since acceptance changed */
	SetWindowWidgetDirty(WC_STATION_VIEW, st->index, WID_SV_ACCEPT_RATING_LIST);
}

static void UpdateStationSignCoord(BaseStation *st)
{
	const StationRect *r = &st->rect;

	if (r->IsEmpty()) return; // no tiles belong to this station

	/* clamp sign coord to be inside the station rect */
	st->xy = TileXY(ClampU(TileX(st->xy), r->left, r->right), ClampU(TileY(st->xy), r->top, r->bottom));
	st->UpdateVirtCoord();

	if (!Station::IsExpected(st)) return;
	Station *full_station = Station::From(st);
	for (CargoID c = 0; c < NUM_CARGO; ++c) {
		LinkGraphID lg = full_station->goods[c].link_graph;
		if (!LinkGraph::IsValidID(lg)) continue;
		(*LinkGraph::Get(lg))[full_station->goods[c].node].UpdateLocation(st->xy);
	}
}

/**
 * Common part of building various station parts and possibly attaching them to an existing one.
 * @param [in,out] st Station to attach to
 * @param flags Command flags
 * @param reuse Whether to try to reuse a deleted station (gray sign) if possible
 * @param area Area occupied by the new part
 * @param name_class Station naming class to use to generate the new station's name
 * @return Command error that occurred, if any
 */
static CommandCost BuildStationPart(Station **st, DoCommandFlag flags, bool reuse, TileArea area, StationNaming name_class)
{
	/* Find a deleted station close to us */
	if (*st == NULL && reuse) *st = GetClosestDeletedStation(area.tile);

	if (*st != NULL) {
		if ((*st)->owner != _current_company) {
			return_cmd_error(STR_ERROR_TOO_CLOSE_TO_ANOTHER_STATION);
		}

		CommandCost ret = (*st)->rect.BeforeAddRect(area.tile, area.w, area.h, StationRect::ADD_TEST);
		if (ret.Failed()) return ret;
	} else {
		/* allocate and initialize new station */
		if (!Station::CanAllocateItem()) return_cmd_error(STR_ERROR_TOO_MANY_STATIONS_LOADING);

		if (flags & DC_EXEC) {
			*st = new Station(area.tile);

			(*st)->town = ClosestTownFromTile(area.tile, UINT_MAX);
			(*st)->string_id = GenerateStationName(*st, area.tile, name_class);

			if (Company::IsValidID(_current_company)) {
				SetBit((*st)->town->have_ratings, _current_company);
			}
		}
	}
	return CommandCost();
}

/**
 * This is called right after a station was deleted.
 * It checks if the whole station is free of substations, and if so, the station will be
 * deleted after a little while.
 * @param st Station
 */
static void DeleteStationIfEmpty(BaseStation *st)
{
	if (!st->IsInUse()) {
		st->delete_ctr = 0;
		InvalidateWindowData(WC_STATION_LIST, st->owner, 0);
	}
	/* station remains but it probably lost some parts - station sign should stay in the station boundaries */
	UpdateStationSignCoord(st);
}

CommandCost ClearTile_Station(TileIndex tile, DoCommandFlag flags);

/**
 * Checks if the given tile is buildable, flat and has a certain height.
 * @param tile TileIndex to check.
 * @param invalid_dirs Prohibited directions for slopes (set of #DiagDirection).
 * @param allowed_z Height allowed for the tile. If allowed_z is negative, it will be set to the height of this tile.
 * @param allow_steep Whether steep slopes are allowed.
 * @param check_bridge Check for the existence of a bridge.
 * @return The cost in case of success, or an error code if it failed.
 */
CommandCost CheckBuildableTile(TileIndex tile, uint invalid_dirs, int &allowed_z, bool allow_steep, bool check_bridge = true)
{
	if (check_bridge && IsBridgeAbove(tile)) {
		return_cmd_error(STR_ERROR_MUST_DEMOLISH_BRIDGE_FIRST);
	}

	CommandCost ret = EnsureNoVehicleOnGround(tile);
	if (ret.Failed()) return ret;

	int z;
	Slope tileh = GetTileSlope(tile, &z);

	/* Prohibit building if
	 *   1) The tile is "steep" (i.e. stretches two height levels).
	 *   2) The tile is non-flat and the build_on_slopes switch is disabled.
	 */
	if ((!allow_steep && IsSteepSlope(tileh)) ||
			((!_settings_game.construction.build_on_slopes) && tileh != SLOPE_FLAT)) {
		return_cmd_error(STR_ERROR_FLAT_LAND_REQUIRED);
	}

	CommandCost cost(EXPENSES_CONSTRUCTION);
	int flat_z = z + GetSlopeMaxZ(tileh);
	if (tileh != SLOPE_FLAT) {
		/* Forbid building if the tile faces a slope in a invalid direction. */
		for (DiagDirection dir = DIAGDIR_BEGIN; dir != DIAGDIR_END; dir++) {
			if (HasBit(invalid_dirs, dir) && !CanBuildDepotByTileh(dir, tileh)) {
				return_cmd_error(STR_ERROR_FLAT_LAND_REQUIRED);
			}
		}
		cost.AddCost(_price[PR_BUILD_FOUNDATION]);
	}

	/* The level of this tile must be equal to allowed_z. */
	if (allowed_z < 0) {
		/* First tile. */
		allowed_z = flat_z;
	} else if (allowed_z != flat_z) {
		return_cmd_error(STR_ERROR_FLAT_LAND_REQUIRED);
	}

	return cost;
}

/**
 * Tries to clear the given area.
 * @param tile_area Area to check.
 * @param flags Operation to perform.
 * @return The cost in case of success, or an error code if it failed.
 */
CommandCost CheckFlatLand(TileArea tile_area, DoCommandFlag flags)
{
	CommandCost cost(EXPENSES_CONSTRUCTION);
	int allowed_z = -1;

	TILE_AREA_LOOP(tile_cur, tile_area) {
		CommandCost ret = CheckBuildableTile(tile_cur, 0, allowed_z, true);
		if (ret.Failed()) return ret;
		cost.AddCost(ret);

		ret = DoCommand(tile_cur, 0, 0, flags, CMD_LANDSCAPE_CLEAR);
		if (ret.Failed()) return ret;
		cost.AddCost(ret);
	}

	return cost;
}

/**
 * Checks if a rail station can be built at the given area.
 * @param tile_area Area to check.
 * @param flags Operation to perform.
 * @param axis Rail station axis.
 * @param station StationID to be queried and returned if available.
 * @param rt The rail type to check for (overbuilding rail stations over rail).
 * @param affected_vehicles List of trains with PBS reservations on the tiles
 * @param spec_class Station class.
 * @param spec_index Index into the station class.
 * @param plat_len Platform length.
 * @param numtracks Number of platforms.
 * @return The cost in case of success, or an error code if it failed.
 */
static CommandCost CheckFlatLandRailStation(TileArea tile_area, DoCommandFlag flags, Axis axis, StationID *station, RailType rt, SmallVector<Train *, 4> &affected_vehicles, StationClassID spec_class, byte spec_index, byte plat_len, byte numtracks)
{
	CommandCost cost(EXPENSES_CONSTRUCTION);
	int allowed_z = -1;
	uint invalid_dirs = 5 << axis;

	const StationSpec *statspec = StationClass::Get(spec_class)->GetSpec(spec_index);
	bool slope_cb = statspec != NULL && HasBit(statspec->callback_mask, CBM_STATION_SLOPE_CHECK);

	TILE_AREA_LOOP(tile_cur, tile_area) {
		CommandCost ret = CheckBuildableTile(tile_cur, invalid_dirs, allowed_z, false);
		if (ret.Failed()) return ret;
		cost.AddCost(ret);

		if (slope_cb) {
			/* Do slope check if requested. */
			ret = PerformStationTileSlopeCheck(tile_area.tile, tile_cur, statspec, axis, plat_len, numtracks);
			if (ret.Failed()) return ret;
		}

		/* if station is set, then we have special handling to allow building on top of already existing stations.
		 * so station points to INVALID_STATION if we can build on any station.
		 * Or it points to a station if we're only allowed to build on exactly that station. */
		if (station != NULL && IsTileType(tile_cur, MP_STATION)) {
			if (!IsRailStation(tile_cur)) {
				return ClearTile_Station(tile_cur, DC_AUTO); // get error message
			} else {
				StationID st = GetStationIndex(tile_cur);
				if (*station == INVALID_STATION) {
					*station = st;
				} else if (*station != st) {
					return_cmd_error(STR_ERROR_ADJOINS_MORE_THAN_ONE_EXISTING);
				}
			}
		} else {
			/* Rail type is only valid when building a railway station; if station to
			 * build isn't a rail station it's INVALID_RAILTYPE. */
			if (rt != INVALID_RAILTYPE &&
					IsPlainRailTile(tile_cur) && !HasSignals(tile_cur) &&
					HasPowerOnRail(GetRailType(tile_cur), rt)) {
				/* Allow overbuilding if the tile:
				 *  - has rail, but no signals
				 *  - it has exactly one track
				 *  - the track is in line with the station
				 *  - the current rail type has power on the to-be-built type (e.g. convert normal rail to el rail)
				 */
				TrackBits tracks = GetTrackBits(tile_cur);
				Track track = RemoveFirstTrack(&tracks);
				Track expected_track = HasBit(invalid_dirs, DIAGDIR_NE) ? TRACK_X : TRACK_Y;

				if (tracks == TRACK_BIT_NONE && track == expected_track) {
					/* Check for trains having a reservation for this tile. */
					if (HasBit(GetRailReservationTrackBits(tile_cur), track)) {
						Train *v = GetTrainForReservation(tile_cur, track);
						if (v != NULL) {
							*affected_vehicles.Append() = v;
						}
					}
					CommandCost ret = DoCommand(tile_cur, 0, track, flags, CMD_REMOVE_SINGLE_RAIL);
					if (ret.Failed()) return ret;
					cost.AddCost(ret);
					/* With flags & ~DC_EXEC CmdLandscapeClear would fail since the rail still exists */
					continue;
				}
			}
			ret = DoCommand(tile_cur, 0, 0, flags, CMD_LANDSCAPE_CLEAR);
			if (ret.Failed()) return ret;
			cost.AddCost(ret);
		}
	}

	return cost;
}

/**
 * Checks if a road stop can be built at the given tile.
 * @param tile_area Area to check.
 * @param flags Operation to perform.
 * @param invalid_dirs Prohibited directions (set of DiagDirections).
 * @param is_drive_through True if trying to build a drive-through station.
 * @param is_truck_stop True when building a truck stop, false otherwise.
 * @param axis Axis of a drive-through road stop.
 * @param station StationID to be queried and returned if available.
 * @param rts Road types to build.
 * @return The cost in case of success, or an error code if it failed.
 */
static CommandCost CheckFlatLandRoadStop(TileArea tile_area, DoCommandFlag flags, uint invalid_dirs, bool is_drive_through, bool is_truck_stop, Axis axis, StationID *station, RoadTypes rts)
{
	CommandCost cost(EXPENSES_CONSTRUCTION);
	int allowed_z = -1;

	TILE_AREA_LOOP(cur_tile, tile_area) {
		CommandCost ret = CheckBuildableTile(cur_tile, invalid_dirs, allowed_z, !is_drive_through);
		if (ret.Failed()) return ret;
		cost.AddCost(ret);

		/* If station is set, then we have special handling to allow building on top of already existing stations.
		 * Station points to INVALID_STATION if we can build on any station.
		 * Or it points to a station if we're only allowed to build on exactly that station. */
		if (station != NULL && IsTileType(cur_tile, MP_STATION)) {
			if (!IsRoadStop(cur_tile)) {
				return ClearTile_Station(cur_tile, DC_AUTO); // Get error message.
			} else {
				if (is_truck_stop != IsTruckStop(cur_tile) ||
						is_drive_through != IsDriveThroughStopTile(cur_tile)) {
					return ClearTile_Station(cur_tile, DC_AUTO); // Get error message.
				}
				/* Drive-through station in the wrong direction. */
				if (is_drive_through && IsDriveThroughStopTile(cur_tile) && DiagDirToAxis(GetRoadStopDir(cur_tile)) != axis){
					return_cmd_error(STR_ERROR_DRIVE_THROUGH_DIRECTION);
				}
				StationID st = GetStationIndex(cur_tile);
				if (*station == INVALID_STATION) {
					*station = st;
				} else if (*station != st) {
					return_cmd_error(STR_ERROR_ADJOINS_MORE_THAN_ONE_EXISTING);
				}
			}
		} else {
			bool build_over_road = is_drive_through && IsNormalRoadTile(cur_tile);
			/* Road bits in the wrong direction. */
			RoadBits rb = IsNormalRoadTile(cur_tile) ? GetAllRoadBits(cur_tile) : ROAD_NONE;
			if (build_over_road && (rb & (axis == AXIS_X ? ROAD_Y : ROAD_X)) != 0) {
				/* Someone was pedantic and *NEEDED* three fracking different error messages. */
				switch (CountBits(rb)) {
					case 1:
						return_cmd_error(STR_ERROR_DRIVE_THROUGH_DIRECTION);

					case 2:
						if (rb == ROAD_X || rb == ROAD_Y) return_cmd_error(STR_ERROR_DRIVE_THROUGH_DIRECTION);
						return_cmd_error(STR_ERROR_DRIVE_THROUGH_CORNER);

					default: // 3 or 4
						return_cmd_error(STR_ERROR_DRIVE_THROUGH_JUNCTION);
				}
			}

			RoadTypes cur_rts = IsNormalRoadTile(cur_tile) ? GetRoadTypes(cur_tile) : ROADTYPES_NONE;
			uint num_roadbits = 0;
			if (build_over_road) {
				/* There is a road, check if we can build road+tram stop over it. */
				if (HasBit(cur_rts, ROADTYPE_ROAD)) {
					Owner road_owner = GetRoadOwner(cur_tile, ROADTYPE_ROAD);
					if (road_owner == OWNER_TOWN) {
						if (!_settings_game.construction.road_stop_on_town_road) return_cmd_error(STR_ERROR_DRIVE_THROUGH_ON_TOWN_ROAD);
					} else if (!_settings_game.construction.road_stop_on_competitor_road && road_owner != OWNER_NONE) {
						CommandCost ret = CheckOwnership(road_owner);
						if (ret.Failed()) return ret;
					}
					num_roadbits += CountBits(GetRoadBits(cur_tile, ROADTYPE_ROAD));
				}

				/* There is a tram, check if we can build road+tram stop over it. */
				if (HasBit(cur_rts, ROADTYPE_TRAM)) {
					Owner tram_owner = GetRoadOwner(cur_tile, ROADTYPE_TRAM);
					if (!_settings_game.construction.road_stop_on_competitor_road && tram_owner != OWNER_NONE) {
						CommandCost ret = CheckOwnership(tram_owner);
						if (ret.Failed()) return ret;
					}
					num_roadbits += CountBits(GetRoadBits(cur_tile, ROADTYPE_TRAM));
				}

				/* Take into account existing roadbits. */
				rts |= cur_rts;
			} else {
				ret = DoCommand(cur_tile, 0, 0, flags, CMD_LANDSCAPE_CLEAR);
				if (ret.Failed()) return ret;
				cost.AddCost(ret);
			}

			uint roadbits_to_build = CountBits(rts) * 2 - num_roadbits;
			cost.AddCost(_price[PR_BUILD_ROAD] * roadbits_to_build);
		}
	}

	return cost;
}

/**
 * Check whether we can expand the rail part of the given station.
 * @param st the station to expand
 * @param new_ta the current (and if all is fine new) tile area of the rail part of the station
 * @param axis the axis of the newly build rail
 * @return Succeeded or failed command.
 */
CommandCost CanExpandRailStation(const BaseStation *st, TileArea &new_ta, Axis axis)
{
	TileArea cur_ta = st->train_station;

	/* determine new size of train station region.. */
	int x = min(TileX(cur_ta.tile), TileX(new_ta.tile));
	int y = min(TileY(cur_ta.tile), TileY(new_ta.tile));
	new_ta.w = max(TileX(cur_ta.tile) + cur_ta.w, TileX(new_ta.tile) + new_ta.w) - x;
	new_ta.h = max(TileY(cur_ta.tile) + cur_ta.h, TileY(new_ta.tile) + new_ta.h) - y;
	new_ta.tile = TileXY(x, y);

	/* make sure the final size is not too big. */
	if (new_ta.w > _settings_game.station.station_spread || new_ta.h > _settings_game.station.station_spread) {
		return_cmd_error(STR_ERROR_STATION_TOO_SPREAD_OUT);
	}

	return CommandCost();
}

static inline byte *CreateSingle(byte *layout, int n)
{
	int i = n;
	do *layout++ = 0; while (--i);
	layout[((n - 1) >> 1) - n] = 2;
	return layout;
}

static inline byte *CreateMulti(byte *layout, int n, byte b)
{
	int i = n;
	do *layout++ = b; while (--i);
	if (n > 4) {
		layout[0 - n] = 0;
		layout[n - 1 - n] = 0;
	}
	return layout;
}

/**
 * Create the station layout for the given number of tracks and platform length.
 * @param layout    The layout to write to.
 * @param numtracks The number of tracks to write.
 * @param plat_len  The length of the platforms.
 * @param statspec  The specification of the station to (possibly) get the layout from.
 */
void GetStationLayout(byte *layout, int numtracks, int plat_len, const StationSpec *statspec)
{
	if (statspec != NULL && statspec->lengths >= plat_len &&
			statspec->platforms[plat_len - 1] >= numtracks &&
			statspec->layouts[plat_len - 1][numtracks - 1]) {
		/* Custom layout defined, follow it. */
		memcpy(layout, statspec->layouts[plat_len - 1][numtracks - 1],
			plat_len * numtracks);
		return;
	}

	if (plat_len == 1) {
		CreateSingle(layout, numtracks);
	} else {
		if (numtracks & 1) layout = CreateSingle(layout, plat_len);
		numtracks >>= 1;

		while (--numtracks >= 0) {
			layout = CreateMulti(layout, plat_len, 4);
			layout = CreateMulti(layout, plat_len, 6);
		}
	}
}

/**
 * Find a nearby station that joins this station.
 * @tparam T the class to find a station for
 * @tparam error_message the error message when building a station on top of others
 * @param existing_station an existing station we build over
 * @param station_to_join the station to join to
 * @param adjacent whether adjacent stations are allowed
 * @param ta the area of the newly build station
 * @param st 'return' pointer for the found station
 * @return command cost with the error or 'okay'
 */
template <class T, StringID error_message>
CommandCost FindJoiningBaseStation(StationID existing_station, StationID station_to_join, bool adjacent, TileArea ta, T **st)
{
	assert(*st == NULL);
	bool check_surrounding = !adjacent || !_settings_game.station.adjacent_stations;

	if (existing_station != INVALID_STATION) {
		if (station_to_join == INVALID_STATION) {
			/* You can't build an adjacent station over the top of one that
			 * already exists. */
			if (adjacent) return_cmd_error(error_message);
		} else {
			/* You can't join to a station while building over the top of
			 * some other station. */
			if (existing_station != station_to_join) return_cmd_error(error_message);
		}

		if (!adjacent && _settings_game.station.adjacent_stations) {
			/* Extend the current station, and don't check whether it will
			 * be near any other stations. */
			*st = T::GetIfValid(existing_station);
			check_surrounding = (*st == NULL);
		}
	}

	if (check_surrounding) {
		/* Make sure there are no similar stations around us. */
		CommandCost ret = GetStationAround(ta, existing_station, st);
		if (ret.Failed()) return ret;
	}

	/* Fail if we would have to join to other station then we want. */
	if (*st != NULL && (station_to_join == INVALID_STATION ? adjacent : (*st)->index != station_to_join)) {
		*st = NULL;
		return_cmd_error(STR_ERROR_ADJOINS_OTHER_STATION);
	}

	/* Distant join */
	if (*st == NULL && station_to_join != INVALID_STATION) {
		/* Test if we are not breaking the distant-join rule. */
		if (!_settings_game.station.distant_join_stations && (
				check_surrounding || // surrounding already cheked?
				GetStationAround(ta, INVALID_STATION, st, station_to_join).Failed() || // search surrounding tiles
				*st == NULL)) { // station not found?
			return_cmd_error(STR_ERROR_CAN_T_DISTANT_JOIN);
		}
		*st = T::GetIfValid(station_to_join);
	}

	return CommandCost();
}

/**
 * Find a nearby station that joins this station.
 * @param existing_station an existing station we build over
 * @param station_to_join the station to join to
 * @param adjacent whether adjacent stations are allowed
 * @param ta the area of the newly build station
 * @param st 'return' pointer for the found station
 * @return command cost with the error or 'okay'
 */
static CommandCost FindJoiningStation(StationID existing_station, StationID station_to_join, bool adjacent, TileArea ta, Station **st)
{
	return FindJoiningBaseStation<Station, STR_ERROR_MUST_REMOVE_RAILWAY_STATION_FIRST>(existing_station, station_to_join, adjacent, ta, st);
}

/**
 * Find a nearby waypoint that joins this waypoint.
 * @param existing_waypoint an existing waypoint we build over
 * @param waypoint_to_join the waypoint to join to
 * @param adjacent whether adjacent waypoints are allowed
 * @param ta the area of the newly build waypoint
 * @param wp 'return' pointer for the found waypoint
 * @return command cost with the error or 'okay'
 */
CommandCost FindJoiningWaypoint(StationID existing_waypoint, StationID waypoint_to_join, bool adjacent, TileArea ta, Waypoint **wp)
{
	return FindJoiningBaseStation<Waypoint, STR_ERROR_MUST_REMOVE_RAILWAYPOINT_FIRST>(existing_waypoint, waypoint_to_join, adjacent, ta, wp);
}

/**
 * Build rail station
 * @param tile_org northern most position of station dragging/placement
 * @param flags operation to perform
 * @param p1 various bitstuffed elements
 * - p1 = (bit  0- 3) - railtype
 * - p1 = (bit  4)    - orientation (Axis)
 * - p1 = (bit  8-15) - number of tracks
 * - p1 = (bit 16-23) - platform length
 * - p1 = (bit 24)    - allow stations directly adjacent to other stations.
 * @param p2 various bitstuffed elements
 * - p2 = (bit  0- 7) - custom station class
 * - p2 = (bit  8-15) - custom station id
 * - p2 = (bit 16-31) - station ID to join (NEW_STATION if build new one)
 * @param text unused
 * @return the cost of this operation or an error
 */
CommandCost CmdBuildRailStation(TileIndex tile_org, DoCommandFlag flags, uint32 p1, uint32 p2, const char *text)
{
	/* Unpack parameters */
	RailType rt    = Extract<RailType, 0, 4>(p1);
	Axis axis      = Extract<Axis, 4, 1>(p1);
	byte numtracks = GB(p1,  8, 8);
	byte plat_len  = GB(p1, 16, 8);
	bool adjacent  = HasBit(p1, 24);

	StationClassID spec_class = Extract<StationClassID, 0, 8>(p2);
	byte spec_index           = GB(p2, 8, 8);
	StationID station_to_join = GB(p2, 16, 16);

	/* Does the authority allow this? */
	CommandCost ret = CheckIfAuthorityAllowsNewStation(tile_org, flags);
	if (ret.Failed()) return ret;

	if (!ValParamRailtype(rt)) return CMD_ERROR;

	/* Check if the given station class is valid */
	if ((uint)spec_class >= StationClass::GetClassCount() || spec_class == STAT_CLASS_WAYP) return CMD_ERROR;
	if (spec_index >= StationClass::Get(spec_class)->GetSpecCount()) return CMD_ERROR;
	if (plat_len == 0 || numtracks == 0) return CMD_ERROR;

	int w_org, h_org;
	if (axis == AXIS_X) {
		w_org = plat_len;
		h_org = numtracks;
	} else {
		h_org = plat_len;
		w_org = numtracks;
	}

	bool reuse = (station_to_join != NEW_STATION);
	if (!reuse) station_to_join = INVALID_STATION;

	if (station_to_join != INVALID_STATION && !Station::IsValidID(station_to_join)) return CMD_ERROR;
	if (h_org > _settings_game.station.station_spread || w_org > _settings_game.station.station_spread) return CMD_ERROR;

	/* these values are those that will be stored in train_tile and station_platforms */
	TileArea new_location(tile_org, w_org, h_org);

	/* Make sure the area below consists of clear tiles. (OR tiles belonging to a certain rail station) */
	StationID est = INVALID_STATION;
	SmallVector<Train *, 4> affected_vehicles;
	/* Clear the land below the station. */
	CommandCost cost = CheckFlatLandRailStation(new_location, flags, axis, &est, rt, affected_vehicles, spec_class, spec_index, plat_len, numtracks);
	if (cost.Failed()) return cost;
	/* Add construction expenses. */
	cost.AddCost((numtracks * _price[PR_BUILD_STATION_RAIL] + _price[PR_BUILD_STATION_RAIL_LENGTH]) * plat_len);
	cost.AddCost(numtracks * plat_len * RailBuildCost(rt));

	Station *st = NULL;
	ret = FindJoiningStation(est, station_to_join, adjacent, new_location, &st);
	if (ret.Failed()) return ret;

	ret = BuildStationPart(&st, flags, reuse, new_location, STATIONNAMING_RAIL);
	if (ret.Failed()) return ret;

	if (st != NULL && st->train_station.tile != INVALID_TILE) {
		CommandCost ret = CanExpandRailStation(st, new_location, axis);
		if (ret.Failed()) return ret;
	}

	/* Check if we can allocate a custom stationspec to this station */
	const StationSpec *statspec = StationClass::Get(spec_class)->GetSpec(spec_index);
	int specindex;
	if ((flags & DC_PASTE) && (flags & DC_EXEC) && (_station_cmd_specindex_to_paste != -1)) {
		assert(_station_cmd_specindex_to_paste == 0 || (_station_cmd_specindex_to_paste < st->num_specs && st->speclist[_station_cmd_specindex_to_paste].spec == statspec));
		specindex = _station_cmd_specindex_to_paste;
	} else {
		specindex = AllocateSpecToStation(statspec, st, (flags & DC_EXEC) != 0);
		if (specindex == -1) return_cmd_error(STR_ERROR_TOO_MANY_STATION_SPECS);
	}

	if (statspec != NULL) {
		/* Perform NewStation checks */

		/* Check if the station size is permitted */
		if (!(flags & DC_PASTE) && (
				HasBit(statspec->disallowed_platforms, min(numtracks - 1, 7)) ||
				HasBit(statspec->disallowed_lengths, min(plat_len - 1, 7)))) {
			return CMD_ERROR;
		}

		/* Check if the station is buildable */
		if (HasBit(statspec->callback_mask, CBM_STATION_AVAIL)) {
			uint16 cb_res = GetStationCallback(CBID_STATION_AVAILABILITY, 0, 0, statspec, NULL, INVALID_TILE);
			if (cb_res != CALLBACK_FAILED && !Convert8bitBooleanCallback(statspec->grf_prop.grffile, CBID_STATION_AVAILABILITY, cb_res)) return CMD_ERROR;
		}
	}

	if (flags & DC_EXEC) {
		TileIndexDiff tile_delta;
		byte *layout_ptr;
		byte numtracks_orig;
		Track track;

		st->train_station = new_location;
		st->AddFacility(FACIL_TRAIN, new_location.tile);

		st->rect.BeforeAddRect(tile_org, w_org, h_org, StationRect::ADD_TRY);

		if (statspec != NULL) {
			/* Include this station spec's animation trigger bitmask
			 * in the station's cached copy. */
			st->cached_anim_triggers |= statspec->animation.triggers;
		}

		tile_delta = (axis == AXIS_X ? TileDiffXY(1, 0) : TileDiffXY(0, 1));
		track = AxisToTrack(axis);

		layout_ptr = AllocaM(byte, numtracks * plat_len);
		GetStationLayout(layout_ptr, numtracks, plat_len, statspec);

		numtracks_orig = numtracks;

		Company *c = Company::Get(st->owner);
		TileIndex tile_track = tile_org;
		do {
			TileIndex tile = tile_track;
			int w = plat_len;
			do {
				byte layout = *layout_ptr++;
				if (IsRailStationTile(tile) && HasStationReservation(tile)) {
					/* Check for trains having a reservation for this tile. */
					Train *v = GetTrainForReservation(tile, AxisToTrack(GetRailStationAxis(tile)));
					if (v != NULL) {
						FreeTrainTrackReservation(v);
						*affected_vehicles.Append() = v;
						if (IsRailStationTile(v->tile)) SetRailStationPlatformReservation(v->tile, TrackdirToExitdir(v->GetVehicleTrackdir()), false);
						for (; v->Next() != NULL; v = v->Next()) { }
						if (IsRailStationTile(v->tile)) SetRailStationPlatformReservation(v->tile, TrackdirToExitdir(ReverseTrackdir(v->GetVehicleTrackdir())), false);
					}
				}

				/* Railtype can change when overbuilding. */
				if (IsRailStationTile(tile)) {
					if (!IsStationTileBlocked(tile)) c->infrastructure.rail[GetRailType(tile)]--;
					c->infrastructure.station--;
				}

				/* Remove animation if overbuilding */
				DeleteAnimatedTile(tile);
				byte old_specindex = HasStationTileRail(tile) ? GetCustomStationSpecIndex(tile) : 0;
				MakeRailStation(tile, st->owner, st->index, axis, layout & ~1, rt);
				/* Free the spec if we overbuild something */
				DeallocateSpecFromStation(st, old_specindex);

				SetCustomStationSpecIndex(tile, specindex);
				SetStationTileRandomBits(tile, GB(Random(), 0, 4));
				SetAnimationFrame(tile, 0);

				if (!IsStationTileBlocked(tile)) c->infrastructure.rail[rt]++;
				c->infrastructure.station++;

				if ((flags & DC_PASTE) && (_station_cmd_gfx_to_paste != -1)) {
					SetStationGfx(tile, _station_cmd_gfx_to_paste);
				} else if (statspec != NULL) {
					/* Use a fixed axis for GetPlatformInfo as our platforms / numtracks are always the right way around */
					uint32 platinfo = GetPlatformInfo(AXIS_X, GetStationGfx(tile), plat_len, numtracks_orig, plat_len - w, numtracks_orig - numtracks, false);

					/* As the station is not yet completely finished, the station does not yet exist. */
					uint16 callback = GetStationCallback(CBID_STATION_TILE_LAYOUT, platinfo, 0, statspec, NULL, tile);
					if (callback != CALLBACK_FAILED) {
						if (callback < 8) {
							SetStationGfx(tile, (callback & ~1) + axis);
						} else {
							ErrorUnknownCallbackResult(statspec->grf_prop.grffile->grfid, CBID_STATION_TILE_LAYOUT, callback);
						}
					}
				}

				if (statspec != NULL) {
					/* Trigger station animation -- after building? */
					TriggerStationAnimation(st, tile, SAT_BUILT);
				}

				tile += tile_delta;
			} while (--w);
			AddTrackToSignalBuffer(tile_track, track, _current_company);
			YapfNotifyTrackLayoutChange(tile_track, track);
			tile_track += tile_delta ^ TileDiffXY(1, 1); // perpendicular to tile_delta
		} while (--numtracks);

		for (uint i = 0; i < affected_vehicles.Length(); ++i) {
			/* Restore reservations of trains. */
			Train *v = affected_vehicles[i];
			if (IsRailStationTile(v->tile)) SetRailStationPlatformReservation(v->tile, TrackdirToExitdir(v->GetVehicleTrackdir()), true);
			TryPathReserve(v, true, true);
			for (; v->Next() != NULL; v = v->Next()) { }
			if (IsRailStationTile(v->tile)) SetRailStationPlatformReservation(v->tile, TrackdirToExitdir(ReverseTrackdir(v->GetVehicleTrackdir())), true);
		}

		/* Check whether we need to expand the reservation of trains already on the station. */
		TileArea update_reservation_area;
		if (axis == AXIS_X) {
			update_reservation_area = TileArea(tile_org, 1, numtracks_orig);
		} else {
			update_reservation_area = TileArea(tile_org, numtracks_orig, 1);
		}

		TILE_AREA_LOOP(tile, update_reservation_area) {
			/* Don't even try to make eye candy parts reserved. */
			if (IsStationTileBlocked(tile)) continue;

			DiagDirection dir = AxisToDiagDir(axis);
			TileIndexDiff tile_offset = TileOffsByDiagDir(dir);
			TileIndex platform_begin = tile;
			TileIndex platform_end = tile;

			/* We can only account for tiles that are reachable from this tile, so ignore primarily blocked tiles while finding the platform begin and end. */
			for (TileIndex next_tile = platform_begin - tile_offset; IsCompatibleTrainStationTile(next_tile, platform_begin); next_tile -= tile_offset) {
				platform_begin = next_tile;
			}
			for (TileIndex next_tile = platform_end + tile_offset; IsCompatibleTrainStationTile(next_tile, platform_end); next_tile += tile_offset) {
				platform_end = next_tile;
			}

			/* If there is at least on reservation on the platform, we reserve the whole platform. */
			bool reservation = false;
			for (TileIndex t = platform_begin; !reservation && t <= platform_end; t += tile_offset) {
				reservation = HasStationReservation(t);
			}

			if (reservation) {
				SetRailStationPlatformReservation(platform_begin, dir, true);
			}
		}

		st->MarkTilesDirty(false);
		st->UpdateVirtCoord();
		UpdateStationAcceptance(st, false);
		st->RecomputeIndustriesNear();
		InvalidateWindowData(WC_SELECT_STATION, 0, 0);
		InvalidateWindowData(WC_STATION_LIST, st->owner, 0);
		SetWindowWidgetDirty(WC_STATION_VIEW, st->index, WID_SV_TRAINS);
		DirtyCompanyInfrastructureWindows(st->owner);
	}

	return cost;
}

static void MakeRailStationAreaSmaller(BaseStation *st)
{
	TileArea ta = st->train_station;

restart:

	/* too small? */
	if (ta.w != 0 && ta.h != 0) {
		/* check the left side, x = constant, y changes */
		for (uint i = 0; !st->TileBelongsToRailStation(ta.tile + TileDiffXY(0, i));) {
			/* the left side is unused? */
			if (++i == ta.h) {
				ta.tile += TileDiffXY(1, 0);
				ta.w--;
				goto restart;
			}
		}

		/* check the right side, x = constant, y changes */
		for (uint i = 0; !st->TileBelongsToRailStation(ta.tile + TileDiffXY(ta.w - 1, i));) {
			/* the right side is unused? */
			if (++i == ta.h) {
				ta.w--;
				goto restart;
			}
		}

		/* check the upper side, y = constant, x changes */
		for (uint i = 0; !st->TileBelongsToRailStation(ta.tile + TileDiffXY(i, 0));) {
			/* the left side is unused? */
			if (++i == ta.w) {
				ta.tile += TileDiffXY(0, 1);
				ta.h--;
				goto restart;
			}
		}

		/* check the lower side, y = constant, x changes */
		for (uint i = 0; !st->TileBelongsToRailStation(ta.tile + TileDiffXY(i, ta.h - 1));) {
			/* the left side is unused? */
			if (++i == ta.w) {
				ta.h--;
				goto restart;
			}
		}
	} else {
		ta.Clear();
	}

	st->train_station = ta;
}

/**
 * Remove a number of tiles from any rail station within the area.
 * @param ta the area to clear station tile from.
 * @param affected_stations the stations affected.
 * @param flags the command flags.
 * @param removal_cost the cost for removing the tile, including the rail.
 * @param keep_rail whether to keep the rail of the station.
 * @tparam T the type of station to remove.
 * @return the number of cleared tiles or an error.
 */
template <class T>
CommandCost RemoveFromRailBaseStation(TileArea ta, SmallVector<T *, 4> &affected_stations, DoCommandFlag flags, Money removal_cost, bool keep_rail)
{
	/* Count of the number of tiles removed */
	int quantity = 0;
	CommandCost total_cost(EXPENSES_CONSTRUCTION);
	/* Accumulator for the errors seen during clearing. If no errors happen,
	 * and the quantity is 0 there is no station. Otherwise it will be one
	 * of the other error that got accumulated. */
	CommandCost error;

	/* Do the action for every tile into the area */
	TILE_AREA_LOOP(tile, ta) {
		/* Make sure the specified tile is a rail station */
		if (!HasStationTileRail(tile)) continue;

		/* If there is a vehicle on ground, do not allow to remove (flood) the tile */
		CommandCost ret = EnsureNoVehicleOnGround(tile);
		error.AddCost(ret);
		if (ret.Failed()) continue;

		/* Check ownership of station */
		T *st = T::GetByTile(tile);
		if (st == NULL) continue;

		if (_current_company != OWNER_WATER) {
			CommandCost ret = CheckOwnership(st->owner);
			error.AddCost(ret);
			if (ret.Failed()) continue;
		}

		/* If we reached here, the tile is valid so increase the quantity of tiles we will remove */
		quantity++;

		if (keep_rail || IsStationTileBlocked(tile)) {
			/* Don't refund the 'steel' of the track when we keep the
			 *  rail, or when the tile didn't have any rail at all. */
			total_cost.AddCost(-_price[PR_CLEAR_RAIL]);
		}

		if (flags & DC_EXEC) {
			/* read variables before the station tile is removed */
			uint specindex = GetCustomStationSpecIndex(tile);
			Track track = GetRailStationTrack(tile);
			Owner owner = GetTileOwner(tile);
			RailType rt = GetRailType(tile);
			Train *v = NULL;

			if (HasStationReservation(tile)) {
				v = GetTrainForReservation(tile, track);
				if (v != NULL) {
					/* Free train reservation. */
					FreeTrainTrackReservation(v);
					if (IsRailStationTile(v->tile)) SetRailStationPlatformReservation(v->tile, TrackdirToExitdir(v->GetVehicleTrackdir()), false);
					Vehicle *temp = v;
					for (; temp->Next() != NULL; temp = temp->Next()) { }
					if (IsRailStationTile(temp->tile)) SetRailStationPlatformReservation(temp->tile, TrackdirToExitdir(ReverseTrackdir(temp->GetVehicleTrackdir())), false);
				}
			}

			bool build_rail = keep_rail && !IsStationTileBlocked(tile);
			if (!build_rail && !IsStationTileBlocked(tile)) Company::Get(owner)->infrastructure.rail[rt]--;

			DoClearSquare(tile);
			DeleteNewGRFInspectWindow(GSF_STATIONS, tile);
			if (build_rail) MakeRailNormal(tile, owner, TrackToTrackBits(track), rt);
			Company::Get(owner)->infrastructure.station--;
			DirtyCompanyInfrastructureWindows(owner);

			st->rect.AfterRemoveTile(st, tile);
			AddTrackToSignalBuffer(tile, track, owner);
			YapfNotifyTrackLayoutChange(tile, track);

			DeallocateSpecFromStation(st, specindex);

			affected_stations.Include(st);

			if (v != NULL) {
				/* Restore station reservation. */
				if (IsRailStationTile(v->tile)) SetRailStationPlatformReservation(v->tile, TrackdirToExitdir(v->GetVehicleTrackdir()), true);
				TryPathReserve(v, true, true);
				for (; v->Next() != NULL; v = v->Next()) { }
				if (IsRailStationTile(v->tile)) SetRailStationPlatformReservation(v->tile, TrackdirToExitdir(ReverseTrackdir(v->GetVehicleTrackdir())), true);
			}
		}
	}

	if (quantity == 0) return error.Failed() ? error : CommandCost(STR_ERROR_THERE_IS_NO_STATION);

	for (T **stp = affected_stations.Begin(); stp != affected_stations.End(); stp++) {
		T *st = *stp;

		/* now we need to make the "spanned" area of the railway station smaller
		 * if we deleted something at the edges.
		 * we also need to adjust train_tile. */
		MakeRailStationAreaSmaller(st);
		UpdateStationSignCoord(st);

		/* if we deleted the whole station, delete the train facility. */
		if (st->train_station.tile == INVALID_TILE) {
			st->facilities &= ~FACIL_TRAIN;
			SetWindowWidgetDirty(WC_STATION_VIEW, st->index, WID_SV_TRAINS);
			st->UpdateVirtCoord();
			DeleteStationIfEmpty(st);
		}
	}

	total_cost.AddCost(quantity * removal_cost);
	return total_cost;
}

/**
 * Remove a single tile from a rail station.
 * This allows for custom-built station with holes and weird layouts
 * @param start tile of station piece to remove
 * @param flags operation to perform
 * @param p1 start_tile
 * @param p2 various bitstuffed elements
 * - p2 = bit 0 - if set keep the rail
 * @param text unused
 * @return the cost of this operation or an error
 */
CommandCost CmdRemoveFromRailStation(TileIndex start, DoCommandFlag flags, uint32 p1, uint32 p2, const char *text)
{
	TileIndex end = p1 == 0 ? start : p1;
	if (start >= MapSize() || end >= MapSize()) return CMD_ERROR;

	TileArea ta(start, end);
	SmallVector<Station *, 4> affected_stations;

	CommandCost ret = RemoveFromRailBaseStation(ta, affected_stations, flags, _price[PR_CLEAR_STATION_RAIL], HasBit(p2, 0));
	if (ret.Failed()) return ret;

	/* Do all station specific functions here. */
	for (Station **stp = affected_stations.Begin(); stp != affected_stations.End(); stp++) {
		Station *st = *stp;

		if (st->train_station.tile == INVALID_TILE) SetWindowWidgetDirty(WC_STATION_VIEW, st->index, WID_SV_TRAINS);
		st->MarkTilesDirty(false);
		st->RecomputeIndustriesNear();
	}

	/* Now apply the rail cost to the number that we deleted */
	return ret;
}

/**
 * Remove a single tile from a waypoint.
 * This allows for custom-built waypoint with holes and weird layouts
 * @param start tile of waypoint piece to remove
 * @param flags operation to perform
 * @param p1 start_tile
 * @param p2 various bitstuffed elements
 * - p2 = bit 0 - if set keep the rail
 * @param text unused
 * @return the cost of this operation or an error
 */
CommandCost CmdRemoveFromRailWaypoint(TileIndex start, DoCommandFlag flags, uint32 p1, uint32 p2, const char *text)
{
	TileIndex end = p1 == 0 ? start : p1;
	if (start >= MapSize() || end >= MapSize()) return CMD_ERROR;

	TileArea ta(start, end);
	SmallVector<Waypoint *, 4> affected_stations;

	return RemoveFromRailBaseStation(ta, affected_stations, flags, _price[PR_CLEAR_WAYPOINT_RAIL], HasBit(p2, 0));
}


/**
 * Remove a rail station/waypoint
 * @param st The station/waypoint to remove the rail part from
 * @param flags operation to perform
 * @tparam T the type of station to remove
 * @return cost or failure of operation
 */
template <class T>
CommandCost RemoveRailStation(T *st, DoCommandFlag flags)
{
	/* Current company owns the station? */
	if (_current_company != OWNER_WATER) {
		CommandCost ret = CheckOwnership(st->owner);
		if (ret.Failed()) return ret;
	}

	/* determine width and height of platforms */
	TileArea ta = st->train_station;

	assert(ta.w != 0 && ta.h != 0);

	CommandCost cost(EXPENSES_CONSTRUCTION);
	/* clear all areas of the station */
	TILE_AREA_LOOP(tile, ta) {
		/* only remove tiles that are actually train station tiles */
		if (!st->TileBelongsToRailStation(tile)) continue;

		CommandCost ret = EnsureNoVehicleOnGround(tile);
		if (ret.Failed()) return ret;

		cost.AddCost(_price[PR_CLEAR_STATION_RAIL]);
		if (flags & DC_EXEC) {
			/* read variables before the station tile is removed */
			Track track = GetRailStationTrack(tile);
			Owner owner = GetTileOwner(tile); // _current_company can be OWNER_WATER
			Train *v = NULL;
			if (HasStationReservation(tile)) {
				v = GetTrainForReservation(tile, track);
				if (v != NULL) FreeTrainTrackReservation(v);
			}
			if (!IsStationTileBlocked(tile)) Company::Get(owner)->infrastructure.rail[GetRailType(tile)]--;
			Company::Get(owner)->infrastructure.station--;
			DoClearSquare(tile);
			DeleteNewGRFInspectWindow(GSF_STATIONS, tile);
			AddTrackToSignalBuffer(tile, track, owner);
			YapfNotifyTrackLayoutChange(tile, track);
			if (v != NULL) TryPathReserve(v, true);
		}
	}

	if (flags & DC_EXEC) {
		st->rect.AfterRemoveRect(st, st->train_station);

		st->train_station.Clear();

		st->facilities &= ~FACIL_TRAIN;

		free(st->speclist);
		st->num_specs = 0;
		st->speclist  = NULL;
		st->cached_anim_triggers = 0;

		DirtyCompanyInfrastructureWindows(st->owner);
		SetWindowWidgetDirty(WC_STATION_VIEW, st->index, WID_SV_TRAINS);
		st->UpdateVirtCoord();
		DeleteStationIfEmpty(st);
	}

	return cost;
}

/**
 * Remove a rail station
 * @param tile Tile of the station.
 * @param flags operation to perform
 * @return cost or failure of operation
 */
static CommandCost RemoveRailStation(TileIndex tile, DoCommandFlag flags)
{
	/* if there is flooding, remove platforms tile by tile */
	if (_current_company == OWNER_WATER) {
		return DoCommand(tile, 0, 0, DC_EXEC, CMD_REMOVE_FROM_RAIL_STATION);
	}

	Station *st = Station::GetByTile(tile);
	CommandCost cost = RemoveRailStation(st, flags);

	if (flags & DC_EXEC) st->RecomputeIndustriesNear();

	return cost;
}

/**
 * Remove a rail waypoint
 * @param tile Tile of the waypoint.
 * @param flags operation to perform
 * @return cost or failure of operation
 */
static CommandCost RemoveRailWaypoint(TileIndex tile, DoCommandFlag flags)
{
	/* if there is flooding, remove waypoints tile by tile */
	if (_current_company == OWNER_WATER) {
		return DoCommand(tile, 0, 0, DC_EXEC, CMD_REMOVE_FROM_RAIL_WAYPOINT);
	}

	return RemoveRailStation(Waypoint::GetByTile(tile), flags);
}


/**
 * @param truck_station Determines whether a stop is #ROADSTOP_BUS or #ROADSTOP_TRUCK
 * @param st The Station to do the whole procedure for
 * @return a pointer to where to link a new RoadStop*
 */
static RoadStop **FindRoadStopSpot(bool truck_station, Station *st)
{
	RoadStop **primary_stop = (truck_station) ? &st->truck_stops : &st->bus_stops;

	if (*primary_stop == NULL) {
		/* we have no roadstop of the type yet, so write a "primary stop" */
		return primary_stop;
	} else {
		/* there are stops already, so append to the end of the list */
		RoadStop *stop = *primary_stop;
		while (stop->next != NULL) stop = stop->next;
		return &stop->next;
	}
}

static CommandCost RemoveRoadStop(TileIndex tile, DoCommandFlag flags);

/**
 * Find a nearby station that joins this road stop.
 * @param existing_stop an existing road stop we build over
 * @param station_to_join the station to join to
 * @param adjacent whether adjacent stations are allowed
 * @param ta the area of the newly build station
 * @param st 'return' pointer for the found station
 * @return command cost with the error or 'okay'
 */
static CommandCost FindJoiningRoadStop(StationID existing_stop, StationID station_to_join, bool adjacent, TileArea ta, Station **st)
{
	return FindJoiningBaseStation<Station, STR_ERROR_MUST_REMOVE_ROAD_STOP_FIRST>(existing_stop, station_to_join, adjacent, ta, st);
}

/**
 * Build a bus or truck stop.
 * @param tile Northernmost tile of the stop.
 * @param flags Operation to perform.
 * @param p1 bit 0..7: Width of the road stop.
 *           bit 8..15: Length of the road stop.
 * @param p2 bit 0: 0 For bus stops, 1 for truck stops.
 *           bit 1: 0 For normal stops, 1 for drive-through.
 *           bit 2..3: The roadtypes.
 *           bit 5: Allow stations directly adjacent to other stations.
 *           bit 6..7: Entrance direction (#DiagDirection) for normal stops.
 *           bit 6: #Axis of the road for drive-through stops.
 *           bit 16..31: Station ID to join (NEW_STATION if build new one).
 * @param text Unused.
 * @return The cost of this operation or an error.
 */
CommandCost CmdBuildRoadStop(TileIndex tile, DoCommandFlag flags, uint32 p1, uint32 p2, const char *text)
{
	bool type = HasBit(p2, 0);
	bool is_drive_through = HasBit(p2, 1);
	RoadTypes rts = Extract<RoadTypes, 2, 2>(p2);
	StationID station_to_join = GB(p2, 16, 16);
	bool reuse = (station_to_join != NEW_STATION);
	if (!reuse) station_to_join = INVALID_STATION;

	uint8 width = (uint8)GB(p1, 0, 8);
	uint8 lenght = (uint8)GB(p1, 8, 8);

	/* Check if the requested road stop is too big */
	if (width > _settings_game.station.station_spread || lenght > _settings_game.station.station_spread) return_cmd_error(STR_ERROR_STATION_TOO_SPREAD_OUT);
	/* Check for incorrect width / length. */
	if (width == 0 || lenght == 0) return CMD_ERROR;
	/* Check if the first tile and the last tile are valid */
	if (!IsValidTile(tile) || TileAddWrap(tile, width - 1, lenght - 1) == INVALID_TILE) return CMD_ERROR;

	TileArea roadstop_area(tile, width, lenght);

	if (station_to_join != INVALID_STATION && !Station::IsValidID(station_to_join)) return CMD_ERROR;

	if (!HasExactlyOneBit(rts) || !HasRoadTypesAvail(_current_company, rts)) return CMD_ERROR;

	/* Trams only have drive through stops */
	if (!is_drive_through && HasBit(rts, ROADTYPE_TRAM)) return CMD_ERROR;

	DiagDirection ddir;
	Axis axis;
	if (is_drive_through) {
		/* By definition axis is valid, due to there being 2 axes and reading 1 bit. */
		axis = Extract<Axis, 6, 1>(p2);
		ddir = AxisToDiagDir(axis);
	} else {
		/* By definition ddir is valid, due to there being 4 diagonal directions and reading 2 bits. */
		ddir = Extract<DiagDirection, 6, 2>(p2);
		axis = DiagDirToAxis(ddir);
	}

	CommandCost ret = CheckIfAuthorityAllowsNewStation(tile, flags);
	if (ret.Failed()) return ret;

	/* Total road stop cost. */
	CommandCost cost(EXPENSES_CONSTRUCTION, roadstop_area.w * roadstop_area.h * _price[type ? PR_BUILD_STATION_TRUCK : PR_BUILD_STATION_BUS]);
	StationID est = INVALID_STATION;
	ret = CheckFlatLandRoadStop(roadstop_area, flags, is_drive_through ? 5 << axis : 1 << ddir, is_drive_through, type, axis, &est, rts);
	if (ret.Failed()) return ret;
	cost.AddCost(ret);

	Station *st = NULL;
	ret = FindJoiningRoadStop(est, station_to_join, HasBit(p2, 5), roadstop_area, &st);
	if (ret.Failed()) return ret;

	/* Check if this number of road stops can be allocated. */
	if (!RoadStop::CanAllocateItem(roadstop_area.w * roadstop_area.h)) return_cmd_error(type ? STR_ERROR_TOO_MANY_TRUCK_STOPS : STR_ERROR_TOO_MANY_BUS_STOPS);

	ret = BuildStationPart(&st, flags, reuse, roadstop_area, STATIONNAMING_ROAD);
	if (ret.Failed()) return ret;

	if (flags & DC_EXEC) {
		/* Check every tile in the area. */
		TILE_AREA_LOOP(cur_tile, roadstop_area) {
			RoadTypes cur_rts = GetRoadTypes(cur_tile);
			Owner road_owner = HasBit(cur_rts, ROADTYPE_ROAD) ? GetRoadOwner(cur_tile, ROADTYPE_ROAD) : _current_company;
			Owner tram_owner = HasBit(cur_rts, ROADTYPE_TRAM) ? GetRoadOwner(cur_tile, ROADTYPE_TRAM) : _current_company;

			if (IsTileType(cur_tile, MP_STATION) && IsRoadStop(cur_tile)) {
				RemoveRoadStop(cur_tile, flags);
			}

			RoadStop *road_stop = new RoadStop(cur_tile);
			/* Insert into linked list of RoadStops. */
			RoadStop **currstop = FindRoadStopSpot(type, st);
			*currstop = road_stop;

			if (type) {
				st->truck_station.Add(cur_tile);
			} else {
				st->bus_station.Add(cur_tile);
			}

			/* Initialize an empty station. */
			st->AddFacility((type) ? FACIL_TRUCK_STOP : FACIL_BUS_STOP, cur_tile);

			st->rect.BeforeAddTile(cur_tile, StationRect::ADD_TRY);

			RoadStopType rs_type = type ? ROADSTOP_TRUCK : ROADSTOP_BUS;
			if (is_drive_through) {
				/* Update company infrastructure counts. If the current tile is a normal
				 * road tile, count only the new road bits needed to get a full diagonal road. */
				RoadType rt;
				FOR_EACH_SET_ROADTYPE(rt, cur_rts | rts) {
					Company *c = Company::GetIfValid(rt == ROADTYPE_ROAD ? road_owner : tram_owner);
					if (c != NULL) {
						c->infrastructure.road[rt] += 2 - (IsNormalRoadTile(cur_tile) && HasBit(cur_rts, rt) ? CountBits(GetRoadBits(cur_tile, rt)) : 0);
						DirtyCompanyInfrastructureWindows(c->index);
					}
				}

				MakeDriveThroughRoadStop(cur_tile, st->owner, road_owner, tram_owner, st->index, rs_type, rts | cur_rts, axis);
				road_stop->MakeDriveThrough();
			} else {
				/* Non-drive-through stop never overbuild and always count as two road bits. */
				Company::Get(st->owner)->infrastructure.road[FIND_FIRST_BIT(rts)] += 2;
				MakeRoadStop(cur_tile, st->owner, st->index, rs_type, rts, ddir);
			}
			Company::Get(st->owner)->infrastructure.station++;
			DirtyCompanyInfrastructureWindows(st->owner);

			MarkTileDirtyByTile(cur_tile);
		}
	}

	if (st != NULL) {
		st->UpdateVirtCoord();
		UpdateStationAcceptance(st, false);
		st->RecomputeIndustriesNear();
		InvalidateWindowData(WC_SELECT_STATION, 0, 0);
		InvalidateWindowData(WC_STATION_LIST, st->owner, 0);
		SetWindowWidgetDirty(WC_STATION_VIEW, st->index, WID_SV_ROADVEHS);
	}
	return cost;
}


static Vehicle *ClearRoadStopStatusEnum(Vehicle *v, void *)
{
	if (v->type == VEH_ROAD) {
		/* Okay... we are a road vehicle on a drive through road stop.
		 * But that road stop has just been removed, so we need to make
		 * sure we are in a valid state... however, vehicles can also
		 * turn on road stop tiles, so only clear the 'road stop' state
		 * bits and only when the state was 'in road stop', otherwise
		 * we'll end up clearing the turn around bits. */
		RoadVehicle *rv = RoadVehicle::From(v);
		if (HasBit(rv->state, RVS_IN_DT_ROAD_STOP)) rv->state &= RVSB_ROAD_STOP_TRACKDIR_MASK;
	}

	return NULL;
}


/**
 * Remove a bus station/truck stop
 * @param tile TileIndex been queried
 * @param flags operation to perform
 * @return cost or failure of operation
 */
static CommandCost RemoveRoadStop(TileIndex tile, DoCommandFlag flags)
{
	Station *st = Station::GetByTile(tile);

	if (_current_company != OWNER_WATER) {
		CommandCost ret = CheckOwnership(st->owner);
		if (ret.Failed()) return ret;
	}

	bool is_truck = IsTruckStop(tile);

	RoadStop **primary_stop;
	RoadStop *cur_stop;
	if (is_truck) { // truck stop
		primary_stop = &st->truck_stops;
		cur_stop = RoadStop::GetByTile(tile, ROADSTOP_TRUCK);
	} else {
		primary_stop = &st->bus_stops;
		cur_stop = RoadStop::GetByTile(tile, ROADSTOP_BUS);
	}

	assert(cur_stop != NULL);

	/* don't do the check for drive-through road stops when company bankrupts */
	if (IsDriveThroughStopTile(tile) && (flags & DC_BANKRUPT)) {
		/* remove the 'going through road stop' status from all vehicles on that tile */
		if (flags & DC_EXEC) FindVehicleOnPos(tile, NULL, &ClearRoadStopStatusEnum);
	} else {
		CommandCost ret = EnsureNoVehicleOnGround(tile);
		if (ret.Failed()) return ret;
	}

	if (flags & DC_EXEC) {
		if (*primary_stop == cur_stop) {
			/* removed the first stop in the list */
			*primary_stop = cur_stop->next;
			/* removed the only stop? */
			if (*primary_stop == NULL) {
				st->facilities &= (is_truck ? ~FACIL_TRUCK_STOP : ~FACIL_BUS_STOP);
			}
		} else {
			/* tell the predecessor in the list to skip this stop */
			RoadStop *pred = *primary_stop;
			while (pred->next != cur_stop) pred = pred->next;
			pred->next = cur_stop->next;
		}

		/* Update company infrastructure counts. */
		RoadType rt;
		FOR_EACH_SET_ROADTYPE(rt, GetRoadTypes(tile)) {
			Company *c = Company::GetIfValid(GetRoadOwner(tile, rt));
			if (c != NULL) {
				c->infrastructure.road[rt] -= 2;
				DirtyCompanyInfrastructureWindows(c->index);
			}
		}
		Company::Get(st->owner)->infrastructure.station--;

		if (IsDriveThroughStopTile(tile)) {
			/* Clears the tile for us */
			cur_stop->ClearDriveThrough();
		} else {
			DoClearSquare(tile);
		}

		SetWindowWidgetDirty(WC_STATION_VIEW, st->index, WID_SV_ROADVEHS);
		delete cur_stop;

		/* Make sure no vehicle is going to the old roadstop */
		RoadVehicle *v;
		FOR_ALL_ROADVEHICLES(v) {
			if (v->First() == v && v->current_order.IsType(OT_GOTO_STATION) &&
					v->dest_tile == tile) {
				v->dest_tile = v->GetOrderStationLocation(st->index);
			}
		}

		st->rect.AfterRemoveTile(st, tile);

		st->UpdateVirtCoord();
		st->RecomputeIndustriesNear();
		DeleteStationIfEmpty(st);

		/* Update the tile area of the truck/bus stop */
		if (is_truck) {
			st->truck_station.Clear();
			for (const RoadStop *rs = st->truck_stops; rs != NULL; rs = rs->next) st->truck_station.Add(rs->xy);
		} else {
			st->bus_station.Clear();
			for (const RoadStop *rs = st->bus_stops; rs != NULL; rs = rs->next) st->bus_station.Add(rs->xy);
		}
	}

	return CommandCost(EXPENSES_CONSTRUCTION, _price[is_truck ? PR_CLEAR_STATION_TRUCK : PR_CLEAR_STATION_BUS]);
}

/**
 * Remove bus or truck stops.
 * @param tile Northernmost tile of the removal area.
 * @param flags Operation to perform.
 * @param p1 bit 0..7: Width of the removal area.
 *           bit 8..15: Height of the removal area.
 * @param p2 bit 0: 0 For bus stops, 1 for truck stops.
 * @param text Unused.
 * @return The cost of this operation or an error.
 */
CommandCost CmdRemoveRoadStop(TileIndex tile, DoCommandFlag flags, uint32 p1, uint32 p2, const char *text)
{
	uint8 width = (uint8)GB(p1, 0, 8);
	uint8 height = (uint8)GB(p1, 8, 8);

	/* Check for incorrect width / height. */
	if (width == 0 || height == 0) return CMD_ERROR;
	/* Check if the first tile and the last tile are valid */
	if (!IsValidTile(tile) || TileAddWrap(tile, width - 1, height - 1) == INVALID_TILE) return CMD_ERROR;

	TileArea roadstop_area(tile, width, height);

	int quantity = 0;
	CommandCost cost(EXPENSES_CONSTRUCTION);
	TILE_AREA_LOOP(cur_tile, roadstop_area) {
		/* Make sure the specified tile is a road stop of the correct type */
		if (!IsTileType(cur_tile, MP_STATION) || !IsRoadStop(cur_tile) || (uint32)GetRoadStopType(cur_tile) != GB(p2, 0, 1)) continue;

		/* Save the stop info before it is removed */
		bool is_drive_through = IsDriveThroughStopTile(cur_tile);
		RoadTypes rts = GetRoadTypes(cur_tile);
		RoadBits road_bits = IsDriveThroughStopTile(cur_tile) ?
				((GetRoadStopDir(cur_tile) == DIAGDIR_NE) ? ROAD_X : ROAD_Y) :
				DiagDirToRoadBits(GetRoadStopDir(cur_tile));

		Owner road_owner = GetRoadOwner(cur_tile, ROADTYPE_ROAD);
		Owner tram_owner = GetRoadOwner(cur_tile, ROADTYPE_TRAM);
		CommandCost ret = RemoveRoadStop(cur_tile, flags);
		if (ret.Failed()) return ret;
		cost.AddCost(ret);

		quantity++;
		/* If the stop was a drive-through stop replace the road */
		if ((flags & DC_EXEC) && is_drive_through) {
			MakeRoadNormal(cur_tile, road_bits, rts, ClosestTownFromTile(cur_tile, UINT_MAX)->index,
					road_owner, tram_owner);

			/* Update company infrastructure counts. */
			RoadType rt;
			FOR_EACH_SET_ROADTYPE(rt, rts) {
				Company *c = Company::GetIfValid(GetRoadOwner(cur_tile, rt));
				if (c != NULL) {
					c->infrastructure.road[rt] += CountBits(road_bits);
					DirtyCompanyInfrastructureWindows(c->index);
				}
			}
		}
	}

	if (quantity == 0) return_cmd_error(STR_ERROR_THERE_IS_NO_STATION);

	return cost;
}

/**
 * Computes the minimal distance from town's xy to any airport's tile.
 * @param it An iterator over all airport tiles.
 * @param town_tile town's tile (t->xy)
 * @return minimal manhattan distance from town_tile to any airport's tile
 */
static uint GetMinimalAirportDistanceToTile(TileIterator &it, TileIndex town_tile)
{
	uint mindist = UINT_MAX;

	for (TileIndex cur_tile = it; cur_tile != INVALID_TILE; cur_tile = ++it) {
		mindist = min(mindist, DistanceManhattan(town_tile, cur_tile));
	}

	return mindist;
}

/**
 * Get a possible noise reduction factor based on distance from town center.
 * The further you get, the less noise you generate.
 * So all those folks at city council can now happily slee...  work in their offices
 * @param as airport information
 * @param it An iterator over all airport tiles.
 * @param town_tile TileIndex of town's center, the one who will receive the airport's candidature
 * @return the noise that will be generated, according to distance
 */
uint8 GetAirportNoiseLevelForTown(const AirportSpec *as, TileIterator &it, TileIndex town_tile)
{
	/* 0 cannot be accounted, and 1 is the lowest that can be reduced from town.
	 * So no need to go any further*/
	if (as->noise_level < 2) return as->noise_level;

	uint distance = GetMinimalAirportDistanceToTile(it, town_tile);

	/* The steps for measuring noise reduction are based on the "magical" (and arbitrary) 8 base distance
	 * adding the town_council_tolerance 4 times, as a way to graduate, depending of the tolerance.
	 * Basically, it says that the less tolerant a town is, the bigger the distance before
	 * an actual decrease can be granted */
	uint8 town_tolerance_distance = 8 + (_settings_game.difficulty.town_council_tolerance * 4);

	/* now, we want to have the distance segmented using the distance judged bareable by town
	 * This will give us the coefficient of reduction the distance provides. */
	uint noise_reduction = distance / town_tolerance_distance;

	/* If the noise reduction equals the airport noise itself, don't give it for free.
	 * Otherwise, simply reduce the airport's level. */
	return noise_reduction >= as->noise_level ? 1 : as->noise_level - noise_reduction;
}

/**
 * Finds the town nearest to given airport. Based on minimal manhattan distance to any airport's tile.
 * If two towns have the same distance, town with lower index is returned.
 * @param as airport's description
 * @param it An iterator over all airport tiles
 * @return nearest town to airport
 */
Town *AirportGetNearestTown(const AirportSpec *as, const TileIterator &it)
{
	Town *t, *nearest = NULL;
	uint add = as->size_x + as->size_y - 2; // GetMinimalAirportDistanceToTile can differ from DistanceManhattan by this much
	uint mindist = UINT_MAX - add; // prevent overflow
	FOR_ALL_TOWNS(t) {
		if (DistanceManhattan(t->xy, it) < mindist + add) { // avoid calling GetMinimalAirportDistanceToTile too often
			TileIterator *copy = it.Clone();
			uint dist = GetMinimalAirportDistanceToTile(*copy, t->xy);
			delete copy;
			if (dist < mindist) {
				nearest = t;
				mindist = dist;
			}
		}
	}

	return nearest;
}


/** Recalculate the noise generated by the airports of each town */
void UpdateAirportsNoise()
{
	Town *t;
	const Station *st;

	FOR_ALL_TOWNS(t) t->noise_reached = 0;

	FOR_ALL_STATIONS(st) {
		if (st->airport.tile != INVALID_TILE && st->airport.type != AT_OILRIG) {
			const AirportSpec *as = st->airport.GetSpec();
			AirportTileIterator it(st);
			Town *nearest = AirportGetNearestTown(as, it);
			nearest->noise_reached += GetAirportNoiseLevelForTown(as, it, nearest->xy);
		}
	}
}

/**
 * Place an Airport.
 * @param tile tile where airport will be built
 * @param flags operation to perform
 * @param p1
 * - p1 = (bit  0- 7) - airport type, @see airport.h
 * - p1 = (bit  8-15) - airport layout
 * @param p2 various bitstuffed elements
 * - p2 = (bit     0) - allow airports directly adjacent to other airports.
 * - p2 = (bit 16-31) - station ID to join (NEW_STATION if build new one)
 * @param text unused
 * @return the cost of this operation or an error
 */
CommandCost CmdBuildAirport(TileIndex tile, DoCommandFlag flags, uint32 p1, uint32 p2, const char *text)
{
	StationID station_to_join = GB(p2, 16, 16);
	bool reuse = (station_to_join != NEW_STATION);
	if (!reuse) station_to_join = INVALID_STATION;
	byte airport_type = GB(p1, 0, 8);
	byte layout = GB(p1, 8, 8);

	if (station_to_join != INVALID_STATION && !Station::IsValidID(station_to_join)) return CMD_ERROR;

	if (airport_type >= NUM_AIRPORTS) return CMD_ERROR;

	CommandCost ret = CheckIfAuthorityAllowsNewStation(tile, flags);
	if (ret.Failed()) return ret;

	/* Check if a valid, buildable airport was chosen for construction */
	const AirportSpec *as = AirportSpec::Get(airport_type);
	if (!as->IsAvailable() || layout >= as->num_table) return CMD_ERROR;

	Direction rotation = as->rotation[layout];
	int w = as->size_x;
	int h = as->size_y;
	if (rotation == DIR_E || rotation == DIR_W) Swap(w, h);
	TileArea airport_area = TileArea(tile, w, h);

	if (w > _settings_game.station.station_spread || h > _settings_game.station.station_spread) {
		return_cmd_error(STR_ERROR_STATION_TOO_SPREAD_OUT);
	}

	CommandCost cost = CheckFlatLand(airport_area, flags);
	if (cost.Failed()) return cost;

	/* The noise level is the noise from the airport and reduce it to account for the distance to the town center. */
	AirportTileTableIterator iter(as->table[layout], tile);
	Town *nearest = AirportGetNearestTown(as, iter);
	uint newnoise_level = GetAirportNoiseLevelForTown(as, iter, nearest->xy);

	/* Check if local auth would allow a new airport */
	StringID authority_refuse_message = STR_NULL;
	Town *authority_refuse_town = NULL;

	if (_settings_game.economy.station_noise_level) {
		/* do not allow to build a new airport if this raise the town noise over the maximum allowed by town */
		if ((nearest->noise_reached + newnoise_level) > nearest->MaxTownNoise()) {
			authority_refuse_message = STR_ERROR_LOCAL_AUTHORITY_REFUSES_NOISE;
			authority_refuse_town = nearest;
		}
	} else {
		Town *t = ClosestTownFromTile(tile, UINT_MAX);
		uint num = 0;
		const Station *st;
		FOR_ALL_STATIONS(st) {
			if (st->town == t && (st->facilities & FACIL_AIRPORT) && st->airport.type != AT_OILRIG) num++;
		}
		if (num >= 2) {
			authority_refuse_message = STR_ERROR_LOCAL_AUTHORITY_REFUSES_AIRPORT;
			authority_refuse_town = t;
		}
	}

	if (authority_refuse_message != STR_NULL) {
		SetDParam(0, authority_refuse_town->index);
		return_cmd_error(authority_refuse_message);
	}

	Station *st = NULL;
	ret = FindJoiningStation(INVALID_STATION, station_to_join, HasBit(p2, 0), airport_area, &st);
	if (ret.Failed()) return ret;

	ret = BuildStationPart(&st, flags, reuse, airport_area, (GetAirport(airport_type)->flags & AirportFTAClass::AIRPLANES) ? STATIONNAMING_AIRPORT : STATIONNAMING_HELIPORT);
	if (ret.Failed()) return ret;

	if (st != NULL && st->airport.tile != INVALID_TILE) {
		return_cmd_error(STR_ERROR_TOO_CLOSE_TO_ANOTHER_AIRPORT);
	}

	for (AirportTileTableIterator iter(as->table[layout], tile); iter != INVALID_TILE; ++iter) {
		cost.AddCost(_price[PR_BUILD_STATION_AIRPORT]);
	}

	if (flags & DC_EXEC) {
		/* Always add the noise, so there will be no need to recalculate when option toggles */
		nearest->noise_reached += newnoise_level;

		st->AddFacility(FACIL_AIRPORT, tile);
		st->airport.type = airport_type;
		st->airport.layout = layout;
		st->airport.flags = 0;
		st->airport.rotation = rotation;

		st->rect.BeforeAddRect(tile, w, h, StationRect::ADD_TRY);

		for (AirportTileTableIterator iter(as->table[layout], tile); iter != INVALID_TILE; ++iter) {
			MakeAirport(iter, st->owner, st->index, iter.GetStationGfx(), WATER_CLASS_INVALID);
			SetStationTileRandomBits(iter, GB(Random(), 0, 4));
			st->airport.Add(iter);

			if (AirportTileSpec::Get(GetTranslatedAirportTileID(iter.GetStationGfx()))->animation.status != ANIM_STATUS_NO_ANIMATION) AddAnimatedTile(iter);
		}

		/* Only call the animation trigger after all tiles have been built */
		for (AirportTileTableIterator iter(as->table[layout], tile); iter != INVALID_TILE; ++iter) {
			AirportTileAnimationTrigger(st, iter, AAT_BUILT);
		}

		UpdateAirplanesOnNewStation(st);

		Company::Get(st->owner)->infrastructure.airport++;
		DirtyCompanyInfrastructureWindows(st->owner);

		st->UpdateVirtCoord();
		UpdateStationAcceptance(st, false);
		st->RecomputeIndustriesNear();
		InvalidateWindowData(WC_SELECT_STATION, 0, 0);
		InvalidateWindowData(WC_STATION_LIST, st->owner, 0);
		InvalidateWindowData(WC_STATION_VIEW, st->index, -1);

		if (_settings_game.economy.station_noise_level) {
			SetWindowDirty(WC_TOWN_VIEW, st->town->index);
		}
	}

	return cost;
}

/**
 * Remove an airport
 * @param tile TileIndex been queried
 * @param flags operation to perform
 * @return cost or failure of operation
 */
static CommandCost RemoveAirport(TileIndex tile, DoCommandFlag flags)
{
	Station *st = Station::GetByTile(tile);

	if (_current_company != OWNER_WATER) {
		CommandCost ret = CheckOwnership(st->owner);
		if (ret.Failed()) return ret;
	}

	tile = st->airport.tile;

	CommandCost cost(EXPENSES_CONSTRUCTION);

	const Aircraft *a;
	FOR_ALL_AIRCRAFT(a) {
		if (!a->IsNormalAircraft()) continue;
		if (a->targetairport == st->index && a->state != FLYING) return CMD_ERROR;
	}

	if (flags & DC_EXEC) {
		const AirportSpec *as = st->airport.GetSpec();
		/* The noise level is the noise from the airport and reduce it to account for the distance to the town center.
		 * And as for construction, always remove it, even if the setting is not set, in order to avoid the
		 * need of recalculation */
		AirportTileIterator it(st);
		Town *nearest = AirportGetNearestTown(as, it);
		nearest->noise_reached -= GetAirportNoiseLevelForTown(as, it, nearest->xy);
	}

	TILE_AREA_LOOP(tile_cur, st->airport) {
		if (!st->TileBelongsToAirport(tile_cur)) continue;

		CommandCost ret = EnsureNoVehicleOnGround(tile_cur);
		if (ret.Failed()) return ret;

		cost.AddCost(_price[PR_CLEAR_STATION_AIRPORT]);

		if (flags & DC_EXEC) {
			if (IsHangarTile(tile_cur)) OrderBackup::Reset(tile_cur, false);
			DeleteAnimatedTile(tile_cur);
			DoClearSquare(tile_cur);
			DeleteNewGRFInspectWindow(GSF_AIRPORTTILES, tile_cur);
		}
	}

	if (flags & DC_EXEC) {
		/* Clear the persistent storage. */
		delete st->airport.psa;

		for (uint i = 0; i < st->airport.GetNumHangars(); ++i) {
			DeleteWindowById(
				WC_VEHICLE_DEPOT, st->airport.GetHangarTile(i)
			);
		}

		st->rect.AfterRemoveRect(st, st->airport);

		st->airport.Clear();
		st->facilities &= ~FACIL_AIRPORT;

		InvalidateWindowData(WC_STATION_VIEW, st->index, -1);

		if (_settings_game.economy.station_noise_level) {
			SetWindowDirty(WC_TOWN_VIEW, st->town->index);
		}

		Company::Get(st->owner)->infrastructure.airport--;
		DirtyCompanyInfrastructureWindows(st->owner);

		st->UpdateVirtCoord();
		st->RecomputeIndustriesNear();
		DeleteStationIfEmpty(st);
		DeleteNewGRFInspectWindow(GSF_AIRPORTS, st->index);
	}

	return cost;
}

/**
 * Open/close an airport to incoming aircraft.
 * @param tile Unused.
 * @param flags Operation to perform.
 * @param p1 Station ID of the airport.
 * @param p2 Unused.
 * @param text unused
 * @return the cost of this operation or an error
 */
CommandCost CmdOpenCloseAirport(TileIndex tile, DoCommandFlag flags, uint32 p1, uint32 p2, const char *text)
{
	if (!Station::IsValidID(p1)) return CMD_ERROR;
	Station *st = Station::Get(p1);

	if (!(st->facilities & FACIL_AIRPORT) || st->owner == OWNER_NONE) return CMD_ERROR;

	CommandCost ret = CheckOwnership(st->owner);
	if (ret.Failed()) return ret;

	if (flags & DC_EXEC) {
		st->airport.flags ^= AIRPORT_CLOSED_block;
		SetWindowWidgetDirty(WC_STATION_VIEW, st->index, WID_SV_CLOSE_AIRPORT);
	}
	return CommandCost();
}

/**
 * Tests whether the company's vehicles have this station in orders
 * @param station station ID
 * @param include_company If true only check vehicles of \a company, if false only check vehicles of other companies
 * @param company company ID
 */
bool HasStationInUse(StationID station, bool include_company, CompanyID company)
{
	const Vehicle *v;
	FOR_ALL_VEHICLES(v) {
		if ((v->owner == company) == include_company) {
			const Order *order;
			FOR_VEHICLE_ORDERS(v, order) {
				if ((order->IsType(OT_GOTO_STATION) || order->IsType(OT_GOTO_WAYPOINT)) && order->GetDestination() == station) {
					return true;
				}
			}
		}
	}
	return false;
}

static const TileIndexDiffC _dock_tileoffs_chkaround[] = {
	{-1,  0},
	{ 0,  0},
	{ 0,  0},
	{ 0, -1}
};
static const byte _dock_w_chk[4] = { 2, 1, 2, 1 };
static const byte _dock_h_chk[4] = { 1, 2, 1, 2 };

/**
 * Build a dock/haven.
 * @param tile tile where dock will be built
 * @param flags operation to perform
 * @param p1 (bit 0) - allow docks directly adjacent to other docks.
 * @param p2 bit 16-31: station ID to join (NEW_STATION if build new one)
 * @param text unused
 * @return the cost of this operation or an error
 */
CommandCost CmdBuildDock(TileIndex tile, DoCommandFlag flags, uint32 p1, uint32 p2, const char *text)
{
	StationID station_to_join = GB(p2, 16, 16);
	bool reuse = (station_to_join != NEW_STATION);
	if (!reuse) station_to_join = INVALID_STATION;

	if (station_to_join != INVALID_STATION && !Station::IsValidID(station_to_join)) return CMD_ERROR;

	DiagDirection direction = GetInclinedSlopeDirection(GetTileSlope(tile));
	if (direction == INVALID_DIAGDIR) return_cmd_error(STR_ERROR_SITE_UNSUITABLE);
	direction = ReverseDiagDir(direction);

	/* Docks cannot be placed on rapids */
	if (HasTileWaterGround(tile)) return_cmd_error(STR_ERROR_SITE_UNSUITABLE);

	CommandCost ret = CheckIfAuthorityAllowsNewStation(tile, flags);
	if (ret.Failed()) return ret;

	if (IsBridgeAbove(tile)) return_cmd_error(STR_ERROR_MUST_DEMOLISH_BRIDGE_FIRST);

	ret = DoCommand(tile, 0, 0, flags, CMD_LANDSCAPE_CLEAR);
	if (ret.Failed()) return ret;

	TileIndex tile_cur = tile + TileOffsByDiagDir(direction);

	/* Get the water class of the water tile before it is cleared. */
	WaterClass wc;
	/* When pasting a dock, there may be no water yet (a canal will be placed when DC_EXE'ing).
	 * Ignore that there is no water so we can calculate the cost more precisely. */
	if ((flags & DC_PASTE) && !(flags & DC_EXEC)) {
		wc = WATER_CLASS_INVALID;
	} else {
		if (!IsTileType(tile_cur, MP_WATER)) {
			return_cmd_error(STR_ERROR_SITE_UNSUITABLE);
		}
		wc = GetWaterClass(tile_cur);
	}

<<<<<<< HEAD
	if (IsBridgeAbove(tile_cur)) return_cmd_error(STR_ERROR_MUST_DEMOLISH_BRIDGE_FIRST);
=======
	if (!IsTileFlat(tile_cur)) return_cmd_error(STR_ERROR_SITE_UNSUITABLE);
>>>>>>> e97c80ed

	if (MayHaveBridgeAbove(tile_cur) && IsBridgeAbove(tile_cur)) return_cmd_error(STR_ERROR_MUST_DEMOLISH_BRIDGE_FIRST);

	ret = DoCommand(tile_cur, 0, 0, flags, CMD_LANDSCAPE_CLEAR);
	if (ret.Failed()) return ret;

	if (!(flags & DC_PASTE)) {
		tile_cur += TileOffsByDiagDir(direction);
		if (!IsTileType(tile_cur, MP_WATER) || !IsTileFlat(tile_cur)) {
			return_cmd_error(STR_ERROR_SITE_UNSUITABLE);
		}
	}

	TileArea dock_area = TileArea(tile + ToTileIndexDiff(_dock_tileoffs_chkaround[direction]),
			_dock_w_chk[direction], _dock_h_chk[direction]);

	/* middle */
	Station *st = NULL;
	ret = FindJoiningStation(INVALID_STATION, station_to_join, HasBit(p1, 0), dock_area, &st);
	if (ret.Failed()) return ret;

	ret = BuildStationPart(&st, flags, reuse, dock_area, STATIONNAMING_DOCK);
	if (ret.Failed()) return ret;

	if (st != NULL && st->dock_tile != INVALID_TILE) return_cmd_error(STR_ERROR_TOO_CLOSE_TO_ANOTHER_DOCK);

	if (flags & DC_EXEC) {
		st->dock_tile = tile;
		st->AddFacility(FACIL_DOCK, tile);

		st->rect.BeforeAddRect(dock_area.tile, dock_area.w, dock_area.h, StationRect::ADD_TRY);

		/* If the water part of the dock is on a canal, update infrastructure counts.
		 * This is needed as we've unconditionally cleared that tile before. */
		if (wc == WATER_CLASS_CANAL) {
			Company::Get(st->owner)->infrastructure.water++;
		}
		Company::Get(st->owner)->infrastructure.station += 2;
		DirtyCompanyInfrastructureWindows(st->owner);

		assert(wc != WATER_CLASS_INVALID);
		MakeDock(tile, st->owner, st->index, direction, wc);

		st->UpdateVirtCoord();
		UpdateStationAcceptance(st, false);
		st->RecomputeIndustriesNear();
		InvalidateWindowData(WC_SELECT_STATION, 0, 0);
		InvalidateWindowData(WC_STATION_LIST, st->owner, 0);
		SetWindowWidgetDirty(WC_STATION_VIEW, st->index, WID_SV_SHIPS);
	}

	return CommandCost(EXPENSES_CONSTRUCTION, _price[PR_BUILD_STATION_DOCK]);
}

/**
 * Remove a dock
 * @param tile TileIndex been queried
 * @param flags operation to perform
 * @return cost or failure of operation
 */
static CommandCost RemoveDock(TileIndex tile, DoCommandFlag flags)
{
	Station *st = Station::GetByTile(tile);
	CommandCost ret = CheckOwnership(st->owner);
	if (ret.Failed()) return ret;

	TileIndex docking_location = TILE_ADD(st->dock_tile, ToTileIndexDiff(GetDockOffset(st->dock_tile)));

	TileIndex tile1 = st->dock_tile;
	TileIndex tile2 = tile1 + TileOffsByDiagDir(GetDockDirection(tile1));

	ret = EnsureNoVehicleOnGround(tile1);
	if (ret.Succeeded()) ret = EnsureNoVehicleOnGround(tile2);
	if (ret.Failed()) return ret;

	if (flags & DC_EXEC) {
		DoClearSquare(tile1);
		MarkTileDirtyByTile(tile1);
		MakeWaterKeepingClass(tile2, st->owner);

		st->rect.AfterRemoveTile(st, tile1);
		st->rect.AfterRemoveTile(st, tile2);

		st->dock_tile = INVALID_TILE;
		st->facilities &= ~FACIL_DOCK;

		Company::Get(st->owner)->infrastructure.station -= 2;
		DirtyCompanyInfrastructureWindows(st->owner);

		SetWindowWidgetDirty(WC_STATION_VIEW, st->index, WID_SV_SHIPS);
		st->UpdateVirtCoord();
		st->RecomputeIndustriesNear();
		DeleteStationIfEmpty(st);

		/* All ships that were going to our station, can't go to it anymore.
		 * Just clear the order, then automatically the next appropriate order
		 * will be selected and in case of no appropriate order it will just
		 * wander around the world. */
		Ship *s;
		FOR_ALL_SHIPS(s) {
			if (s->current_order.IsType(OT_LOADING) && s->tile == docking_location) {
				s->LeaveStation();
			}

			if (s->dest_tile == docking_location) {
				s->dest_tile = 0;
				s->current_order.Free();
			}
		}
	}

	return CommandCost(EXPENSES_CONSTRUCTION, _price[PR_CLEAR_STATION_DOCK]);
}

#include "table/station_land.h"

const DrawTileSprites *GetStationTileLayout(StationType st, byte gfx)
{
	return &_station_display_datas[st][gfx];
}

/**
 * Check whether a sprite is a track sprite, which can be replaced by a non-track ground sprite and a rail overlay.
 * If the ground sprite is suitable, \a ground is replaced with the new non-track ground sprite, and \a overlay_offset
 * is set to the overlay to draw.
 * @param          ti             Positional info for the tile to decide snowyness etc. May be NULL.
 * @param [in,out] ground         Groundsprite to draw.
 * @param [out]    overlay_offset Overlay to draw.
 * @return true if overlay can be drawn.
 */
bool SplitGroundSpriteForOverlay(const TileInfo *ti, SpriteID *ground, RailTrackOffset *overlay_offset)
{
	bool snow_desert;
	switch (*ground) {
		case SPR_RAIL_TRACK_X:
			snow_desert = false;
			*overlay_offset = RTO_X;
			break;

		case SPR_RAIL_TRACK_Y:
			snow_desert = false;
			*overlay_offset = RTO_Y;
			break;

		case SPR_RAIL_TRACK_X_SNOW:
			snow_desert = true;
			*overlay_offset = RTO_X;
			break;

		case SPR_RAIL_TRACK_Y_SNOW:
			snow_desert = true;
			*overlay_offset = RTO_Y;
			break;

		default:
			return false;
	}

	if (ti != NULL) {
		/* Decide snow/desert from tile */
		switch (_settings_game.game_creation.landscape) {
			case LT_ARCTIC:
				snow_desert = (uint)ti->z > GetSnowLine() * TILE_HEIGHT;
				break;

			case LT_TROPIC:
				snow_desert = GetTropicZone(ti->tile) == TROPICZONE_DESERT;
				break;

			default:
				break;
		}
	}

	*ground = snow_desert ? SPR_FLAT_SNOW_DESERT_TILE : SPR_FLAT_GRASS_TILE;
	return true;
}

static void DrawTile_Station(TileInfo *ti)
{
	const NewGRFSpriteLayout *layout = NULL;
	DrawTileSprites tmp_rail_layout;
	const DrawTileSprites *t = NULL;
	RoadTypes roadtypes;
	int32 total_offset;
	const RailtypeInfo *rti = NULL;
	uint32 relocation = 0;
	uint32 ground_relocation = 0;
	BaseStation *st = NULL;
	const StationSpec *statspec = NULL;
	uint tile_layout = 0;

	if (HasStationRail(ti->tile)) {
		rti = GetRailTypeInfo(GetRailType(ti->tile));
		roadtypes = ROADTYPES_NONE;
		total_offset = rti->GetRailtypeSpriteOffset();

		if (IsCustomStationSpecIndex(ti->tile)) {
			/* look for customization */
			st = BaseStation::GetByTile(ti->tile);
			statspec = st->speclist[GetCustomStationSpecIndex(ti->tile)].spec;

			if (statspec != NULL) {
				tile_layout = GetStationGfx(ti->tile);

				if (HasBit(statspec->callback_mask, CBM_STATION_SPRITE_LAYOUT)) {
					uint16 callback = GetStationCallback(CBID_STATION_SPRITE_LAYOUT, 0, 0, statspec, st, ti->tile);
					if (callback != CALLBACK_FAILED) tile_layout = (callback & ~1) + GetRailStationAxis(ti->tile);
				}

				/* Ensure the chosen tile layout is valid for this custom station */
				if (statspec->renderdata != NULL) {
					layout = &statspec->renderdata[tile_layout < statspec->tiles ? tile_layout : (uint)GetRailStationAxis(ti->tile)];
					if (!layout->NeedsPreprocessing()) {
						t = layout;
						layout = NULL;
					}
				}
			}
		}
	} else {
		roadtypes = IsRoadStop(ti->tile) ? GetRoadTypes(ti->tile) : ROADTYPES_NONE;
		total_offset = 0;
	}

	StationGfx gfx = GetStationGfx(ti->tile);
	if (IsAirport(ti->tile)) {
		gfx = GetAirportGfx(ti->tile);
		if (gfx >= NEW_AIRPORTTILE_OFFSET) {
			const AirportTileSpec *ats = AirportTileSpec::Get(gfx);
			if (ats->grf_prop.spritegroup[0] != NULL && DrawNewAirportTile(ti, Station::GetByTile(ti->tile), gfx, ats)) {
				return;
			}
			/* No sprite group (or no valid one) found, meaning no graphics associated.
			 * Use the substitute one instead */
			assert(ats->grf_prop.subst_id != INVALID_AIRPORTTILE);
			gfx = ats->grf_prop.subst_id;
		}
		switch (gfx) {
			case APT_RADAR_GRASS_FENCE_SW:
				t = &_station_display_datas_airport_radar_grass_fence_sw[GetAnimationFrame(ti->tile)];
				break;
			case APT_GRASS_FENCE_NE_FLAG:
				t = &_station_display_datas_airport_flag_grass_fence_ne[GetAnimationFrame(ti->tile)];
				break;
			case APT_RADAR_FENCE_SW:
				t = &_station_display_datas_airport_radar_fence_sw[GetAnimationFrame(ti->tile)];
				break;
			case APT_RADAR_FENCE_NE:
				t = &_station_display_datas_airport_radar_fence_ne[GetAnimationFrame(ti->tile)];
				break;
			case APT_GRASS_FENCE_NE_FLAG_2:
				t = &_station_display_datas_airport_flag_grass_fence_ne_2[GetAnimationFrame(ti->tile)];
				break;
		}
	}

	Owner owner = GetTileOwner(ti->tile);

	PaletteID palette;
	if (Company::IsValidID(owner)) {
		palette = COMPANY_SPRITE_COLOUR(owner);
	} else {
		/* Some stations are not owner by a company, namely oil rigs */
		palette = PALETTE_TO_GREY;
	}

	if (layout == NULL && (t == NULL || t->seq == NULL)) t = GetStationTileLayout(GetStationType(ti->tile), gfx);

	/* don't show foundation for docks */
	if (ti->tileh != SLOPE_FLAT && !IsDock(ti->tile)) {
		if (statspec != NULL && HasBit(statspec->flags, SSF_CUSTOM_FOUNDATIONS)) {
			/* Station has custom foundations.
			 * Check whether the foundation continues beyond the tile's upper sides. */
			uint edge_info = 0;
			int z;
			Slope slope = GetFoundationPixelSlope(ti->tile, &z);
			if (!HasFoundationNW(ti->tile, slope, z)) SetBit(edge_info, 0);
			if (!HasFoundationNE(ti->tile, slope, z)) SetBit(edge_info, 1);
			SpriteID image = GetCustomStationFoundationRelocation(statspec, st, ti->tile, tile_layout, edge_info);
			if (image == 0) goto draw_default_foundation;

			if (HasBit(statspec->flags, SSF_EXTENDED_FOUNDATIONS)) {
				/* Station provides extended foundations. */

				static const uint8 foundation_parts[] = {
					0, 0, 0, 0, // Invalid,  Invalid,   Invalid,   SLOPE_SW
					0, 1, 2, 3, // Invalid,  SLOPE_EW,  SLOPE_SE,  SLOPE_WSE
					0, 4, 5, 6, // Invalid,  SLOPE_NW,  SLOPE_NS,  SLOPE_NWS
					7, 8, 9     // SLOPE_NE, SLOPE_ENW, SLOPE_SEN
				};

				AddSortableSpriteToDraw(image + foundation_parts[ti->tileh], PAL_NONE, ti->x, ti->y, 16, 16, 7, ti->z);
			} else {
				/* Draw simple foundations, built up from 8 possible foundation sprites. */

				/* Each set bit represents one of the eight composite sprites to be drawn.
				 * 'Invalid' entries will not drawn but are included for completeness. */
				static const uint8 composite_foundation_parts[] = {
					/* Invalid  (00000000), Invalid   (11010001), Invalid   (11100100), SLOPE_SW  (11100000) */
					   0x00,                0xD1,                 0xE4,                 0xE0,
					/* Invalid  (11001010), SLOPE_EW  (11001001), SLOPE_SE  (11000100), SLOPE_WSE (11000000) */
					   0xCA,                0xC9,                 0xC4,                 0xC0,
					/* Invalid  (11010010), SLOPE_NW  (10010001), SLOPE_NS  (11100100), SLOPE_NWS (10100000) */
					   0xD2,                0x91,                 0xE4,                 0xA0,
					/* SLOPE_NE (01001010), SLOPE_ENW (00001001), SLOPE_SEN (01000100) */
					   0x4A,                0x09,                 0x44
				};

				uint8 parts = composite_foundation_parts[ti->tileh];

				/* If foundations continue beyond the tile's upper sides then
				 * mask out the last two pieces. */
				if (HasBit(edge_info, 0)) ClrBit(parts, 6);
				if (HasBit(edge_info, 1)) ClrBit(parts, 7);

				if (parts == 0) {
					/* We always have to draw at least one sprite to make sure there is a boundingbox and a sprite with the
					 * correct offset for the childsprites.
					 * So, draw the (completely empty) sprite of the default foundations. */
					goto draw_default_foundation;
				}

				StartSpriteCombine();
				for (int i = 0; i < 8; i++) {
					if (HasBit(parts, i)) {
						AddSortableSpriteToDraw(image + i, PAL_NONE, ti->x, ti->y, 16, 16, 7, ti->z);
					}
				}
				EndSpriteCombine();
			}

			OffsetGroundSprite(31, 1);
			ti->z += ApplyPixelFoundationToSlope(FOUNDATION_LEVELED, &ti->tileh);
		} else {
draw_default_foundation:
			DrawFoundation(ti, FOUNDATION_LEVELED);
		}
	}

	if (IsBuoy(ti->tile)) {
		DrawWaterClassGround(ti);
		SpriteID sprite = GetCanalSprite(CF_BUOY, ti->tile);
		if (sprite != 0) total_offset = sprite - SPR_IMG_BUOY;
	} else if (IsDock(ti->tile) || (IsOilRig(ti->tile) && IsTileOnWater(ti->tile))) {
		if (ti->tileh == SLOPE_FLAT) {
			DrawWaterClassGround(ti);
		} else {
			assert(IsDock(ti->tile));
			TileIndex water_tile = ti->tile + TileOffsByDiagDir(GetDockDirection(ti->tile));
			WaterClass wc = GetWaterClass(water_tile);
			if (wc == WATER_CLASS_SEA) {
				DrawShoreTile(ti->tileh);
			} else {
				DrawClearLandTile(ti, 3);
			}
		}
	} else {
		if (layout != NULL) {
			/* Sprite layout which needs preprocessing */
			bool separate_ground = HasBit(statspec->flags, SSF_SEPARATE_GROUND);
			uint32 var10_values = layout->PrepareLayout(total_offset, rti->fallback_railtype, 0, 0, separate_ground);
			uint8 var10;
			FOR_EACH_SET_BIT(var10, var10_values) {
				uint32 var10_relocation = GetCustomStationRelocation(statspec, st, ti->tile, var10);
				layout->ProcessRegisters(var10, var10_relocation, separate_ground);
			}
			tmp_rail_layout.seq = layout->GetLayout(&tmp_rail_layout.ground);
			t = &tmp_rail_layout;
			total_offset = 0;
		} else if (statspec != NULL) {
			/* Simple sprite layout */
			ground_relocation = relocation = GetCustomStationRelocation(statspec, st, ti->tile, 0);
			if (HasBit(statspec->flags, SSF_SEPARATE_GROUND)) {
				ground_relocation = GetCustomStationRelocation(statspec, st, ti->tile, 1);
			}
			ground_relocation += rti->fallback_railtype;
		}

		SpriteID image = t->ground.sprite;
		PaletteID pal  = t->ground.pal;
		RailTrackOffset overlay_offset;
		if (rti != NULL && rti->UsesOverlay() && SplitGroundSpriteForOverlay(ti, &image, &overlay_offset)) {
			SpriteID ground = GetCustomRailSprite(rti, ti->tile, RTSG_GROUND);
			DrawGroundSprite(image, PAL_NONE);
			DrawGroundSprite(ground + overlay_offset, PAL_NONE);

			if (_game_mode != GM_MENU && _settings_client.gui.show_track_reservation && HasStationReservation(ti->tile)) {
				SpriteID overlay = GetCustomRailSprite(rti, ti->tile, RTSG_OVERLAY);
				DrawGroundSprite(overlay + overlay_offset, PALETTE_CRASH);
			}
		} else {
			image += HasBit(image, SPRITE_MODIFIER_CUSTOM_SPRITE) ? ground_relocation : total_offset;
			if (HasBit(pal, SPRITE_MODIFIER_CUSTOM_SPRITE)) pal += ground_relocation;
			DrawGroundSprite(image, GroundSpritePaletteTransform(image, pal, palette));

			/* PBS debugging, draw reserved tracks darker */
			if (_game_mode != GM_MENU && _settings_client.gui.show_track_reservation && HasStationRail(ti->tile) && HasStationReservation(ti->tile)) {
				const RailtypeInfo *rti = GetRailTypeInfo(GetRailType(ti->tile));
				DrawGroundSprite(GetRailStationAxis(ti->tile) == AXIS_X ? rti->base_sprites.single_x : rti->base_sprites.single_y, PALETTE_CRASH);
			}
		}
	}

	if (HasStationRail(ti->tile) && HasCatenaryDrawn(GetRailType(ti->tile))) DrawCatenary(ti);

	if (HasBit(roadtypes, ROADTYPE_TRAM)) {
		Axis axis = GetRoadStopDir(ti->tile) == DIAGDIR_NE ? AXIS_X : AXIS_Y;
		DrawGroundSprite((HasBit(roadtypes, ROADTYPE_ROAD) ? SPR_TRAMWAY_OVERLAY : SPR_TRAMWAY_TRAM) + (axis ^ 1), PAL_NONE);
		DrawTramCatenary(ti, axis == AXIS_X ? ROAD_X : ROAD_Y);
	}

	if (IsRailWaypoint(ti->tile)) {
		/* Don't offset the waypoint graphics; they're always the same. */
		total_offset = 0;
	}

	DrawRailTileSeq(ti, t, TO_BUILDINGS, total_offset, relocation, palette);
}

void StationPickerDrawSprite(int x, int y, StationType st, RailType railtype, RoadType roadtype, int image)
{
	int32 total_offset = 0;
	PaletteID pal = COMPANY_SPRITE_COLOUR(_local_company);
	const DrawTileSprites *t = GetStationTileLayout(st, image);
	const RailtypeInfo *rti = NULL;

	if (railtype != INVALID_RAILTYPE) {
		rti = GetRailTypeInfo(railtype);
		total_offset = rti->GetRailtypeSpriteOffset();
	}

	SpriteID img = t->ground.sprite;
	RailTrackOffset overlay_offset;
	if (rti != NULL && rti->UsesOverlay() && SplitGroundSpriteForOverlay(NULL, &img, &overlay_offset)) {
		SpriteID ground = GetCustomRailSprite(rti, INVALID_TILE, RTSG_GROUND);
		DrawSprite(img, PAL_NONE, x, y);
		DrawSprite(ground + overlay_offset, PAL_NONE, x, y);
	} else {
		DrawSprite(img + total_offset, HasBit(img, PALETTE_MODIFIER_COLOUR) ? pal : PAL_NONE, x, y);
	}

	if (roadtype == ROADTYPE_TRAM) {
		DrawSprite(SPR_TRAMWAY_TRAM + (t->ground.sprite == SPR_ROAD_PAVED_STRAIGHT_X ? 1 : 0), PAL_NONE, x, y);
	}

	/* Default waypoint has no railtype specific sprites */
	DrawRailTileSeqInGUI(x, y, t, st == STATION_WAYPOINT ? 0 : total_offset, 0, pal);
}

static int GetSlopePixelZ_Station(TileIndex tile, uint x, uint y)
{
	return GetTileMaxPixelZ(tile);
}

static Foundation GetFoundation_Station(TileIndex tile, Slope tileh)
{
	return FlatteningFoundation(tileh);
}

static void GetTileDesc_Station(TileIndex tile, TileDesc *td)
{
	td->owner[0] = GetTileOwner(tile);
	if (IsDriveThroughStopTile(tile)) {
		Owner road_owner = INVALID_OWNER;
		Owner tram_owner = INVALID_OWNER;
		RoadTypes rts = GetRoadTypes(tile);
		if (HasBit(rts, ROADTYPE_ROAD)) road_owner = GetRoadOwner(tile, ROADTYPE_ROAD);
		if (HasBit(rts, ROADTYPE_TRAM)) tram_owner = GetRoadOwner(tile, ROADTYPE_TRAM);

		/* Is there a mix of owners? */
		if ((tram_owner != INVALID_OWNER && tram_owner != td->owner[0]) ||
				(road_owner != INVALID_OWNER && road_owner != td->owner[0])) {
			uint i = 1;
			if (road_owner != INVALID_OWNER) {
				td->owner_type[i] = STR_LAND_AREA_INFORMATION_ROAD_OWNER;
				td->owner[i] = road_owner;
				i++;
			}
			if (tram_owner != INVALID_OWNER) {
				td->owner_type[i] = STR_LAND_AREA_INFORMATION_TRAM_OWNER;
				td->owner[i] = tram_owner;
			}
		}
	}
	td->build_date = BaseStation::GetByTile(tile)->build_date;

	if (HasStationTileRail(tile)) {
		const StationSpec *spec = GetStationSpec(tile);

		if (spec != NULL) {
			td->station_class = StationClass::Get(spec->cls_id)->name;
			td->station_name  = spec->name;

			if (spec->grf_prop.grffile != NULL) {
				const GRFConfig *gc = GetGRFConfig(spec->grf_prop.grffile->grfid);
				td->grf = gc->GetName();
			}
		}

		const RailtypeInfo *rti = GetRailTypeInfo(GetRailType(tile));
		td->rail_speed = rti->max_speed;
	}

	if (IsAirport(tile)) {
		const AirportSpec *as = Station::GetByTile(tile)->airport.GetSpec();
		td->airport_class = AirportClass::Get(as->cls_id)->name;
		td->airport_name = as->name;

		const AirportTileSpec *ats = AirportTileSpec::GetByTile(tile);
		td->airport_tile_name = ats->name;

		if (as->grf_prop.grffile != NULL) {
			const GRFConfig *gc = GetGRFConfig(as->grf_prop.grffile->grfid);
			td->grf = gc->GetName();
		} else if (ats->grf_prop.grffile != NULL) {
			const GRFConfig *gc = GetGRFConfig(ats->grf_prop.grffile->grfid);
			td->grf = gc->GetName();
		}
	}

	StringID str;
	switch (GetStationType(tile)) {
		default: NOT_REACHED();
		case STATION_RAIL:     str = STR_LAI_STATION_DESCRIPTION_RAILROAD_STATION; break;
		case STATION_AIRPORT:
			str = (IsHangar(tile) ? STR_LAI_STATION_DESCRIPTION_AIRCRAFT_HANGAR : STR_LAI_STATION_DESCRIPTION_AIRPORT);
			break;
		case STATION_TRUCK:    str = STR_LAI_STATION_DESCRIPTION_TRUCK_LOADING_AREA; break;
		case STATION_BUS:      str = STR_LAI_STATION_DESCRIPTION_BUS_STATION; break;
		case STATION_OILRIG:   str = STR_INDUSTRY_NAME_OIL_RIG; break;
		case STATION_DOCK:     str = STR_LAI_STATION_DESCRIPTION_SHIP_DOCK; break;
		case STATION_BUOY:     str = STR_LAI_STATION_DESCRIPTION_BUOY; break;
		case STATION_WAYPOINT: str = STR_LAI_STATION_DESCRIPTION_WAYPOINT; break;
	}
	td->str = str;
}


static TrackStatus GetTileTrackStatus_Station(TileIndex tile, TransportType mode, uint sub_mode, DiagDirection side)
{
	TrackBits trackbits = TRACK_BIT_NONE;

	switch (mode) {
		case TRANSPORT_RAIL:
			if (HasStationRail(tile) && !IsStationTileBlocked(tile)) {
				trackbits = TrackToTrackBits(GetRailStationTrack(tile));
			}
			break;

		case TRANSPORT_WATER:
			/* buoy is coded as a station, it is always on open water */
			if (IsBuoy(tile)) {
				trackbits = TRACK_BIT_ALL;
				/* remove tracks that connect NE map edge */
				if (TileX(tile) == 0) trackbits &= ~(TRACK_BIT_X | TRACK_BIT_UPPER | TRACK_BIT_RIGHT);
				/* remove tracks that connect NW map edge */
				if (TileY(tile) == 0) trackbits &= ~(TRACK_BIT_Y | TRACK_BIT_LEFT | TRACK_BIT_UPPER);
			}
			break;

		case TRANSPORT_ROAD:
			if ((GetRoadTypes(tile) & sub_mode) != 0 && IsRoadStop(tile)) {
				DiagDirection dir = GetRoadStopDir(tile);
				Axis axis = DiagDirToAxis(dir);

				if (side != INVALID_DIAGDIR) {
					if (axis != DiagDirToAxis(side) || (IsStandardRoadStopTile(tile) && dir != side)) break;
				}

				trackbits = AxisToTrackBits(axis);
			}
			break;

		default:
			break;
	}

	return CombineTrackStatus(TrackBitsToTrackdirBits(trackbits), TRACKDIR_BIT_NONE);
}


static void TileLoop_Station(TileIndex tile)
{
	/* FIXME -- GetTileTrackStatus_Station -> animated stationtiles
	 * hardcoded.....not good */
	switch (GetStationType(tile)) {
		case STATION_AIRPORT:
			AirportTileAnimationTrigger(Station::GetByTile(tile), tile, AAT_TILELOOP);
			break;

		case STATION_DOCK:
			if (!IsTileFlat(tile)) break; // only handle water part
			/* FALL THROUGH */
		case STATION_OILRIG: //(station part)
		case STATION_BUOY:
			TileLoop_Water(tile);
			break;

		default: break;
	}
}


static void AnimateTile_Station(TileIndex tile)
{
	if (HasStationRail(tile)) {
		AnimateStationTile(tile);
		return;
	}

	if (IsAirport(tile)) {
		AnimateAirportTile(tile);
	}
}


static bool ClickTile_Station(TileIndex tile)
{
	const BaseStation *bst = BaseStation::GetByTile(tile);

	if (bst->facilities & FACIL_WAYPOINT) {
		ShowWaypointWindow(Waypoint::From(bst));
	} else if (IsHangar(tile)) {
		const Station *st = Station::From(bst);
		ShowDepotWindow(st->airport.GetHangarTile(st->airport.GetHangarNum(tile)), VEH_AIRCRAFT);
	} else {
		ShowStationViewWindow(bst->index);
	}
	return true;
}

static VehicleEnterTileStatus VehicleEnter_Station(Vehicle *v, TileIndex tile, int x, int y)
{
	if (v->type == VEH_TRAIN) {
		StationID station_id = GetStationIndex(tile);
		if (!v->current_order.ShouldStopAtStation(v, station_id)) return VETSB_CONTINUE;
		if (!IsRailStation(tile) || !v->IsFrontEngine()) return VETSB_CONTINUE;

		int station_ahead;
		int station_length;
		int stop = GetTrainStopLocation(station_id, tile, Train::From(v), &station_ahead, &station_length);

		/* Stop whenever that amount of station ahead + the distance from the
		 * begin of the platform to the stop location is longer than the length
		 * of the platform. Station ahead 'includes' the current tile where the
		 * vehicle is on, so we need to subtract that. */
		if (stop + station_ahead - (int)TILE_SIZE >= station_length) return VETSB_CONTINUE;

		DiagDirection dir = DirToDiagDir(v->direction);

		x &= 0xF;
		y &= 0xF;

		if (DiagDirToAxis(dir) != AXIS_X) Swap(x, y);
		if (y == TILE_SIZE / 2) {
			if (dir != DIAGDIR_SE && dir != DIAGDIR_SW) x = TILE_SIZE - 1 - x;
			stop &= TILE_SIZE - 1;

			if (x == stop) {
				return VETSB_ENTERED_STATION | (VehicleEnterTileStatus)(station_id << VETS_STATION_ID_OFFSET); // enter station
			} else if (x < stop) {
				v->vehstatus |= VS_TRAIN_SLOWING;
				uint16 spd = max(0, (stop - x) * 20 - 15);
				if (spd < v->cur_speed) v->cur_speed = spd;
			}
		}
	} else if (v->type == VEH_ROAD) {
		RoadVehicle *rv = RoadVehicle::From(v);
		if (rv->state < RVSB_IN_ROAD_STOP && !IsReversingRoadTrackdir((Trackdir)rv->state) && rv->frame == 0) {
			if (IsRoadStop(tile) && rv->IsFrontEngine()) {
				/* Attempt to allocate a parking bay in a road stop */
				return RoadStop::GetByTile(tile, GetRoadStopType(tile))->Enter(rv) ? VETSB_CONTINUE : VETSB_CANNOT_ENTER;
			}
		}
	}

	return VETSB_CONTINUE;
}

/**
 * Run the watched cargo callback for all houses in the catchment area.
 * @param st Station.
 */
void TriggerWatchedCargoCallbacks(Station *st)
{
	/* Collect cargoes accepted since the last big tick. */
	uint cargoes = 0;
	for (CargoID cid = 0; cid < NUM_CARGO; cid++) {
		if (HasBit(st->goods[cid].status, GoodsEntry::GES_ACCEPTED_BIGTICK)) SetBit(cargoes, cid);
	}

	/* Anything to do? */
	if (cargoes == 0) return;

	/* Loop over all houses in the catchment. */
	Rect r = st->GetCatchmentRect();
	TileArea ta(TileXY(r.left, r.top), TileXY(r.right, r.bottom));
	TILE_AREA_LOOP(tile, ta) {
		if (IsTileType(tile, MP_HOUSE)) {
			WatchedCargoCallback(tile, cargoes);
		}
	}
}

/**
 * This function is called for each station once every 250 ticks.
 * Not all stations will get the tick at the same time.
 * @param st the station receiving the tick.
 * @return true if the station is still valid (wasn't deleted)
 */
static bool StationHandleBigTick(BaseStation *st)
{
	if (!st->IsInUse()) {
		if (++st->delete_ctr >= 8) delete st;
		return false;
	}

	if (Station::IsExpected(st)) {
		TriggerWatchedCargoCallbacks(Station::From(st));

		for (CargoID i = 0; i < NUM_CARGO; i++) {
			ClrBit(Station::From(st)->goods[i].status, GoodsEntry::GES_ACCEPTED_BIGTICK);
		}
	}


	if ((st->facilities & FACIL_WAYPOINT) == 0) UpdateStationAcceptance(Station::From(st), true);

	return true;
}

static inline void byte_inc_sat(byte *p)
{
	byte b = *p + 1;
	if (b != 0) *p = b;
}

/**
 * Truncate the cargo by a specific amount.
 * @param cs The type of cargo to perform the truncation for.
 * @param ge The goods entry, of the station, to truncate.
 * @param amount The amount to truncate the cargo by.
 */
static void TruncateCargo(const CargoSpec *cs, GoodsEntry *ge, uint amount = UINT_MAX)
{
	/* If truncating also punish the source stations' ratings to
	 * decrease the flow of incoming cargo. */

	StationCargoAmountMap waiting_per_source;
	ge->cargo.Truncate(amount, &waiting_per_source);
	for (StationCargoAmountMap::iterator i(waiting_per_source.begin()); i != waiting_per_source.end(); ++i) {
		Station *source_station = Station::GetIfValid(i->first);
		if (source_station == NULL) continue;

		GoodsEntry &source_ge = source_station->goods[cs->Index()];
		source_ge.max_waiting_cargo = max(source_ge.max_waiting_cargo, i->second);
	}
}

static void UpdateStationRating(Station *st)
{
	bool waiting_changed = false;

	byte_inc_sat(&st->time_since_load);
	byte_inc_sat(&st->time_since_unload);

	const CargoSpec *cs;
	FOR_ALL_CARGOSPECS(cs) {
		GoodsEntry *ge = &st->goods[cs->Index()];
		/* Slowly increase the rating back to his original level in the case we
		 *  didn't deliver cargo yet to this station. This happens when a bribe
		 *  failed while you didn't moved that cargo yet to a station. */
		if (!ge->HasRating() && ge->rating < INITIAL_STATION_RATING) {
			ge->rating++;
		}

		/* Only change the rating if we are moving this cargo */
		if (ge->HasRating()) {
			byte_inc_sat(&ge->time_since_pickup);
			if (ge->time_since_pickup == 255 && _settings_game.order.selectgoods) {
				ClrBit(ge->status, GoodsEntry::GES_RATING);
				ge->last_speed = 0;
				TruncateCargo(cs, ge);
				waiting_changed = true;
				continue;
			}

			bool skip = false;
			int rating = 0;
			uint waiting = ge->cargo.TotalCount();

			/* num_dests is at least 1 if there is any cargo as
			 * INVALID_STATION is also a destination.
			 */
			uint num_dests = (uint)ge->cargo.Packets()->MapSize();

			/* Average amount of cargo per next hop, but prefer solitary stations
			 * with only one or two next hops. They are allowed to have more
			 * cargo waiting per next hop.
			 * With manual cargo distribution waiting_avg = waiting / 2 as then
			 * INVALID_STATION is the only destination.
			 */
			uint waiting_avg = waiting / (num_dests + 1);

			if (HasBit(cs->callback_mask, CBM_CARGO_STATION_RATING_CALC)) {
				/* Perform custom station rating. If it succeeds the speed, days in transit and
				 * waiting cargo ratings must not be executed. */

				/* NewGRFs expect last speed to be 0xFF when no vehicle has arrived yet. */
				uint last_speed = ge->HasVehicleEverTriedLoading() ? ge->last_speed : 0xFF;

				uint32 var18 = min(ge->time_since_pickup, 0xFF) | (min(ge->max_waiting_cargo, 0xFFFF) << 8) | (min(last_speed, 0xFF) << 24);
				/* Convert to the 'old' vehicle types */
				uint32 var10 = (st->last_vehicle_type == VEH_INVALID) ? 0x0 : (st->last_vehicle_type + 0x10);
				uint16 callback = GetCargoCallback(CBID_CARGO_STATION_RATING_CALC, var10, var18, cs);
				if (callback != CALLBACK_FAILED) {
					skip = true;
					rating = GB(callback, 0, 14);

					/* Simulate a 15 bit signed value */
					if (HasBit(callback, 14)) rating -= 0x4000;
				}
			}

			if (!skip) {
				int b = ge->last_speed - 85;
				if (b >= 0) rating += b >> 2;

				byte waittime = ge->time_since_pickup;
				if (st->last_vehicle_type == VEH_SHIP) waittime >>= 2;
				(waittime > 21) ||
				(rating += 25, waittime > 12) ||
				(rating += 25, waittime > 6) ||
				(rating += 45, waittime > 3) ||
				(rating += 35, true);

				(rating -= 90, ge->max_waiting_cargo > 1500) ||
				(rating += 55, ge->max_waiting_cargo > 1000) ||
				(rating += 35, ge->max_waiting_cargo > 600) ||
				(rating += 10, ge->max_waiting_cargo > 300) ||
				(rating += 20, ge->max_waiting_cargo > 100) ||
				(rating += 10, true);
			}

			if (Company::IsValidID(st->owner) && HasBit(st->town->statues, st->owner)) rating += 26;

			byte age = ge->last_age;
			(age >= 3) ||
			(rating += 10, age >= 2) ||
			(rating += 10, age >= 1) ||
			(rating += 13, true);

			{
				int or_ = ge->rating; // old rating

				/* only modify rating in steps of -2, -1, 0, 1 or 2 */
				ge->rating = rating = or_ + Clamp(Clamp(rating, 0, 255) - or_, -2, 2);

				/* if rating is <= 64 and more than 100 items waiting on average per destination,
				 * remove some random amount of goods from the station */
				if (rating <= 64 && waiting_avg >= 100) {
					int dec = Random() & 0x1F;
					if (waiting_avg < 200) dec &= 7;
					waiting -= (dec + 1) * num_dests;
					waiting_changed = true;
				}

				/* if rating is <= 127 and there are any items waiting, maybe remove some goods. */
				if (rating <= 127 && waiting != 0) {
					uint32 r = Random();
					if (rating <= (int)GB(r, 0, 7)) {
						/* Need to have int, otherwise it will just overflow etc. */
						waiting = max((int)waiting - (int)((GB(r, 8, 2) - 1) * num_dests), 0);
						waiting_changed = true;
					}
				}

				/* At some point we really must cap the cargo. Previously this
				 * was a strict 4095, but now we'll have a less strict, but
				 * increasingly aggressive truncation of the amount of cargo. */
				static const uint WAITING_CARGO_THRESHOLD  = 1 << 12;
				static const uint WAITING_CARGO_CUT_FACTOR = 1 <<  6;
				static const uint MAX_WAITING_CARGO        = 1 << 15;

				if (waiting > WAITING_CARGO_THRESHOLD) {
					uint difference = waiting - WAITING_CARGO_THRESHOLD;
					waiting -= (difference / WAITING_CARGO_CUT_FACTOR);

					waiting = min(waiting, MAX_WAITING_CARGO);
					waiting_changed = true;
				}

				/* We can't truncate cargo that's already reserved for loading.
				 * Thus StoredCount() here. */
				if (waiting_changed && waiting < ge->cargo.AvailableCount()) {
					/* Feed back the exact own waiting cargo at this station for the
					 * next rating calculation. */
					ge->max_waiting_cargo = 0;

					TruncateCargo(cs, ge, ge->cargo.AvailableCount() - waiting);
				} else {
					/* If the average number per next hop is low, be more forgiving. */
					ge->max_waiting_cargo = waiting_avg;
				}
			}
		}
	}

	StationID index = st->index;
	if (waiting_changed) {
		SetWindowDirty(WC_STATION_VIEW, index); // update whole window
	} else {
		SetWindowWidgetDirty(WC_STATION_VIEW, index, WID_SV_ACCEPT_RATING_LIST); // update only ratings list
	}
}

/**
 * Reroute cargo of type c at station st or in any vehicles unloading there.
 * Make sure the cargo's new next hop is neither "avoid" nor "avoid2".
 * @param st Station to be rerouted at.
 * @param c Type of cargo.
 * @param avoid Original next hop of cargo, avoid this.
 * @param avoid2 Another station to be avoided when rerouting.
 */
void RerouteCargo(Station *st, CargoID c, StationID avoid, StationID avoid2)
{
	GoodsEntry &ge = st->goods[c];

	/* Reroute cargo in station. */
	ge.cargo.Reroute(UINT_MAX, &ge.cargo, avoid, avoid2, &ge);

	/* Reroute cargo staged to be transfered. */
	for (std::list<Vehicle *>::iterator it(st->loading_vehicles.begin()); it != st->loading_vehicles.end(); ++it) {
		for (Vehicle *v = *it; v != NULL; v = v->Next()) {
			if (v->cargo_type != c) continue;
			v->cargo.Reroute(UINT_MAX, &v->cargo, avoid, avoid2, &ge);
		}
	}
}

/**
 * Check all next hops of cargo packets in this station for existance of a
 * a valid link they may use to travel on. Reroute any cargo not having a valid
 * link and remove timed out links found like this from the linkgraph. We're
 * not all links here as that is expensive and useless. A link no one is using
 * doesn't hurt either.
 * @param from Station to check.
 */
void DeleteStaleLinks(Station *from)
{
	for (CargoID c = 0; c < NUM_CARGO; ++c) {
		GoodsEntry &ge = from->goods[c];
		LinkGraph *lg = LinkGraph::GetIfValid(ge.link_graph);
		if (lg == NULL) continue;
		Node node = (*lg)[ge.node];
		for (EdgeIterator it(node.Begin()); it != node.End();) {
			Edge edge = it->second;
			Station *to = Station::Get((*lg)[it->first].Station());
			assert(to->goods[c].node == it->first);
			++it; // Do that before removing the edge. Anything else may crash.
			assert(_date >= edge.LastUpdate());
			uint timeout = LinkGraph::MIN_TIMEOUT_DISTANCE + (DistanceManhattan(from->xy, to->xy) >> 3);
			if ((uint)(_date - edge.LastUpdate()) > timeout) {
				/* Have all vehicles refresh their next hops before deciding to
				 * remove the node. */
				bool updated = false;
				OrderList *l;
				FOR_ALL_ORDER_LISTS(l) {
					bool found_from = false;
					bool found_to = false;
					for (Order *order = l->GetFirstOrder(); order != NULL; order = order->next) {
						if (!order->IsType(OT_GOTO_STATION) && !order->IsType(OT_IMPLICIT)) continue;
						if (order->GetDestination() == from->index) {
							found_from = true;
							if (found_to) break;
						} else if (order->GetDestination() == to->index) {
							found_to = true;
							if (found_from) break;
						}
					}
					if (!found_to || !found_from) continue;
					for (Vehicle *v = l->GetFirstSharedVehicle(); !updated && v != NULL; v = v->NextShared()) {
						/* There is potential for optimization here:
						 * - Usually consists of the same order list are the same. It's probably better to
						 *   first check the first of each list, then the second of each list and so on.
						 * - We could try to figure out if we've seen a consist with the same cargo on the
						 *   same list already and if the consist can actually carry the cargo we're looking
						 *   for. With conditional and refit orders this is not quite trivial, though. */
						LinkRefresher::Run(v, false); // Don't allow merging. Otherwise lg might get deleted.
						if (edge.LastUpdate() == _date) updated = true;
					}
					if (updated) break;
				}
				if (!updated) {
					/* If it's still considered dead remove it. */
					node.RemoveEdge(to->goods[c].node);
					ge.flows.DeleteFlows(to->index);
					RerouteCargo(from, c, to->index, from->index);
				}
			} else if (edge.LastUnrestrictedUpdate() != INVALID_DATE && (uint)(_date - edge.LastUnrestrictedUpdate()) > timeout) {
				edge.Restrict();
				ge.flows.RestrictFlows(to->index);
				RerouteCargo(from, c, to->index, from->index);
			} else if (edge.LastRestrictedUpdate() != INVALID_DATE && (uint)(_date - edge.LastRestrictedUpdate()) > timeout) {
				edge.Release();
			}
		}
		assert(_date >= lg->LastCompression());
		if ((uint)(_date - lg->LastCompression()) > LinkGraph::COMPRESSION_INTERVAL) {
			lg->Compress();
		}
	}
}

/**
 * Increase capacity for a link stat given by station cargo and next hop.
 * @param st Station to get the link stats from.
 * @param cargo Cargo to increase stat for.
 * @param next_station_id Station the consist will be travelling to next.
 * @param capacity Capacity to add to link stat.
 * @param usage Usage to add to link stat.
 * @param mode Update mode to be applied.
 */
void IncreaseStats(Station *st, CargoID cargo, StationID next_station_id, uint capacity, uint usage, EdgeUpdateMode mode)
{
	GoodsEntry &ge1 = st->goods[cargo];
	Station *st2 = Station::Get(next_station_id);
	GoodsEntry &ge2 = st2->goods[cargo];
	LinkGraph *lg = NULL;
	if (ge1.link_graph == INVALID_LINK_GRAPH) {
		if (ge2.link_graph == INVALID_LINK_GRAPH) {
			if (LinkGraph::CanAllocateItem()) {
				lg = new LinkGraph(cargo);
				LinkGraphSchedule::instance.Queue(lg);
				ge2.link_graph = lg->index;
				ge2.node = lg->AddNode(st2);
			} else {
				DEBUG(misc, 0, "Can't allocate link graph");
			}
		} else {
			lg = LinkGraph::Get(ge2.link_graph);
		}
		if (lg) {
			ge1.link_graph = lg->index;
			ge1.node = lg->AddNode(st);
		}
	} else if (ge2.link_graph == INVALID_LINK_GRAPH) {
		lg = LinkGraph::Get(ge1.link_graph);
		ge2.link_graph = lg->index;
		ge2.node = lg->AddNode(st2);
	} else {
		lg = LinkGraph::Get(ge1.link_graph);
		if (ge1.link_graph != ge2.link_graph) {
			LinkGraph *lg2 = LinkGraph::Get(ge2.link_graph);
			if (lg->Size() < lg2->Size()) {
				LinkGraphSchedule::instance.Unqueue(lg);
				lg2->Merge(lg); // Updates GoodsEntries of lg
				lg = lg2;
			} else {
				LinkGraphSchedule::instance.Unqueue(lg2);
				lg->Merge(lg2); // Updates GoodsEntries of lg2
			}
		}
	}
	if (lg != NULL) {
		(*lg)[ge1.node].UpdateEdge(ge2.node, capacity, usage, mode);
	}
}

/**
 * Increase capacity for all link stats associated with vehicles in the given consist.
 * @param st Station to get the link stats from.
 * @param front First vehicle in the consist.
 * @param next_station_id Station the consist will be travelling to next.
 */
void IncreaseStats(Station *st, const Vehicle *front, StationID next_station_id)
{
	for (const Vehicle *v = front; v != NULL; v = v->Next()) {
		if (v->refit_cap > 0) {
			/* The cargo count can indeed be higher than the refit_cap if
			 * wagons have been auto-replaced and subsequently auto-
			 * refitted to a higher capacity. The cargo gets redistributed
			 * among the wagons in that case.
			 * As usage is not such an important figure anyway we just
			 * ignore the additional cargo then.*/
			IncreaseStats(st, v->cargo_type, next_station_id, v->refit_cap,
				min(v->refit_cap, v->cargo.StoredCount()), EUM_INCREASE);
		}
	}
}

/* called for every station each tick */
static void StationHandleSmallTick(BaseStation *st)
{
	if ((st->facilities & FACIL_WAYPOINT) != 0 || !st->IsInUse()) return;

	byte b = st->delete_ctr + 1;
	if (b >= STATION_RATING_TICKS) b = 0;
	st->delete_ctr = b;

	if (b == 0) UpdateStationRating(Station::From(st));
}

void OnTick_Station()
{
	if (_game_mode == GM_EDITOR) return;

	BaseStation *st;
	FOR_ALL_BASE_STATIONS(st) {
		StationHandleSmallTick(st);

		/* Clean up the link graph about once a week. */
		if (Station::IsExpected(st) && (_tick_counter + st->index) % STATION_LINKGRAPH_TICKS == 0) {
			DeleteStaleLinks(Station::From(st));
		};

		/* Run STATION_ACCEPTANCE_TICKS = 250 tick interval trigger for station animation.
		 * Station index is included so that triggers are not all done
		 * at the same time. */
		if ((_tick_counter + st->index) % STATION_ACCEPTANCE_TICKS == 0) {
			/* Stop processing this station if it was deleted */
			if (!StationHandleBigTick(st)) continue;
			TriggerStationAnimation(st, st->xy, SAT_250_TICKS);
			if (Station::IsExpected(st)) AirportAnimationTrigger(Station::From(st), AAT_STATION_250_TICKS);
		}
	}
}

/** Monthly loop for stations. */
void StationMonthlyLoop()
{
	Station *st;

	FOR_ALL_STATIONS(st) {
		for (CargoID i = 0; i < NUM_CARGO; i++) {
			GoodsEntry *ge = &st->goods[i];
			SB(ge->status, GoodsEntry::GES_LAST_MONTH, 1, GB(ge->status, GoodsEntry::GES_CURRENT_MONTH, 1));
			ClrBit(ge->status, GoodsEntry::GES_CURRENT_MONTH);
		}
	}
}


/** Maps station IDs and platform layouts (custom spec indices)
 * from sources to their destinations while copy-pasting stations. */
struct StationIDPasteMap {
private:
	typedef SmallVector<int16, 4> SpecIndexMap;

	struct StationPasteID {
		StationID dest_sid;       ///< ID of the destination station
		bool overbuilding;        ///< whether the destination is being overbuilt
		SpecIndexMap specindices; ///< maps custom spec indices (source -> destination)
	};

	typedef std::map<StationID, StationPasteID> PasteMap;

	PasteMap map;

public:
	/**
	 * Get the destination station ID assigned to a given source station ID.
	 * @param src_sid the source ID
	 * @param overbuilding (out) whether the destination station has been overbuilt (see #SetOverbuilding)
	 * @return the destination ID or #NEW_STATION if the destination hasn't been chosen yet.
	 * @see ConfirmIDForStation
	 */
	StationID QueryIDForStation(StationID src_sid, bool *overbuilding) const
	{
		assert(src_sid != INVALID_STATION);

		PasteMap::const_iterator it = this->map.find(src_sid);
		if (it != this->map.end()) {
			*overbuilding = it->second.overbuilding;
			return it->second.dest_sid;
		} else {
			*overbuilding = false;
			return NEW_STATION;
		}
	}

	/**
	 * Assign destination station ID to a source station ID.
	 * @param src_sid the source ID
	 * @param src_sid the destination ID (after buildng)
	 * @pre the choice cannot be changed, only the same args can be passed more then once
	 * @see QueryIDForStation
	 */
	void ConfirmIDForStation(StationID src_sid, StationID dst_sid)
	{
		assert(src_sid != INVALID_STATION && dst_sid != INVALID_STATION && dst_sid != NEW_STATION);

		PasteMap::iterator it = this->map.find(src_sid);
		if (it != this->map.end()) {
			assert(it->second.dest_sid == dst_sid);
		} else {
			StationPasteID &item = this->map[src_sid];
			item.dest_sid = src_sid;
			item.dest_sid = dst_sid;
			item.overbuilding = false;
		}
	}

	/**
	 * Get the destination spec index assigned to a given source spec index.
	 * @param src_sid ID of the source station
	 * @param src_specindex spec index of the source station part
	 * @return the destination spec index or -1 if the destination hasn't been chosen yet.
	 * @see ConfirmSpecIndexForStationPart
	 */
	int QuerySpecIndexForStationPart(StationID src_sid, byte src_specindex) const
	{
		assert(src_sid != INVALID_STATION);
		if (src_specindex == 0) return 0; // reserved for the default station class

		PasteMap::const_iterator it = this->map.find(src_sid);
		if (it != this->map.end() && src_specindex < it->second.specindices.Length()) {
			return it->second.specindices[src_specindex];
		}
		return -1; // allocate new specindex
	}

	/**
	 * Assign destination spec index to a source spec index.
	 * @param src_sid ID of the source station
	 * @param src_specindex spec index of the source station part
	 * @param dst_specindex spec index of the destination station part (after buildng)
	 * @pre the choice cannot be changed, only the same args can be passed more then once
	 * @pre the destination ID of this station must be already set (see #ConfirmIDForStation)
	 * @see QuerySpecIndexForStationPart
	 */
	void ConfirmSpecIndexForStationPart(StationID src_sid, byte src_specindex, byte dst_specindex)
	{
		if (src_specindex == 0) return;
		PasteMap::iterator it = this->map.find(src_sid);
		assert(it != this->map.end());

		SpecIndexMap &indices = it->second.specindices;
		if (indices.Length() == 0) *indices.Append() = 0; // default station
		while (src_specindex >= indices.Length()) *indices.Append() = -1; // placeholders

		assert(indices[src_specindex] == -1 || indices[src_specindex] == dst_specindex);
		indices[src_specindex] = dst_specindex;
	}

	/**
	 * Mark that a certain station overbuilt it's destination station.
	 * @param src_sid the source ID of the overbuilding station
	 * @pre the destination ID of this station must be already set (see #ConfirmIDForStation)
	 */
	void SetOverbuilding(StationID src_sid)
	{
		PasteMap::iterator it = this->map.find(src_sid);
		assert(it != this->map.end());
		it->second.overbuilding = true;
	}
};

struct StationPartPasteInfo {
	GenericTileIndex src_tile;   ///< source tile
	TileIndex dst_tile;          ///< destination tile
	StationID adjoining_station; ///< the station that is being overbuilt (#MULTIPLE_STATIONS if many), the adjacent station if not overbuilding (#INVALID_STATION if none, #MULTIPLE_STATIONS if many)
	bool overbuilding;           ///< whether there is a station on the destination tile already
};
typedef std::deque<StationPartPasteInfo> StationPartPasteQueue;

static const StationID MULTIPLE_STATIONS = NEW_STATION;

static StationIDPasteMap _copy_paste_station_id_paste_map; ///< map of station IDs and specindices currently being pasted onto the main map
static StationPartPasteQueue _copy_paste_station_part_paste_queue; ///< station parts queued to be pasted onto the main map
ClipboardStationsBuilder _clipboard_stations_builder; ///< for collecting metadata about stations (sizes, facilities, ...) while copying them to the clipboard

static void GetSpecFromGenericStation(GenericTileIndex tile, StationClassID *stat_class, byte *stat_type)
{
	assert(HasStationTileRail(tile));

	byte specindex = GetCustomStationSpecIndex(tile);
	if (specindex == 0) {
		*stat_class = IsRailWaypointTile(tile) ? STAT_CLASS_WAYP : STAT_CLASS_DFLT;
		*stat_type = 0;
	} else if (IsMainMapTile(tile)) {
		TileIndex t = AsMainMapTile(tile);
		const StationSpecList &statspec = BaseStation::GetByTile(t)->speclist[specindex];
		*stat_class = statspec.spec->cls_id;
		int stat_type_int;
		StationClass::GetByGrf(statspec.grfid, statspec.localidx, &stat_type_int);
		*stat_type = (byte)stat_type_int;
	} else {
		const ClipboardStation::Spec &statspec = ClipboardStation::GetByTile(tile)->speclist[specindex];
		*stat_class = statspec.stat_class;
		*stat_type = statspec.stat_type;
	}
}

static void GetTypeLayoutFromGenericAirport(GenericTileIndex tile, AirportTypes *type, byte *layout)
{
	if (IsMainMapTile(tile)) {
		Station *st = Station::GetByTile(AsMainMapTile(tile));
		*type = (AirportTypes)st->airport.type;
		*layout = st->airport.layout;
	} else {
		ClipboardStation *st = ClipboardStation::GetByTile(tile);
		*type = st->airport.type;
		*layout = st->airport.layout;
	}
}

/**
 * Test a given station tile if there is any contented to be copied from it.
 *
 * Stations are copy/pasted part by part, where a part is a minimal station piece that we can move
 * e.g. a single rail station tile or a whole airport. The function writes bounds of that piece to
 * location pointed by \c station_part_area but only once per a piece - when a cartin tile is being
 * tested:
 *    - in case of docks, it's the tile with land section
 *    - in other cases, it's the most norhern tile
 * For the rest of tiles the function still returns \c true but writes "invalid" area.
 *
 * If the funtion returns \c false, \c object_rect remains unchanged.
 *
 * @param tile the tile to test
 * @param src_area the area we are copying
 * @param mode copy-paste mode
 * @param station_part_area (out, may be NULL) bounds of the station part or "invalid" area, depending on which tile was given
 * @param company the #Company to check ownership against to
 * @param preview (out, may be NULL) information on how to higlight preview of the tile
 * @return whether this tile needs to be copy-pasted
 */
bool TestStationTileCopyability(GenericTileIndex tile, const GenericTileArea &src_area, CopyPasteMode mode, GenericTileArea *station_part_area, CompanyID company = _current_company, TileContentPastePreview *preview = NULL)
{
	if (preview != NULL) MemSetT(preview, 0);
	if (!(mode & CPM_WITH_STATIONS)) return false;

	StationType type = GetStationType(tile);
	if (type != STATION_BUOY && IsMainMapTile(tile) && !IsTileOwner(tile, company)) return false;

	switch (type) {
		case STATION_WAYPOINT:
		case STATION_RAIL:
			if (!(mode & CPM_WITH_RAIL_TRANSPORT)) return false;
			if (station_part_area != NULL) *station_part_area = GenericTileArea(tile, 1, 1);
			if (preview != NULL) preview->highlight_track_bits = GetRailStationTrackBits(tile);
			break;

		case STATION_AIRPORT:
			if (!(mode & CPM_WITH_AIR_TRANSPORT)) return false;
			if (IsMainMapTile(tile) || station_part_area != NULL) {
				GenericTileArea area;
				if (IsMainMapTile(tile)) {
					area = Station::GetByTile(AsMainMapTile(tile))->airport;
					if (!src_area.Contains(area)) return false;
				} else {
					area = GenericTileArea(ClipboardStation::GetByTile(tile)->airport, MapOf(tile));
				}

				if (station_part_area != NULL) {
					if (tile != area.tile) {
						*station_part_area = GenericTileArea(GenericTileIndex(INVALID_TILE_INDEX, MapOf(tile)), 0, 0);
					} else {
						*station_part_area = area;
					}
				}
			}
			break;

		case STATION_TRUCK:
		case STATION_BUS:
			if (!(mode & CPM_WITH_ROAD_TRANSPORT)) return false;
			if (station_part_area != NULL) *station_part_area = GenericTileArea(tile, 1, 1);
			break;

		case STATION_OILRIG:
			return false;

		case STATION_DOCK: {
			if (!(mode & CPM_WITH_WATER_TRANSPORT)) return false;
			if (IsMainMapTile(tile) || station_part_area != NULL) {
				GenericTileIndex other_tile = GetOtherDockTile(tile);
				if (IsMainMapTile(tile) && !src_area.Contains(other_tile)) return false;
				if (station_part_area != NULL) *station_part_area = IsLandDockSection(tile) ? GenericTileArea(tile, other_tile) : GenericTileArea(GenericTileIndex(INVALID_TILE_INDEX, MapOf(tile)), 0, 0);
			}
			break;
		}

		case STATION_BUOY:
			if (!(mode & CPM_WITH_WATER_TRANSPORT)) return false;
			if (station_part_area != NULL) *station_part_area = GenericTileArea(tile, 1, 1);
			break;

		default:
			return false;
	}

	if (preview != NULL) preview->highlight_tile_rect = true;
	return true;
}

static void TransformRailStation(StationGfx *gfx, DirTransformation transformation, StationClassID *stat_class, byte *stat_type)
{
	if (transformation == DTR_IDENTITY) return;

	if (*stat_class != STAT_CLASS_DFLT && *stat_class != STAT_CLASS_WAYP &&
			IsCustomLayoutStation(StationClass::Get(*stat_class)->GetSpec(*stat_type))) {
		/* convert to a default station if we dont know how to transform station graphics */
		*stat_class = STAT_CLASS_DFLT;
		*stat_type = 0;
		*gfx = TransformAxis((Axis)(*gfx & 1), transformation);
		return;
	}

	if (*stat_class == STAT_CLASS_WAYP || *gfx < 4) {
		/* change axis */
		*gfx ^= TransformAxis(AXIS_X, transformation);
	} else {
		/* change direction */
		DiagDirection dir = (DiagDirection)((*gfx - 1) & 0x3); // down the roof
		dir = TransformDiagDir(dir, transformation);
		*gfx = ((dir + 1) & 0x3) + 4;
	}
}

static bool IsAirportTransformable(AirportTypes type, DirTransformation dtr)
{
	if (type >= NEW_AIRPORT_OFFSET) return dtr == DTR_IDENTITY;
	if (TransformAxis(AXIS_X, dtr) == AXIS_X) return true;
	const AirportSpec *as = AirportSpec::Get(type);
	return as->size_x == as->size_y;
}

static const StringID _paste_station_errors[] = {
	STR_ERROR_CAN_T_BUILD_RAILROAD_STATION, // STATION_RAIL
	STR_ERROR_CAN_T_BUILD_AIRPORT_HERE,     // STATION_AIRPORT
	INVALID_STRING_ID,                      // STATION_TRUCK
	INVALID_STRING_ID,                      // STATION_BUS
	INVALID_STRING_ID,                      // STATION_OILRIG
	STR_ERROR_CAN_T_BUILD_DOCK_HERE,        // STATION_DOCK
	STR_ERROR_CAN_T_POSITION_BUOY_HERE,     // STATION_BUOY
	STR_ERROR_CAN_T_BUILD_TRAIN_WAYPOINT,   // STATION_WAYPOINT
};

static const StringID _paste_truck_bus_station_errors[][ROADTYPE_END] = {
	/* ROADTYPE_ROAD                       ROADTYPE_TRAM */
	{ STR_ERROR_CAN_T_BUILD_BUS_STATION,   STR_ERROR_CAN_T_BUILD_CARGO_TRAM_STATION},      // ROADSTOP_BUS
	{ STR_ERROR_CAN_T_BUILD_TRUCK_STATION, STR_ERROR_CAN_T_BUILD_PASSENGER_TRAM_STATION }, // ROADSTOP_TRUCK
};

static StringID GetPasteStationErrorMsg(GenericTileIndex src_tile)
{
	StationType type = GetStationType(src_tile);
	if (type != STATION_TRUCK && type != STATION_BUS) {
		assert((size_t)type < lengthof(_paste_station_errors));
		return _paste_station_errors[type];
	} else {
		RoadStopType rst = (RoadStopType)(STATION_BUS - type);
		RoadType rt = (RoadType)FindLastBit(GetRoadTypes(src_tile));
		assert((size_t)rst < lengthof(_paste_truck_bus_station_errors));
		assert((size_t)rt < lengthof(_paste_truck_bus_station_errors[0]));
		return _paste_truck_bus_station_errors[rst][rt];
	}
}

static void CopyPastePlaceRailStation(GenericTileIndex tile, StationID sid, Axis axis, RailType rt, StationGfx gfx, StationClassID stat_class, byte stat_type, int specindex, bool adjacent)
{
	if (IsMainMapTile(tile)) {
		_station_cmd_gfx_to_paste = gfx;
		_station_cmd_specindex_to_paste = specindex;
		uint32 p1 = 0;
		SB(p1, 0, 4, rt);
		SB(p1, 4, 1, axis);
		SB(p1, 8, 8, 1); // number of tracks
		SB(p1, 16, 8, 1); // platform length
		SB(p1, 24, 1, adjacent);
		uint32 p2 = 0;
		SB(p2, 0, 8, stat_class);
		SB(p2, 8, 8, stat_type);
		SB(p2, 16, 16, sid);
		_current_pasting->DoCommand(AsMainMapTile(tile), p1, p2, CMD_BUILD_RAIL_STATION | CMD_MSG(STR_ERROR_CAN_T_BUILD_RAILROAD_STATION));
	} else {
		MakeRailStation(tile, OWNER_NONE, sid, axis, gfx & ~1, rt);
		assert(IsInsideMM(specindex, 0, MAX_UVALUE(byte) + 1));
		SetCustomStationSpecIndex(tile, (byte)specindex);
		_clipboard_stations_builder.AddRailPart(sid, stat_class, stat_type, (byte)specindex);
	}
}

static void CopyPastePlaceAirport(GenericTileIndex tile, StationID sid, AirportTypes type, byte layout, bool adjacent)
{
	if (IsMainMapTile(tile)) {
		uint32 p1 = 0;
		SB(p1, 0, 8, type);
		SB(p1, 8, 8, layout);
		uint32 p2 = 0;
		SB(p2, 0, 1, adjacent);
		SB(p2, 16, 16, sid);
		_current_pasting->DoCommand(AsMainMapTile(tile), p1, p2, CMD_BUILD_AIRPORT | CMD_MSG(STR_ERROR_CAN_T_BUILD_AIRPORT_HERE));
	} else {
		for (AirportTileTableIteratorT<true> iter(AirportSpec::Get(type)->table[layout], tile); IsValidTileIndex(iter); ++iter) {
			MakeAirport(iter, OWNER_NONE, sid, 0, WATER_CLASS_INVALID);
		}
		_clipboard_stations_builder.AddAirportPart(sid, IndexOf(tile), type, layout);
	}
}

static void CopyPastePlaceRoadStop(GenericTileIndex tile, StationID sid, bool drive_through, RoadStopType rst, RoadTypes rt, DiagDirection dir, bool adjacent)
{
	if (drive_through) dir = (DiagDirection)DiagDirToAxis(dir);

	if (IsMainMapTile(tile)) {
		uint32 p1 = 0;
		SB(p1, 0 , 8, 1); // width
		SB(p1, 8 , 8, 1); // height
		uint32 p2 = 0;
		SB(p2, 0 , 1, rst);
		SB(p2, 1 , 1, drive_through);
		SB(p2, 2 , 2, rt);
		SB(p2, 5 , 1, adjacent); //
		SB(p2, 6 , 2, dir);
		SB(p2, 16 , 16, sid);
		_current_pasting->DoCommand(AsMainMapTile(tile), p1, p2, CMD_BUILD_ROAD_STOP | CMD_MSG(STR_ERROR_CAN_T_BUILD_BUS_STATION + rst));
	} else {
		if (drive_through) {
			MakeDriveThroughRoadStop(tile, OWNER_NONE, OWNER_NONE, OWNER_NONE, sid, rst, rt, DiagDirToAxis(dir));
		} else {
			MakeRoadStop(tile, OWNER_NONE, sid, rst, rt, dir);
		}
		_clipboard_stations_builder.AddPart(sid);
	}
}

static void CopyPastePlaceDock(GenericTileIndex tile, StationID sid, DiagDirection dir, WaterClass wc, bool adjacent)
{
	if (IsMainMapTile(tile)) {
		TileIndex t = AsMainMapTile(tile);
		TileIndex t_lower = TileAddByDiagDir(t, dir);
		if (!HasTileWaterGround(t_lower)) {
			CopyPastePlaceCannal(GenericTileIndex(t_lower));
			if (_current_pasting->last_result.Failed()) return;
		}

		uint32 p1 = 0;
		SB(p1, 0, 1, adjacent);
		uint32 p2 = 0;
		SB(p2, 16 , 16, sid);
		_current_pasting->DoCommand(t, p1, p2, CMD_BUILD_DOCK | CMD_MSG(STR_ERROR_CAN_T_BUILD_DOCK_HERE));
	} else {
		MakeDock(tile, OWNER_NONE, sid, dir, wc);
		_clipboard_stations_builder.AddPart(sid);
	}
}

static void CopyPasteStation(GenericTileIndex src_tile, GenericTileIndex dst_tile, const CopyPasteParams &copy_paste, StationID dst_sid, int dst_specindex, bool adjacent = false)
{
	StationType station_type = GetStationType(src_tile);
	switch (station_type) {
		case STATION_RAIL:
		case STATION_WAYPOINT: {
			StationGfx gfx = GetStationGfx(src_tile);
			Axis axis = TransformAxis(GetRailStationAxis(src_tile), copy_paste.transformation);
			RailType railtype = (copy_paste.mode & CPM_CONVERT_RAILTYPE) ? copy_paste.railtype : GetRailType(src_tile);
			StationClassID stat_class;
			byte stat_type;
			GetSpecFromGenericStation(src_tile, &stat_class, &stat_type);

			TransformRailStation(&gfx, copy_paste.transformation, &stat_class, &stat_type);

			switch (station_type) {
				case STATION_RAIL:     CopyPastePlaceRailStation(dst_tile, dst_sid, axis, railtype, gfx, stat_class, stat_type, dst_specindex, adjacent); break;
				case STATION_WAYPOINT: CopyPastePlaceRailWaypoint(dst_tile, dst_sid, axis, railtype, gfx, stat_class, stat_type, dst_specindex, adjacent); break;
				default: NOT_REACHED();
			}

			break;
		}

		case STATION_AIRPORT: {
			AirportTypes type;
			byte layout;
			GetTypeLayoutFromGenericAirport(src_tile, &type, &layout);
			if (!IsAirportTransformable(type, copy_paste.transformation)) {
				assert(IsMainMapTile(dst_tile)); // copying should be always successful
				_current_pasting->CollectError(AsMainMapTile(dst_tile), STR_ERROR_INAPPLICABLE_TRANSFORMATION, STR_ERROR_CAN_T_BUILD_AIRPORT_HERE);
				return;
			}
			CopyPastePlaceAirport(dst_tile, dst_sid, type, layout, adjacent);
			break;
		}

		case STATION_TRUCK:
		case STATION_BUS:
			CopyPastePlaceRoadStop(dst_tile, dst_sid, IsDriveThroughStopTile(src_tile), GetRoadStopType(src_tile),
					GetRoadTypes(src_tile), TransformDiagDir(GetRoadStopDir(src_tile), copy_paste.transformation), adjacent);
			break;

		case STATION_DOCK: CopyPastePlaceDock(dst_tile, dst_sid, TransformDiagDir(GetDockDirection(src_tile), copy_paste.transformation), GetWaterClass(src_tile), adjacent); break;
		case STATION_BUOY: CopyPastePlaceBuoy(dst_tile, dst_sid, GetWaterClass(src_tile)); break;

		default:
			NOT_REACHED();
	}
}

void CopyPasteTile_Station(GenericTileIndex src_tile, GenericTileIndex dst_tile, const CopyPasteParams &copy_paste)
{
	GenericTileArea part_src_rect;
	if (!TestStationTileCopyability(src_tile, copy_paste.src_area, copy_paste.mode, &part_src_rect)) return;
	if (part_src_rect.tile.index == INVALID_TILE_INDEX) return; // copy this part only once

	if (!IsMainMapTile(dst_tile)) {
		/* When copying to the clipboard, keep original station ID's and specindices. */
		int specindex = HasStationTileRail(src_tile) ? GetCustomStationSpecIndex(src_tile) : -1;
		CopyPasteStation(src_tile, dst_tile, copy_paste, GetStationIndex(src_tile), specindex);
	} else {
		/* Calculate the destination area for current station part. */
		TileIndex t = copy_paste.src_area.ReverseTransformTile(src_tile, AsMainMapTile(dst_tile), copy_paste.transformation); // transformed northern tile of the copy_paste.src_area
		t = copy_paste.src_area.TransformTile(part_src_rect.tile, t, copy_paste.transformation); // transformed northern tile of the part_src_rect
		t = part_src_rect.ReverseTransformedNorth(t, copy_paste.transformation); // northern tile of the transformed part_src_rect
		TileArea part_dst_rect = TransformTileArea(part_src_rect, t, copy_paste.transformation); // transformed part_src_rect

		/* Terraform tiles */
		if ((copy_paste.mode & CPM_TERRAFORM_MASK) == CPM_TERRAFORM_MINIMAL) {
			CopyPasteHeights(part_src_rect, GenericTileIndex(part_dst_rect.tile), copy_paste.transformation, copy_paste.height_delta);
			if (IsPastingInterrupted()) return;
		}

		StationType station_type = GetStationType(src_tile);
		if ((station_type == STATION_BUOY) || !(_current_pasting->dc_flags & DC_EXEC)) {
			/* Paste the part */
			CopyPasteStation(src_tile, dst_tile, copy_paste, NEW_STATION, -1, false);
		} else {
			/* Queue for later pasting. We must find station candidates to to be joined to before
			 * we try to build any station parts to avoid joining pasted stations together. */
			StationPartPasteInfo info = {
				src_tile,
				AsMainMapTile(dst_tile),
				INVALID_STATION,
				false
			};
			/* Station parts that overbuild other stations go to the front of the queue,
			 * they will be tried firstly. */
			BaseStation *st = NULL;
			CommandCost ret = (station_type != STATION_WAYPOINT) ?
					GetStationAround(part_dst_rect, INVALID_STATION, (Station**)&st, 0) :
					GetStationAround(part_dst_rect, INVALID_STATION, (Waypoint**)&st, 0);
			if (ret.Failed() || st != NULL) {
				info.adjoining_station = ret.Failed() ? MULTIPLE_STATIONS : st->index;
				info.overbuilding = true;
				_copy_paste_station_part_paste_queue.push_front(info);
			} else {
				/* Joining parts go behind overbuilding parts. They are next to try. */
				ret = (station_type != STATION_WAYPOINT) ?
						GetStationAround(part_dst_rect, INVALID_STATION, (Station**)&st, 1) :
						GetStationAround(part_dst_rect, INVALID_STATION, (Waypoint**)&st, 1);
				if (ret.Failed() || st != NULL) {
					info.adjoining_station = ret.Failed() ? MULTIPLE_STATIONS : st->index;
					StationPartPasteQueue::iterator pos = _copy_paste_station_part_paste_queue.begin();
					while (pos < _copy_paste_station_part_paste_queue.end() && pos->overbuilding) pos++;
					_copy_paste_station_part_paste_queue.insert(pos, info);
				} else {
					/* Non-joining parts go to the back. */
					_copy_paste_station_part_paste_queue.push_back(info);
				}
			}
		}
	}
}

static void ProcessStationPartPasteQueue(const CopyPasteParams &copy_paste)
{
	if (_copy_paste_station_part_paste_queue.empty()) return;

	for (;;) {
		uint orig_queue_size = _copy_paste_station_part_paste_queue.size();
		for (uint i = 0; i < orig_queue_size; i++) {
			if (IsPastingInterrupted()) break;
			StationPartPasteInfo part = _copy_paste_station_part_paste_queue.front();
			_copy_paste_station_part_paste_queue.pop_front();

			bool overbuilding = false; // did current station overbuild some other station already?
			StationID src_sid = GetStationIndex(part.src_tile);
			StationID dst_sid = _copy_paste_station_id_paste_map.QueryIDForStation(src_sid, &overbuilding);

			int src_specindex = -1;
			int dst_specindex = -1;
			if (HasStationTileRail(part.src_tile)) {
				src_specindex = GetCustomStationSpecIndex(part.src_tile);
				dst_specindex = _copy_paste_station_id_paste_map.QuerySpecIndexForStationPart(src_sid, src_specindex);
			}

			if (part.overbuilding) { // would this stations part overbuild other stations?
				if ((part.adjoining_station == MULTIPLE_STATIONS) || (overbuilding && dst_sid != part.adjoining_station)) {
					/* Can't paste this part because current station would overbuild multiple different stations. */
					_current_pasting->CollectError(part.dst_tile, STR_ERROR_ADJOINS_MORE_THAN_ONE_EXISTING, GetPasteStationErrorMsg(part.src_tile));
				} else {
					/* Try to overbuild a station. */
					CopyPasteStation(part.src_tile, GenericTileIndex(part.dst_tile), copy_paste, dst_sid, dst_specindex, false);
				}
			} else {
				if (!overbuilding && (part.adjoining_station == MULTIPLE_STATIONS || (
						dst_sid != NEW_STATION && part.adjoining_station != INVALID_STATION && dst_sid != part.adjoining_station))) {
					/* can't paste this part because current station would have to join multiple different stations */
					_current_pasting->CollectError(part.dst_tile, STR_ERROR_ADJOINS_MORE_THAN_ONE_EXISTING, GetPasteStationErrorMsg(part.src_tile));
				} else {
					if (dst_sid == NEW_STATION && part.adjoining_station != INVALID_STATION) { // is the destination station not yet determined?
						dst_sid = part.adjoining_station; // try to join a new station
					}
					CopyPasteStation(part.src_tile, GenericTileIndex(part.dst_tile), copy_paste, dst_sid, dst_specindex, true);
				}
			}

			if (_current_pasting->dc_flags & DC_EXEC) {
				if (_current_pasting->last_result.Succeeded()) {
					/* Confirm that station will be using certain ID and specindex. */
					_copy_paste_station_id_paste_map.ConfirmIDForStation(src_sid, GetStationIndex(part.dst_tile));
					if (src_specindex != -1) _copy_paste_station_id_paste_map.ConfirmSpecIndexForStationPart(src_sid, src_specindex, GetCustomStationSpecIndex(part.dst_tile));
					if (part.overbuilding) _copy_paste_station_id_paste_map.SetOverbuilding(src_sid);
				} else if (_current_pasting->last_result.GetErrorMessage() == STR_ERROR_CAN_T_DISTANT_JOIN) {
					/* If we can't distant-join now then perhaps we will be able to do it later, after other parts. */
					if (_current_pasting->err_message == STR_ERROR_CAN_T_DISTANT_JOIN) {
						/* discard the "can't distatnt-join" error */
						_current_pasting->err_tile = INVALID_TILE;
						_current_pasting->err_message = STR_ERROR_NOTHING_TO_DO;
					}
					StationPartPasteInfo info = { part.src_tile, part.dst_tile, INVALID_STATION, false };
					_copy_paste_station_part_paste_queue.push_back(info);
				}
			}
		}
		if (IsPastingInterrupted()) break;
		if (orig_queue_size == _copy_paste_station_part_paste_queue.size()) break; // don't retry if the queue didn't shrink
	}

	/* set the "can't distatnt-join" error if not all retries were successfull */
	if (!IsPastingInterrupted() && !_copy_paste_station_part_paste_queue.empty()) {
		_current_pasting->CollectError(_copy_paste_station_part_paste_queue.back().dst_tile, STR_ERROR_CAN_T_DISTANT_JOIN, GetPasteStationErrorMsg(_copy_paste_station_part_paste_queue.back().src_tile));
	}

	_copy_paste_station_part_paste_queue.clear();
}

void AfterPastingStations(const CopyPasteParams &copy_paste)
{
	ProcessStationPartPasteQueue(copy_paste);

	_copy_paste_station_id_paste_map = StationIDPasteMap(); // clear
}

void AfterCopyingStations(const CopyPasteParams &copy_paste)
{
	_clipboard_stations_builder.BuildDone(MapOf(copy_paste.dst_area.tile));
}


void ModifyStationRatingAround(TileIndex tile, Owner owner, int amount, uint radius)
{
	Station *st;

	FOR_ALL_STATIONS(st) {
		if (st->owner == owner &&
				DistanceManhattan(tile, st->xy) <= radius) {
			for (CargoID i = 0; i < NUM_CARGO; i++) {
				GoodsEntry *ge = &st->goods[i];

				if (ge->status != 0) {
					ge->rating = Clamp(ge->rating + amount, 0, 255);
				}
			}
		}
	}
}

static uint UpdateStationWaiting(Station *st, CargoID type, uint amount, SourceType source_type, SourceID source_id)
{
	/* We can't allocate a CargoPacket? Then don't do anything
	 * at all; i.e. just discard the incoming cargo. */
	if (!CargoPacket::CanAllocateItem()) return 0;

	GoodsEntry &ge = st->goods[type];
	amount += ge.amount_fract;
	ge.amount_fract = GB(amount, 0, 8);

	amount >>= 8;
	/* No new "real" cargo item yet. */
	if (amount == 0) return 0;

	StationID next = ge.GetVia(st->index);
	ge.cargo.Append(new CargoPacket(st->index, st->xy, amount, source_type, source_id), next);
	LinkGraph *lg = NULL;
	if (ge.link_graph == INVALID_LINK_GRAPH) {
		if (LinkGraph::CanAllocateItem()) {
			lg = new LinkGraph(type);
			LinkGraphSchedule::instance.Queue(lg);
			ge.link_graph = lg->index;
			ge.node = lg->AddNode(st);
		} else {
			DEBUG(misc, 0, "Can't allocate link graph");
		}
	} else {
		lg = LinkGraph::Get(ge.link_graph);
	}
	if (lg != NULL) (*lg)[ge.node].UpdateSupply(amount);

	if (!ge.HasRating()) {
		InvalidateWindowData(WC_STATION_LIST, st->index);
		SetBit(ge.status, GoodsEntry::GES_RATING);
	}

	TriggerStationRandomisation(st, st->xy, SRT_NEW_CARGO, type);
	TriggerStationAnimation(st, st->xy, SAT_NEW_CARGO, type);
	AirportAnimationTrigger(st, AAT_STATION_NEW_CARGO, type);

	SetWindowDirty(WC_STATION_VIEW, st->index);
	st->MarkTilesDirty(true);
	return amount;
}

static bool IsUniqueStationName(const char *name)
{
	const Station *st;

	FOR_ALL_STATIONS(st) {
		if (st->name != NULL && strcmp(st->name, name) == 0) return false;
	}

	return true;
}

/**
 * Rename a station
 * @param tile unused
 * @param flags operation to perform
 * @param p1 station ID that is to be renamed
 * @param p2 unused
 * @param text the new name or an empty string when resetting to the default
 * @return the cost of this operation or an error
 */
CommandCost CmdRenameStation(TileIndex tile, DoCommandFlag flags, uint32 p1, uint32 p2, const char *text)
{
	Station *st = Station::GetIfValid(p1);
	if (st == NULL) return CMD_ERROR;

	CommandCost ret = CheckOwnership(st->owner);
	if (ret.Failed()) return ret;

	bool reset = StrEmpty(text);

	if (!reset) {
		if (Utf8StringLength(text) >= MAX_LENGTH_STATION_NAME_CHARS) return CMD_ERROR;
		if (!IsUniqueStationName(text)) return_cmd_error(STR_ERROR_NAME_MUST_BE_UNIQUE);
	}

	if (flags & DC_EXEC) {
		free(st->name);
		st->name = reset ? NULL : stredup(text);

		st->UpdateVirtCoord();
		InvalidateWindowData(WC_STATION_LIST, st->owner, 1);
	}

	return CommandCost();
}

/**
 * Find all stations around a rectangular producer (industry, house, headquarter, ...)
 *
 * @param location The location/area of the producer
 * @param stations The list to store the stations in
 */
void FindStationsAroundTiles(const TileArea &location, StationList *stations)
{
	/* area to search = producer plus station catchment radius */
	uint max_rad = (_settings_game.station.modified_catchment ? MAX_CATCHMENT : CA_UNMODIFIED);

	uint x = TileX(location.tile);
	uint y = TileY(location.tile);

	uint min_x = (x > max_rad) ? x - max_rad : 0;
	uint max_x = x + location.w + max_rad;
	uint min_y = (y > max_rad) ? y - max_rad : 0;
	uint max_y = y + location.h + max_rad;

	if (min_x == 0 && _settings_game.construction.freeform_edges) min_x = 1;
	if (min_y == 0 && _settings_game.construction.freeform_edges) min_y = 1;
	if (max_x >= MapSizeX()) max_x = MapSizeX() - 1;
	if (max_y >= MapSizeY()) max_y = MapSizeY() - 1;

	for (uint cy = min_y; cy < max_y; cy++) {
		for (uint cx = min_x; cx < max_x; cx++) {
			TileIndex cur_tile = TileXY(cx, cy);
			if (!IsTileType(cur_tile, MP_STATION)) continue;

			Station *st = Station::GetByTile(cur_tile);
			/* st can be NULL in case of waypoints */
			if (st == NULL) continue;

			if (_settings_game.station.modified_catchment) {
				int rad = st->GetCatchmentRadius();
				int rad_x = cx - x;
				int rad_y = cy - y;

				if (rad_x < -rad || rad_x >= rad + location.w) continue;
				if (rad_y < -rad || rad_y >= rad + location.h) continue;
			}

			/* Insert the station in the set. This will fail if it has
			 * already been added.
			 */
			stations->Include(st);
		}
	}
}

/**
 * Run a tile loop to find stations around a tile, on demand. Cache the result for further requests
 * @return pointer to a StationList containing all stations found
 */
const StationList *StationFinder::GetStations()
{
	if (this->tile != INVALID_TILE) {
		FindStationsAroundTiles(*this, &this->stations);
		this->tile = INVALID_TILE;
	}
	return &this->stations;
}

uint MoveGoodsToStation(CargoID type, uint amount, SourceType source_type, SourceID source_id, const StationList *all_stations)
{
	/* Return if nothing to do. Also the rounding below fails for 0. */
	if (amount == 0) return 0;

	Station *st1 = NULL;   // Station with best rating
	Station *st2 = NULL;   // Second best station
	uint best_rating1 = 0; // rating of st1
	uint best_rating2 = 0; // rating of st2

	for (Station * const *st_iter = all_stations->Begin(); st_iter != all_stations->End(); ++st_iter) {
		Station *st = *st_iter;

		/* Is the station reserved exclusively for somebody else? */
		if (st->town->exclusive_counter > 0 && st->town->exclusivity != st->owner) continue;

		if (st->goods[type].rating == 0) continue; // Lowest possible rating, better not to give cargo anymore

		if (_settings_game.order.selectgoods && !st->goods[type].HasVehicleEverTriedLoading()) continue; // Selectively servicing stations, and not this one

		if (IsCargoInClass(type, CC_PASSENGERS)) {
			if (st->facilities == FACIL_TRUCK_STOP) continue; // passengers are never served by just a truck stop
		} else {
			if (st->facilities == FACIL_BUS_STOP) continue; // non-passengers are never served by just a bus stop
		}

		/* This station can be used, add it to st1/st2 */
		if (st1 == NULL || st->goods[type].rating >= best_rating1) {
			st2 = st1; best_rating2 = best_rating1; st1 = st; best_rating1 = st->goods[type].rating;
		} else if (st2 == NULL || st->goods[type].rating >= best_rating2) {
			st2 = st; best_rating2 = st->goods[type].rating;
		}
	}

	/* no stations around at all? */
	if (st1 == NULL) return 0;

	/* From now we'll calculate with fractal cargo amounts.
	 * First determine how much cargo we really have. */
	amount *= best_rating1 + 1;

	if (st2 == NULL) {
		/* only one station around */
		return UpdateStationWaiting(st1, type, amount, source_type, source_id);
	}

	/* several stations around, the best two (highest rating) are in st1 and st2 */
	assert(st1 != NULL);
	assert(st2 != NULL);
	assert(best_rating1 != 0 || best_rating2 != 0);

	/* Then determine the amount the worst station gets. We do it this way as the
	 * best should get a bonus, which in this case is the rounding difference from
	 * this calculation. In reality that will mean the bonus will be pretty low.
	 * Nevertheless, the best station should always get the most cargo regardless
	 * of rounding issues. */
	uint worst_cargo = amount * best_rating2 / (best_rating1 + best_rating2);
	assert(worst_cargo <= (amount - worst_cargo));

	/* And then send the cargo to the stations! */
	uint moved = UpdateStationWaiting(st1, type, amount - worst_cargo, source_type, source_id);
	/* These two UpdateStationWaiting's can't be in the statement as then the order
	 * of execution would be undefined and that could cause desyncs with callbacks. */
	return moved + UpdateStationWaiting(st2, type, worst_cargo, source_type, source_id);
}

void BuildOilRig(TileIndex tile)
{
	if (!Station::CanAllocateItem()) {
		DEBUG(misc, 0, "Can't allocate station for oilrig at 0x%X, reverting to oilrig only", tile);
		return;
	}

	Station *st = new Station(tile);
	st->town = ClosestTownFromTile(tile, UINT_MAX);

	st->string_id = GenerateStationName(st, tile, STATIONNAMING_OILRIG);

	assert(IsTileType(tile, MP_INDUSTRY));
	DeleteAnimatedTile(tile);
	MakeOilrig(tile, st->index, GetWaterClass(tile));

	st->owner = OWNER_NONE;
	st->airport.type = AT_OILRIG;
	st->airport.Add(tile);
	st->dock_tile = tile;
	st->facilities = FACIL_AIRPORT | FACIL_DOCK;
	st->build_date = _date;

	st->rect.BeforeAddTile(tile, StationRect::ADD_FORCE);

	st->UpdateVirtCoord();
	UpdateStationAcceptance(st, false);
	st->RecomputeIndustriesNear();
}

void DeleteOilRig(TileIndex tile)
{
	Station *st = Station::GetByTile(tile);

	MakeWaterKeepingClass(tile, OWNER_NONE);

	st->dock_tile = INVALID_TILE;
	st->airport.Clear();
	st->facilities &= ~(FACIL_AIRPORT | FACIL_DOCK);
	st->airport.flags = 0;

	st->rect.AfterRemoveTile(st, tile);

	st->UpdateVirtCoord();
	st->RecomputeIndustriesNear();
	if (!st->IsInUse()) delete st;
}

static void ChangeTileOwner_Station(TileIndex tile, Owner old_owner, Owner new_owner)
{
	if (IsRoadStopTile(tile)) {
		for (RoadType rt = ROADTYPE_ROAD; rt < ROADTYPE_END; rt++) {
			/* Update all roadtypes, no matter if they are present */
			if (GetRoadOwner(tile, rt) == old_owner) {
				if (HasTileRoadType(tile, rt)) {
					/* A drive-through road-stop has always two road bits. No need to dirty windows here, we'll redraw the whole screen anyway. */
					Company::Get(old_owner)->infrastructure.road[rt] -= 2;
					if (new_owner != INVALID_OWNER) Company::Get(new_owner)->infrastructure.road[rt] += 2;
				}
				SetRoadOwner(tile, rt, new_owner == INVALID_OWNER ? OWNER_NONE : new_owner);
			}
		}
	}

	if (!IsTileOwner(tile, old_owner)) return;

	if (new_owner != INVALID_OWNER) {
		/* Update company infrastructure counts. Only do it here
		 * if the new owner is valid as otherwise the clear
		 * command will do it for us. No need to dirty windows
		 * here, we'll redraw the whole screen anyway.*/
		Company *old_company = Company::Get(old_owner);
		Company *new_company = Company::Get(new_owner);

		/* Update counts for underlying infrastructure. */
		switch (GetStationType(tile)) {
			case STATION_RAIL:
			case STATION_WAYPOINT:
				if (!IsStationTileBlocked(tile)) {
					old_company->infrastructure.rail[GetRailType(tile)]--;
					new_company->infrastructure.rail[GetRailType(tile)]++;
				}
				break;

			case STATION_BUS:
			case STATION_TRUCK:
				/* Road stops were already handled above. */
				break;

			case STATION_BUOY:
			case STATION_DOCK:
				if (GetWaterClass(tile) == WATER_CLASS_CANAL) {
					old_company->infrastructure.water--;
					new_company->infrastructure.water++;
				}
				break;

			default:
				break;
		}

		/* Update station tile count. */
		if (!IsBuoy(tile) && !IsAirport(tile)) {
			old_company->infrastructure.station--;
			new_company->infrastructure.station++;
		}

		/* for buoys, owner of tile is owner of water, st->owner == OWNER_NONE */
		SetTileOwner(tile, new_owner);
		InvalidateWindowClassesData(WC_STATION_LIST, 0);
	} else {
		if (IsDriveThroughStopTile(tile)) {
			/* Remove the drive-through road stop */
			DoCommand(tile, 1 | 1 << 8, (GetStationType(tile) == STATION_TRUCK) ? ROADSTOP_TRUCK : ROADSTOP_BUS, DC_EXEC | DC_BANKRUPT, CMD_REMOVE_ROAD_STOP);
			assert(IsTileType(tile, MP_ROAD));
			/* Change owner of tile and all roadtypes */
			ChangeTileOwner(tile, old_owner, new_owner);
		} else {
			DoCommand(tile, 0, 0, DC_EXEC | DC_BANKRUPT, CMD_LANDSCAPE_CLEAR);
			/* Set tile owner of water under (now removed) buoy and dock to OWNER_NONE.
			 * Update owner of buoy if it was not removed (was in orders).
			 * Do not update when owned by OWNER_WATER (sea and rivers). */
			if ((IsTileType(tile, MP_WATER) || IsBuoyTile(tile)) && IsTileOwner(tile, old_owner)) SetTileOwner(tile, OWNER_NONE);
		}
	}
}

/**
 * Check if a drive-through road stop tile can be cleared.
 * Road stops built on town-owned roads check the conditions
 * that would allow clearing of the original road.
 * @param tile road stop tile to check
 * @param flags command flags
 * @return true if the road can be cleared
 */
static bool CanRemoveRoadWithStop(TileIndex tile, DoCommandFlag flags)
{
	/* Yeah... water can always remove stops, right? */
	if (_current_company == OWNER_WATER) return true;

	RoadTypes rts = GetRoadTypes(tile);
	if (HasBit(rts, ROADTYPE_TRAM)) {
		Owner tram_owner = GetRoadOwner(tile, ROADTYPE_TRAM);
		if (tram_owner != OWNER_NONE && CheckOwnership(tram_owner).Failed()) return false;
	}
	if (HasBit(rts, ROADTYPE_ROAD)) {
		Owner road_owner = GetRoadOwner(tile, ROADTYPE_ROAD);
		if (road_owner != OWNER_TOWN) {
			if (road_owner != OWNER_NONE && CheckOwnership(road_owner).Failed()) return false;
		} else {
			if (CheckAllowRemoveRoad(tile, GetAnyRoadBits(tile, ROADTYPE_ROAD), OWNER_TOWN, ROADTYPE_ROAD, flags).Failed()) return false;
		}
	}

	return true;
}

/**
 * Clear a single tile of a station.
 * @param tile The tile to clear.
 * @param flags The DoCommand flags related to the "command".
 * @return The cost, or error of clearing.
 */
CommandCost ClearTile_Station(TileIndex tile, DoCommandFlag flags)
{
	if (flags & DC_AUTO) {
		switch (GetStationType(tile)) {
			default: break;
			case STATION_RAIL:     return_cmd_error(STR_ERROR_MUST_DEMOLISH_RAILROAD);
			case STATION_WAYPOINT: return_cmd_error(STR_ERROR_BUILDING_MUST_BE_DEMOLISHED);
			case STATION_AIRPORT:  return_cmd_error(STR_ERROR_MUST_DEMOLISH_AIRPORT_FIRST);
			case STATION_TRUCK:    return_cmd_error(HasTileRoadType(tile, ROADTYPE_TRAM) ? STR_ERROR_MUST_DEMOLISH_CARGO_TRAM_STATION_FIRST : STR_ERROR_MUST_DEMOLISH_TRUCK_STATION_FIRST);
			case STATION_BUS:      return_cmd_error(HasTileRoadType(tile, ROADTYPE_TRAM) ? STR_ERROR_MUST_DEMOLISH_PASSENGER_TRAM_STATION_FIRST : STR_ERROR_MUST_DEMOLISH_BUS_STATION_FIRST);
			case STATION_BUOY:     return_cmd_error(STR_ERROR_BUOY_IN_THE_WAY);
			case STATION_DOCK:     return_cmd_error(STR_ERROR_MUST_DEMOLISH_DOCK_FIRST);
			case STATION_OILRIG:
				SetDParam(1, STR_INDUSTRY_NAME_OIL_RIG);
				return_cmd_error(STR_ERROR_GENERIC_OBJECT_IN_THE_WAY);
		}
	}

	switch (GetStationType(tile)) {
		case STATION_RAIL:     return RemoveRailStation(tile, flags);
		case STATION_WAYPOINT: return RemoveRailWaypoint(tile, flags);
		case STATION_AIRPORT:  return RemoveAirport(tile, flags);
		case STATION_TRUCK:
			if (IsDriveThroughStopTile(tile) && !CanRemoveRoadWithStop(tile, flags)) {
				return_cmd_error(STR_ERROR_MUST_DEMOLISH_TRUCK_STATION_FIRST);
			}
			return RemoveRoadStop(tile, flags);
		case STATION_BUS:
			if (IsDriveThroughStopTile(tile) && !CanRemoveRoadWithStop(tile, flags)) {
				return_cmd_error(STR_ERROR_MUST_DEMOLISH_BUS_STATION_FIRST);
			}
			return RemoveRoadStop(tile, flags);
		case STATION_BUOY:     return RemoveBuoy(tile, flags);
		case STATION_DOCK:     return RemoveDock(tile, flags);
		default: break;
	}

	return CMD_ERROR;
}

static CommandCost TerraformTile_Station(TileIndex tile, DoCommandFlag flags, int z_new, Slope tileh_new)
{
	if (_settings_game.construction.build_on_slopes && AutoslopeEnabled()) {
		/* TODO: If you implement newgrf callback 149 'land slope check', you have to decide what to do with it here.
		 *       TTDP does not call it.
		 */
		if (GetTileMaxZ(tile) == z_new + GetSlopeMaxZ(tileh_new)) {
			switch (GetStationType(tile)) {
				case STATION_WAYPOINT:
				case STATION_RAIL: {
					DiagDirection direction = AxisToDiagDir(GetRailStationAxis(tile));
					if (!AutoslopeCheckForEntranceEdge(tile, z_new, tileh_new, direction)) break;
					if (!AutoslopeCheckForEntranceEdge(tile, z_new, tileh_new, ReverseDiagDir(direction))) break;
					return CommandCost(EXPENSES_CONSTRUCTION, _price[PR_BUILD_FOUNDATION]);
				}

				case STATION_AIRPORT:
					return CommandCost(EXPENSES_CONSTRUCTION, _price[PR_BUILD_FOUNDATION]);

				case STATION_TRUCK:
				case STATION_BUS: {
					DiagDirection direction = GetRoadStopDir(tile);
					if (!AutoslopeCheckForEntranceEdge(tile, z_new, tileh_new, direction)) break;
					if (IsDriveThroughStopTile(tile)) {
						if (!AutoslopeCheckForEntranceEdge(tile, z_new, tileh_new, ReverseDiagDir(direction))) break;
					}
					return CommandCost(EXPENSES_CONSTRUCTION, _price[PR_BUILD_FOUNDATION]);
				}

				default: break;
			}
		}
	}
	return DoCommand(tile, 0, 0, flags, CMD_LANDSCAPE_CLEAR);
}

/**
 * Get flow for a station.
 * @param st Station to get flow for.
 * @return Flow for st.
 */
uint FlowStat::GetShare(StationID st) const
{
	uint32 prev = 0;
	for (SharesMap::const_iterator it = this->shares.begin(); it != this->shares.end(); ++it) {
		if (it->second == st) {
			return it->first - prev;
		} else {
			prev = it->first;
		}
	}
	return 0;
}

/**
 * Get a station a package can be routed to, but exclude the given ones.
 * @param excluded StationID not to be selected.
 * @param excluded2 Another StationID not to be selected.
 * @return A station ID from the shares map.
 */
StationID FlowStat::GetVia(StationID excluded, StationID excluded2) const
{
	if (this->unrestricted == 0) return INVALID_STATION;
	assert(!this->shares.empty());
	SharesMap::const_iterator it = this->shares.upper_bound(RandomRange(this->unrestricted));
	assert(it != this->shares.end() && it->first <= this->unrestricted);
	if (it->second != excluded && it->second != excluded2) return it->second;

	/* We've hit one of the excluded stations.
	 * Draw another share, from outside its range. */

	uint end = it->first;
	uint begin = (it == this->shares.begin() ? 0 : (--it)->first);
	uint interval = end - begin;
	if (interval >= this->unrestricted) return INVALID_STATION; // Only one station in the map.
	uint new_max = this->unrestricted - interval;
	uint rand = RandomRange(new_max);
	SharesMap::const_iterator it2 = (rand < begin) ? this->shares.upper_bound(rand) :
			this->shares.upper_bound(rand + interval);
	assert(it2 != this->shares.end() && it2->first <= this->unrestricted);
	if (it2->second != excluded && it2->second != excluded2) return it2->second;

	/* We've hit the second excluded station.
	 * Same as before, only a bit more complicated. */

	uint end2 = it2->first;
	uint begin2 = (it2 == this->shares.begin() ? 0 : (--it2)->first);
	uint interval2 = end2 - begin2;
	if (interval2 >= new_max) return INVALID_STATION; // Only the two excluded stations in the map.
	new_max -= interval2;
	if (begin > begin2) {
		Swap(begin, begin2);
		Swap(end, end2);
		Swap(interval, interval2);
	}
	rand = RandomRange(new_max);
	SharesMap::const_iterator it3 = this->shares.upper_bound(this->unrestricted);
	if (rand < begin) {
		it3 = this->shares.upper_bound(rand);
	} else if (rand < begin2 - interval) {
		it3 = this->shares.upper_bound(rand + interval);
	} else {
		it3 = this->shares.upper_bound(rand + interval + interval2);
	}
	assert(it3 != this->shares.end() && it3->first <= this->unrestricted);
	return it3->second;
}

/**
 * Reduce all flows to minimum capacity so that they don't get in the way of
 * link usage statistics too much. Keep them around, though, to continue
 * routing any remaining cargo.
 */
void FlowStat::Invalidate()
{
	assert(!this->shares.empty());
	SharesMap new_shares;
	uint i = 0;
	for (SharesMap::iterator it(this->shares.begin()); it != this->shares.end(); ++it) {
		new_shares[++i] = it->second;
		if (it->first == this->unrestricted) this->unrestricted = i;
	}
	this->shares.swap(new_shares);
	assert(!this->shares.empty() && this->unrestricted <= (--this->shares.end())->first);
}

/**
 * Change share for specified station. By specifing INT_MIN as parameter you
 * can erase a share. Newly added flows will be unrestricted.
 * @param st Next Hop to be removed.
 * @param flow Share to be added or removed.
 */
void FlowStat::ChangeShare(StationID st, int flow)
{
	/* We assert only before changing as afterwards the shares can actually
	 * be empty. In that case the whole flow stat must be deleted then. */
	assert(!this->shares.empty());

	uint removed_shares = 0;
	uint added_shares = 0;
	uint last_share = 0;
	SharesMap new_shares;
	for (SharesMap::iterator it(this->shares.begin()); it != this->shares.end(); ++it) {
		if (it->second == st) {
			if (flow < 0) {
				uint share = it->first - last_share;
				if (flow == INT_MIN || (uint)(-flow) >= share) {
					removed_shares += share;
					if (it->first <= this->unrestricted) this->unrestricted -= share;
					if (flow != INT_MIN) flow += share;
					last_share = it->first;
					continue; // remove the whole share
				}
				removed_shares += (uint)(-flow);
			} else {
				added_shares += (uint)(flow);
			}
			if (it->first <= this->unrestricted) this->unrestricted += flow;

			/* If we don't continue above the whole flow has been added or
			 * removed. */
			flow = 0;
		}
		new_shares[it->first + added_shares - removed_shares] = it->second;
		last_share = it->first;
	}
	if (flow > 0) {
		new_shares[last_share + (uint)flow] = st;
		if (this->unrestricted < last_share) {
			this->ReleaseShare(st);
		} else {
			this->unrestricted += flow;
		}
	}
	this->shares.swap(new_shares);
}

/**
 * Restrict a flow by moving it to the end of the map and decreasing the amount
 * of unrestricted flow.
 * @param st Station of flow to be restricted.
 */
void FlowStat::RestrictShare(StationID st)
{
	assert(!this->shares.empty());
	uint flow = 0;
	uint last_share = 0;
	SharesMap new_shares;
	for (SharesMap::iterator it(this->shares.begin()); it != this->shares.end(); ++it) {
		if (flow == 0) {
			if (it->first > this->unrestricted) return; // Not present or already restricted.
			if (it->second == st) {
				flow = it->first - last_share;
				this->unrestricted -= flow;
			} else {
				new_shares[it->first] = it->second;
			}
		} else {
			new_shares[it->first - flow] = it->second;
		}
		last_share = it->first;
	}
	if (flow == 0) return;
	new_shares[last_share + flow] = st;
	this->shares.swap(new_shares);
	assert(!this->shares.empty());
}

/**
 * Release ("unrestrict") a flow by moving it to the begin of the map and
 * increasing the amount of unrestricted flow.
 * @param st Station of flow to be released.
 */
void FlowStat::ReleaseShare(StationID st)
{
	assert(!this->shares.empty());
	uint flow = 0;
	uint next_share = 0;
	bool found = false;
	for (SharesMap::reverse_iterator it(this->shares.rbegin()); it != this->shares.rend(); ++it) {
		if (it->first < this->unrestricted) return; // Note: not <= as the share may hit the limit.
		if (found) {
			flow = next_share - it->first;
			this->unrestricted += flow;
			break;
		} else {
			if (it->first == this->unrestricted) return; // !found -> Limit not hit.
			if (it->second == st) found = true;
		}
		next_share = it->first;
	}
	if (flow == 0) return;
	SharesMap new_shares;
	new_shares[flow] = st;
	for (SharesMap::iterator it(this->shares.begin()); it != this->shares.end(); ++it) {
		if (it->second != st) {
			new_shares[flow + it->first] = it->second;
		} else {
			flow = 0;
		}
	}
	this->shares.swap(new_shares);
	assert(!this->shares.empty());
}

/**
 * Scale all shares from link graph's runtime to monthly values.
 * @param runtime Time the link graph has been running without compression.
 * @pre runtime must be greater than 0 as we don't want infinite flow values.
 */
void FlowStat::ScaleToMonthly(uint runtime)
{
	assert(runtime > 0);
	SharesMap new_shares;
	uint share = 0;
	for (SharesMap::iterator i = this->shares.begin(); i != this->shares.end(); ++i) {
		share = max(share + 1, i->first * 30 / runtime);
		new_shares[share] = i->second;
		if (this->unrestricted == i->first) this->unrestricted = share;
	}
	this->shares.swap(new_shares);
}

/**
 * Add some flow from "origin", going via "via".
 * @param origin Origin of the flow.
 * @param via Next hop.
 * @param flow Amount of flow to be added.
 */
void FlowStatMap::AddFlow(StationID origin, StationID via, uint flow)
{
	FlowStatMap::iterator origin_it = this->find(origin);
	if (origin_it == this->end()) {
		this->insert(std::make_pair(origin, FlowStat(via, flow)));
	} else {
		origin_it->second.ChangeShare(via, flow);
		assert(!origin_it->second.GetShares()->empty());
	}
}

/**
 * Pass on some flow, remembering it as invalid, for later subtraction from
 * locally consumed flow. This is necessary because we can't have negative
 * flows and we don't want to sort the flows before adding them up.
 * @param origin Origin of the flow.
 * @param via Next hop.
 * @param flow Amount of flow to be passed.
 */
void FlowStatMap::PassOnFlow(StationID origin, StationID via, uint flow)
{
	FlowStatMap::iterator prev_it = this->find(origin);
	if (prev_it == this->end()) {
		FlowStat fs(via, flow);
		fs.AppendShare(INVALID_STATION, flow);
		this->insert(std::make_pair(origin, fs));
	} else {
		prev_it->second.ChangeShare(via, flow);
		prev_it->second.ChangeShare(INVALID_STATION, flow);
		assert(!prev_it->second.GetShares()->empty());
	}
}

/**
 * Subtract invalid flows from locally consumed flow.
 * @param self ID of own station.
 */
void FlowStatMap::FinalizeLocalConsumption(StationID self)
{
	for (FlowStatMap::iterator i = this->begin(); i != this->end(); ++i) {
		FlowStat &fs = i->second;
		uint local = fs.GetShare(INVALID_STATION);
		if (local > INT_MAX) { // make sure it fits in an int
			fs.ChangeShare(self, -INT_MAX);
			fs.ChangeShare(INVALID_STATION, -INT_MAX);
			local -= INT_MAX;
		}
		fs.ChangeShare(self, -(int)local);
		fs.ChangeShare(INVALID_STATION, -(int)local);

		/* If the local share is used up there must be a share for some
		 * remote station. */
		assert(!fs.GetShares()->empty());
	}
}

/**
 * Delete all flows at a station for specific cargo and destination.
 * @param via Remote station of flows to be deleted.
 * @return IDs of source stations for which the complete FlowStat, not only a
 *         share, has been erased.
 */
StationIDStack FlowStatMap::DeleteFlows(StationID via)
{
	StationIDStack ret;
	for (FlowStatMap::iterator f_it = this->begin(); f_it != this->end();) {
		FlowStat &s_flows = f_it->second;
		s_flows.ChangeShare(via, INT_MIN);
		if (s_flows.GetShares()->empty()) {
			ret.Push(f_it->first);
			this->erase(f_it++);
		} else {
			++f_it;
		}
	}
	return ret;
}

/**
 * Restrict all flows at a station for specific cargo and destination.
 * @param via Remote station of flows to be restricted.
 */
void FlowStatMap::RestrictFlows(StationID via)
{
	for (FlowStatMap::iterator it = this->begin(); it != this->end(); ++it) {
		it->second.RestrictShare(via);
	}
}

/**
 * Release all flows at a station for specific cargo and destination.
 * @param via Remote station of flows to be released.
 */
void FlowStatMap::ReleaseFlows(StationID via)
{
	for (FlowStatMap::iterator it = this->begin(); it != this->end(); ++it) {
		it->second.ReleaseShare(via);
	}
}

/**
 * Get the sum of all flows from this FlowStatMap.
 * @return sum of all flows.
 */
uint FlowStatMap::GetFlow() const
{
	uint ret = 0;
	for (FlowStatMap::const_iterator i = this->begin(); i != this->end(); ++i) {
		ret += (--(i->second.GetShares()->end()))->first;
	}
	return ret;
}

/**
 * Get the sum of flows via a specific station from this FlowStatMap.
 * @param via Remote station to look for.
 * @return all flows for 'via' added up.
 */
uint FlowStatMap::GetFlowVia(StationID via) const
{
	uint ret = 0;
	for (FlowStatMap::const_iterator i = this->begin(); i != this->end(); ++i) {
		ret += i->second.GetShare(via);
	}
	return ret;
}

/**
 * Get the sum of flows from a specific station from this FlowStatMap.
 * @param from Origin station to look for.
 * @return all flows from 'from' added up.
 */
uint FlowStatMap::GetFlowFrom(StationID from) const
{
	FlowStatMap::const_iterator i = this->find(from);
	if (i == this->end()) return 0;
	return (--(i->second.GetShares()->end()))->first;
}

/**
 * Get the flow from a specific station via a specific other station.
 * @param from Origin station to look for.
 * @param via Remote station to look for.
 * @return flow share originating at 'from' and going to 'via'.
 */
uint FlowStatMap::GetFlowFromVia(StationID from, StationID via) const
{
	FlowStatMap::const_iterator i = this->find(from);
	if (i == this->end()) return 0;
	return i->second.GetShare(via);
}

extern const TileTypeProcs _tile_type_station_procs = {
	DrawTile_Station,           // draw_tile_proc
	GetSlopePixelZ_Station,     // get_slope_z_proc
	ClearTile_Station,          // clear_tile_proc
	NULL,                       // add_accepted_cargo_proc
	GetTileDesc_Station,        // get_tile_desc_proc
	GetTileTrackStatus_Station, // get_tile_track_status_proc
	ClickTile_Station,          // click_tile_proc
	AnimateTile_Station,        // animate_tile_proc
	TileLoop_Station,           // tile_loop_proc
	ChangeTileOwner_Station,    // change_tile_owner_proc
	NULL,                       // add_produced_cargo_proc
	VehicleEnter_Station,       // vehicle_enter_tile_proc
	GetFoundation_Station,      // get_foundation_proc
	TerraformTile_Station,      // terraform_tile_proc
	CopyPasteTile_Station,      // copypaste_tile_proc
};<|MERGE_RESOLUTION|>--- conflicted
+++ resolved
@@ -60,8 +60,12 @@
 
 #include "table/strings.h"
 
-<<<<<<< HEAD
 #include "safeguards.h"
+
+#include <deque>
+
+int _station_cmd_gfx_to_paste = -1;       ///< station graphics (#StationGfx) to be set on currently being pasted rail station tile, -1 to use default graphics
+int _station_cmd_specindex_to_paste = -1; ///< custom spec index to be used by currently being pasted rail station tile or waypoint part, -1 to generate new index
 
 /**
  * Static instance of FlowStat::SharesMap.
@@ -69,12 +73,6 @@
  *       Lazy creation on first usage results in a data race between the CDist threads.
  */
 /* static */ const FlowStat::SharesMap FlowStat::empty_sharesmap;
-=======
-#include <deque>
-
-int _station_cmd_gfx_to_paste = -1;       ///< station graphics (#StationGfx) to be set on currently being pasted rail station tile, -1 to use default graphics
-int _station_cmd_specindex_to_paste = -1; ///< custom spec index to be used by currently being pasted rail station tile or waypoint part, -1 to generate new index
->>>>>>> e97c80ed
 
 /**
  * Check whether the given tile is a hangar.
@@ -2672,13 +2670,8 @@
 		wc = GetWaterClass(tile_cur);
 	}
 
-<<<<<<< HEAD
+	if (!IsTileFlat(tile_cur)) return_cmd_error(STR_ERROR_SITE_UNSUITABLE);
 	if (IsBridgeAbove(tile_cur)) return_cmd_error(STR_ERROR_MUST_DEMOLISH_BRIDGE_FIRST);
-=======
-	if (!IsTileFlat(tile_cur)) return_cmd_error(STR_ERROR_SITE_UNSUITABLE);
->>>>>>> e97c80ed
-
-	if (MayHaveBridgeAbove(tile_cur) && IsBridgeAbove(tile_cur)) return_cmd_error(STR_ERROR_MUST_DEMOLISH_BRIDGE_FIRST);
 
 	ret = DoCommand(tile_cur, 0, 0, flags, CMD_LANDSCAPE_CLEAR);
 	if (ret.Failed()) return ret;
