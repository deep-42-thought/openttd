/* $Id$ */

/*
 * This file is part of OpenTTD.
 * OpenTTD is free software; you can redistribute it and/or modify it under the terms of the GNU General Public License as published by the Free Software Foundation, version 2.
 * OpenTTD is distributed in the hope that it will be useful, but WITHOUT ANY WARRANTY; without even the implied warranty of MERCHANTABILITY or FITNESS FOR A PARTICULAR PURPOSE.
 * See the GNU General Public License for more details. You should have received a copy of the GNU General Public License along with OpenTTD. If not, see <http://www.gnu.org/licenses/>.
 */

/** @file town_cmd.cpp Handling of town tiles. */

#include "stdafx.h"
#include "road_internal.h" /* Cleaning up road bits */
#include "road_cmd.h"
#include "landscape.h"
#include "viewport_func.h"
#include "cmd_helper.h"
#include "command_func.h"
#include "industry.h"
#include "station_base.h"
#include "company_base.h"
#include "news_func.h"
#include "error.h"
#include "object.h"
#include "genworld.h"
#include "newgrf_debug.h"
#include "newgrf_house.h"
#include "newgrf_text.h"
#include "texteff.hpp"
#include "autoslope.h"
#include "tunnelbridge_map.h"
#include "strings_func.h"
#include "window_func.h"
#include "string_func.h"
#include "newgrf_cargo.h"
#include "cheat_type.h"
#include "animated_tile_func.h"
#include "date_func.h"
#include "subsidy_func.h"
#include "core/pool_func.hpp"
#include "town.h"
#include "townname_func.h"
#include "core/random_func.hpp"
#include "core/backup_type.hpp"
#include "depot_base.h"
#include "object_map.h"
#include "object_base.h"
#include "ai/ai.hpp"
#include "game/game.hpp"

#include "table/strings.h"
#include "table/town_land.h"

#include "safeguards.h"

TownID _new_town_id;
uint32 _town_cargoes_accepted; ///< Bitmap of all cargoes accepted by houses.

/* Initialize the town-pool */
TownPool _town_pool("Town");
INSTANTIATE_POOL_METHODS(Town)

Town::~Town()
{
	free(this->name);
	free(this->text);

	if (CleaningPool()) return;

	/* Delete town authority window
	 * and remove from list of sorted towns */
	DeleteWindowById(WC_TOWN_VIEW, this->index);

	/* Check no industry is related to us. */
	const Industry *i;
	FOR_ALL_INDUSTRIES(i) assert(i->town != this);

	/* ... and no object is related to us. */
	const Object *o;
	FOR_ALL_OBJECTS(o) assert(o->town != this);

	/* Check no tile is related to us. */
	for (TileIndex tile = 0; tile < MapSize(); ++tile) {
		switch (GetTileType(tile)) {
			case MP_HOUSE:
				assert(GetTownIndex(tile) != this->index);
				break;

			case MP_ROAD:
				assert(!HasTownOwnedRoad(tile) || GetTownIndex(tile) != this->index);
				break;

			case MP_TUNNELBRIDGE:
				assert(!IsTileOwner(tile, OWNER_TOWN) || ClosestTownFromTile(tile, UINT_MAX) != this);
				break;

			default:
				break;
		}
	}

	/* Clear the persistent storage list. */
	this->psa_list.clear();

	DeleteSubsidyWith(ST_TOWN, this->index);
	DeleteNewGRFInspectWindow(GSF_FAKE_TOWNS, this->index);
	CargoPacket::InvalidateAllFrom(ST_TOWN, this->index);
	MarkWholeScreenDirty();
}


/**
 * Invalidating of the "nearest town cache" has to be done
 * after removing item from the pool.
 * @param index index of deleted item
 */
void Town::PostDestructor(size_t index)
{
	InvalidateWindowData(WC_TOWN_DIRECTORY, 0, 0);
	UpdateNearestTownForRoadTiles(false);

	/* Give objects a new home! */
	Object *o;
	FOR_ALL_OBJECTS(o) {
		if (o->town == NULL) o->town = CalcClosestTownFromTile(o->location.tile, UINT_MAX);
	}
}

/**
 * Assigns town layout. If Random, generates one based on TileHash.
 */
void Town::InitializeLayout(TownLayout layout)
{
	if (layout != TL_RANDOM) {
		this->layout = layout;
		return;
	}

	this->layout = TileHash(TileX(this->xy), TileY(this->xy)) % (NUM_TLS - 1);
}

/**
 * Return a random valid town.
 * @return random town, NULL if there are no towns
 */
/* static */ Town *Town::GetRandom()
{
	if (Town::GetNumItems() == 0) return NULL;
	int num = RandomRange((uint16)Town::GetNumItems());
	size_t index = MAX_UVALUE(size_t);

	while (num >= 0) {
		num--;
		index++;

		/* Make sure we have a valid town */
		while (!Town::IsValidID(index)) {
			index++;
			assert(index < Town::GetPoolSize());
		}
	}

	return Town::Get(index);
}

/**
 * Updates the town label of the town after changes in rating. The colour scheme is:
 * Red: Appalling and Very poor ratings.
 * Orange: Poor and mediocre ratings.
 * Yellow: Good rating.
 * White: Very good rating (standard).
 * Green: Excellent and outstanding ratings.
 */
void Town::UpdateLabel()
{
	if (!(_game_mode == GM_EDITOR) && (_local_company < MAX_COMPANIES)) {
		int r = this->ratings[_local_company];
		(this->town_label = 0, r <= RATING_VERYPOOR)  || // Appalling and Very Poor
		(this->town_label++,   r <= RATING_MEDIOCRE)  || // Poor and Mediocre
		(this->town_label++,   r <= RATING_GOOD)      || // Good
		(this->town_label++,   r <= RATING_VERYGOOD)  || // Very Good
		(this->town_label++,   true);                    // Excellent and Outstanding
	}
}

/**
 * Get the cost for removing this house
 * @return the cost (inflation corrected etc)
 */
Money HouseSpec::GetRemovalCost() const
{
	return (_price[PR_CLEAR_HOUSE] * this->removal_cost) >> 8;
}

/* Local */
static int _grow_town_result;

/* Describe the possible states */
enum TownGrowthResult {
	GROWTH_SUCCEED         = -1,
	GROWTH_SEARCH_STOPPED  =  0
//	GROWTH_SEARCH_RUNNING >=  1
};

static bool BuildTownHouse(Town *t, TileIndex tile);
static Town *CreateRandomTown(uint attempts, uint32 townnameparts, TownSize size, bool city, TownLayout layout);

static void TownDrawHouseLift(const TileInfo *ti)
{
	AddChildSpriteScreen(SPR_LIFT, PAL_NONE, 14, 60 - GetLiftPosition(ti->tile));
}

typedef void TownDrawTileProc(const TileInfo *ti);
static TownDrawTileProc * const _town_draw_tile_procs[1] = {
	TownDrawHouseLift
};

/**
 * Return a random direction
 *
 * @return a random direction
 */
static inline DiagDirection RandomDiagDir()
{
	return (DiagDirection)(3 & Random());
}

/**
 * House Tile drawing handler.
 * Part of the tile loop process
 * @param ti TileInfo of the tile to draw
 */
static void DrawTile_Town(TileInfo *ti)
{
	HouseID house_id = GetHouseType(ti->tile);

	if (house_id >= NEW_HOUSE_OFFSET) {
		/* Houses don't necessarily need new graphics. If they don't have a
		 * spritegroup associated with them, then the sprite for the substitute
		 * house id is drawn instead. */
		if (HouseSpec::Get(house_id)->grf_prop.spritegroup[0] != NULL) {
			DrawNewHouseTile(ti, house_id);
			return;
		} else {
			house_id = HouseSpec::Get(house_id)->grf_prop.subst_id;
		}
	}

	/* Retrieve pointer to the draw town tile struct */
	const DrawBuildingsTileStruct *dcts = &_town_draw_tile_data[house_id << 4 | TileHash2Bit(ti->x, ti->y) << 2 | GetHouseBuildingStage(ti->tile)];

	if (ti->tileh != SLOPE_FLAT) DrawFoundation(ti, FOUNDATION_LEVELED);

	DrawGroundSprite(dcts->ground.sprite, dcts->ground.pal);

	DrawOverlay(ti, MP_HOUSE);

	/* If houses are invisible, do not draw the upper part */
	if (IsInvisibilitySet(TO_HOUSES)) return;

	/* Add a house on top of the ground? */
	SpriteID image = dcts->building.sprite;
	if (image != 0) {
		AddSortableSpriteToDraw(image, dcts->building.pal,
			ti->x + dcts->subtile_x,
			ti->y + dcts->subtile_y,
			dcts->width,
			dcts->height,
			dcts->dz,
			ti->z,
			IsTransparencySet(TO_HOUSES)
		);

		if (IsTransparencySet(TO_HOUSES)) return;
	}

	{
		int proc = dcts->draw_proc - 1;

		if (proc >= 0) _town_draw_tile_procs[proc](ti);
	}
}

static int GetSlopePixelZ_Town(TileIndex tile, uint x, uint y)
{
	return GetTileMaxPixelZ(tile);
}

/** Tile callback routine */
static Foundation GetFoundation_Town(TileIndex tile, Slope tileh)
{
	HouseID hid = GetHouseType(tile);

	/* For NewGRF house tiles we might not be drawing a foundation. We need to
	 * account for this, as other structures should
	 * draw the wall of the foundation in this case.
	 */
	if (hid >= NEW_HOUSE_OFFSET) {
		const HouseSpec *hs = HouseSpec::Get(hid);
		if (hs->grf_prop.spritegroup[0] != NULL && HasBit(hs->callback_mask, CBM_HOUSE_DRAW_FOUNDATIONS)) {
			uint32 callback_res = GetHouseCallback(CBID_HOUSE_DRAW_FOUNDATIONS, 0, 0, hid, Town::GetByTile(tile), tile);
			if (callback_res != CALLBACK_FAILED && !ConvertBooleanCallback(hs->grf_prop.grffile, CBID_HOUSE_DRAW_FOUNDATIONS, callback_res)) return FOUNDATION_NONE;
		}
	}
	return FlatteningFoundation(tileh);
}

/**
 * Animate a tile for a town
 * Only certain houses can be animated
 * The newhouses animation supersedes regular ones
 * @param tile TileIndex of the house to animate
 */
static void AnimateTile_Town(TileIndex tile)
{
	if (GetHouseType(tile) >= NEW_HOUSE_OFFSET) {
		AnimateNewHouseTile(tile);
		return;
	}

	if (_tick_counter & 3) return;

	/* If the house is not one with a lift anymore, then stop this animating.
	 * Not exactly sure when this happens, but probably when a house changes.
	 * Before this was just a return...so it'd leak animated tiles..
	 * That bug seems to have been here since day 1?? */
	if (!(HouseSpec::Get(GetHouseType(tile))->building_flags & BUILDING_IS_ANIMATED)) {
		DeleteAnimatedTile(tile);
		return;
	}

	if (!LiftHasDestination(tile)) {
		uint i;

		/* Building has 6 floors, number 0 .. 6, where 1 is illegal.
		 * This is due to the fact that the first floor is, in the graphics,
		 *  the height of 2 'normal' floors.
		 * Furthermore, there are 6 lift positions from floor N (incl) to floor N + 1 (excl) */
		do {
			i = RandomRange(7);
		} while (i == 1 || i * 6 == GetLiftPosition(tile));

		SetLiftDestination(tile, i);
	}

	int pos = GetLiftPosition(tile);
	int dest = GetLiftDestination(tile) * 6;
	pos += (pos < dest) ? 1 : -1;
	SetLiftPosition(tile, pos);

	if (pos == dest) {
		HaltLift(tile);
		DeleteAnimatedTile(tile);
	}

	MarkTileDirtyByTile(tile);
}

/**
 * Determines if a town is close to a tile
 * @param tile TileIndex of the tile to query
 * @param dist maximum distance to be accepted
 * @returns true if the tile correspond to the distance criteria
 */
static bool IsCloseToTown(TileIndex tile, uint dist)
{
	/* On a large map with many towns, it may be faster to check the surroundings of the tile.
	 * An iteration in TILE_AREA_LOOP() is generally 2 times faster than one in FOR_ALL_TOWNS(). */
	if (Town::GetNumItems() > (size_t) (dist * dist * 2)) {
		const int tx = TileX(tile);
		const int ty = TileY(tile);
		TileArea tile_area = TileArea(
			TileXY(max(0,         tx - (int) dist), max(0,         ty - (int) dist)),
			TileXY(min(MapMaxX(), tx + (int) dist), min(MapMaxY(), ty + (int) dist))
		);
		TILE_AREA_LOOP(atile, tile_area) {
			if (GetTileType(atile) == MP_HOUSE) {
				Town *t = Town::GetByTile(atile);
				if (DistanceManhattan(tile, t->xy) < dist) return true;
			}
		}
		return false;
	}

	const Town *t;

	FOR_ALL_TOWNS(t) {
		if (DistanceManhattan(tile, t->xy) < dist) return true;
	}
	return false;
}

/**
 * Resize the sign(label) of the town after changes in
 * population (creation or growth or else)
 */
void Town::UpdateVirtCoord()
{
	this->UpdateLabel();
	Point pt = RemapCoords2(TileX(this->xy) * TILE_SIZE, TileY(this->xy) * TILE_SIZE);
	SetDParam(0, this->index);
	SetDParam(1, this->cache.population);
<<<<<<< HEAD
	this->cache.sign.UpdatePosition(pt.x, pt.y - 24 * ZOOM_LVL_BASE, this->Label());
=======
	this->cache.sign.UpdatePosition(pt.x, pt.y - 24 * ZOOM_LVL_BASE,
		_settings_client.gui.population_in_label ? STR_VIEWPORT_TOWN_POP : STR_VIEWPORT_TOWN,
		STR_VIEWPORT_TOWN);
>>>>>>> 482714e1

	SetWindowDirty(WC_TOWN_VIEW, this->index);
}

/** Update the virtual coords needed to draw the town sign for all towns. */
void UpdateAllTownVirtCoords()
{
	Town *t;

	FOR_ALL_TOWNS(t) {
		t->UpdateVirtCoord();
	}
}

/**
 * Change the towns population
 * @param t Town which population has changed
 * @param mod population change (can be positive or negative)
 */
static void ChangePopulation(Town *t, int mod)
{
	t->cache.population += mod;
	InvalidateWindowData(WC_TOWN_VIEW, t->index); // Cargo requirements may appear/vanish for small populations
	t->UpdateVirtCoord();

	InvalidateWindowData(WC_TOWN_DIRECTORY, 0, 1);
}

/**
 * Determines the world population
 * Basically, count population of all towns, one by one
 * @return uint32 the calculated population of the world
 */
uint32 GetWorldPopulation()
{
	uint32 pop = 0;
	const Town *t;

	FOR_ALL_TOWNS(t) pop += t->cache.population;
	return pop;
}

/**
 * Helper function for house completion stages progression
 * @param tile TileIndex of the house (or parts of it) to "grow"
 */
static void MakeSingleHouseBigger(TileIndex tile)
{
	assert(IsTileType(tile, MP_HOUSE));

	/* progress in construction stages */
	IncHouseConstructionTick(tile);
	if (GetHouseConstructionTick(tile) != 0) return;

	AnimateNewHouseConstruction(tile);

	if (IsHouseCompleted(tile)) {
		/* Now that construction is complete, we can add the population of the
		 * building to the town. */
		ChangePopulation(Town::GetByTile(tile), HouseSpec::Get(GetHouseType(tile))->population);
		ResetHouseAge(tile);
	}
	MarkTileDirtyByTile(tile);
}

/**
 * Make the house advance in its construction stages until completion
 * @param tile TileIndex of house
 */
static void MakeTownHouseBigger(TileIndex tile)
{
	uint flags = HouseSpec::Get(GetHouseType(tile))->building_flags;
	if (flags & BUILDING_HAS_1_TILE)  MakeSingleHouseBigger(TILE_ADDXY(tile, 0, 0));
	if (flags & BUILDING_2_TILES_Y)   MakeSingleHouseBigger(TILE_ADDXY(tile, 0, 1));
	if (flags & BUILDING_2_TILES_X)   MakeSingleHouseBigger(TILE_ADDXY(tile, 1, 0));
	if (flags & BUILDING_HAS_4_TILES) MakeSingleHouseBigger(TILE_ADDXY(tile, 1, 1));
}

/**
 * Tile callback function.
 *
 * Periodic tic handler for houses and town
 * @param tile been asked to do its stuff
 */
static void TileLoop_Town(TileIndex tile)
{
	HouseID house_id = GetHouseType(tile);

	/* NewHouseTileLoop returns false if Callback 21 succeeded, i.e. the house
	 * doesn't exist any more, so don't continue here. */
	if (house_id >= NEW_HOUSE_OFFSET && !NewHouseTileLoop(tile)) return;

	if (!IsHouseCompleted(tile)) {
		/* Construction is not completed. See if we can go further in construction*/
		MakeTownHouseBigger(tile);
		return;
	}

	const HouseSpec *hs = HouseSpec::Get(house_id);

	/* If the lift has a destination, it is already an animated tile. */
	if ((hs->building_flags & BUILDING_IS_ANIMATED) &&
			house_id < NEW_HOUSE_OFFSET &&
			!LiftHasDestination(tile) &&
			Chance16(1, 2)) {
		AddAnimatedTile(tile);
	}

	Town *t = Town::GetByTile(tile);
	uint32 r = Random();

	StationFinder stations(TileArea(tile, 1, 1));

	if (HasBit(hs->callback_mask, CBM_HOUSE_PRODUCE_CARGO)) {
		for (uint i = 0; i < 256; i++) {
			uint16 callback = GetHouseCallback(CBID_HOUSE_PRODUCE_CARGO, i, r, house_id, t, tile);

			if (callback == CALLBACK_FAILED || callback == CALLBACK_HOUSEPRODCARGO_END) break;

			CargoID cargo = GetCargoTranslation(GB(callback, 8, 7), hs->grf_prop.grffile);
			if (cargo == CT_INVALID) continue;

			uint amt = GB(callback, 0, 8);
			if (amt == 0) continue;

			uint moved = MoveGoodsToStation(cargo, amt, ST_TOWN, t->index, stations.GetStations());

			const CargoSpec *cs = CargoSpec::Get(cargo);
			t->supplied[cs->Index()].new_max += amt;
			t->supplied[cs->Index()].new_act += moved;
		}
	} else {
		if (GB(r, 0, 8) < hs->population) {
			uint amt = GB(r, 0, 8) / 8 + 1;

			if (EconomyIsInRecession()) amt = (amt + 1) >> 1;
			t->supplied[CT_PASSENGERS].new_max += amt;
			t->supplied[CT_PASSENGERS].new_act += MoveGoodsToStation(CT_PASSENGERS, amt, ST_TOWN, t->index, stations.GetStations());
		}

		if (GB(r, 8, 8) < hs->mail_generation) {
			uint amt = GB(r, 8, 8) / 8 + 1;

			if (EconomyIsInRecession()) amt = (amt + 1) >> 1;
			t->supplied[CT_MAIL].new_max += amt;
			t->supplied[CT_MAIL].new_act += MoveGoodsToStation(CT_MAIL, amt, ST_TOWN, t->index, stations.GetStations());
		}
	}

	Backup<CompanyByte> cur_company(_current_company, OWNER_TOWN, FILE_LINE);

	if ((hs->building_flags & BUILDING_HAS_1_TILE) &&
			HasBit(t->flags, TOWN_IS_GROWING) &&
			CanDeleteHouse(tile) &&
			GetHouseAge(tile) >= hs->minimum_life &&
			--t->time_until_rebuild == 0) {
		t->time_until_rebuild = GB(r, 16, 8) + 192;

		ClearTownHouse(t, tile);

		/* Rebuild with another house? */
		if (GB(r, 24, 8) >= 12) BuildTownHouse(t, tile);
	}

	cur_company.Restore();
}

static CommandCost ClearTile_Town(TileIndex tile, DoCommandFlag flags)
{
	if (flags & DC_AUTO) return_cmd_error(STR_ERROR_BUILDING_MUST_BE_DEMOLISHED);
	if (!CanDeleteHouse(tile)) return CMD_ERROR;

	const HouseSpec *hs = HouseSpec::Get(GetHouseType(tile));

	CommandCost cost(EXPENSES_CONSTRUCTION);
	cost.AddCost(hs->GetRemovalCost());

	int rating = hs->remove_rating_decrease;
	Town *t = Town::GetByTile(tile);

	if (Company::IsValidID(_current_company)) {
		if (rating > t->ratings[_current_company] && !(flags & DC_NO_TEST_TOWN_RATING) && !_cheats.magic_bulldozer.value) {
			SetDParam(0, t->index);
			return_cmd_error(STR_ERROR_LOCAL_AUTHORITY_REFUSES_TO_ALLOW_THIS);
		}
	}

	ChangeTownRating(t, -rating, RATING_HOUSE_MINIMUM, flags);
	if (flags & DC_EXEC) {
		ClearTownHouse(t, tile);
	}

	return cost;
}

static void AddProducedCargo_Town(TileIndex tile, CargoArray &produced)
{
	HouseID house_id = GetHouseType(tile);
	const HouseSpec *hs = HouseSpec::Get(house_id);
	Town *t = Town::GetByTile(tile);

	if (HasBit(hs->callback_mask, CBM_HOUSE_PRODUCE_CARGO)) {
		for (uint i = 0; i < 256; i++) {
			uint16 callback = GetHouseCallback(CBID_HOUSE_PRODUCE_CARGO, i, 0, house_id, t, tile);

			if (callback == CALLBACK_FAILED || callback == CALLBACK_HOUSEPRODCARGO_END) break;

			CargoID cargo = GetCargoTranslation(GB(callback, 8, 7), hs->grf_prop.grffile);

			if (cargo == CT_INVALID) continue;
			produced[cargo]++;
		}
	} else {
		if (hs->population > 0) {
			produced[CT_PASSENGERS]++;
		}
		if (hs->mail_generation > 0) {
			produced[CT_MAIL]++;
		}
	}
}

static inline void AddAcceptedCargoSetMask(CargoID cargo, uint amount, CargoArray &acceptance, uint32 *always_accepted)
{
	if (cargo == CT_INVALID || amount == 0) return;
	acceptance[cargo] += amount;
	SetBit(*always_accepted, cargo);
}

static void AddAcceptedCargo_Town(TileIndex tile, CargoArray &acceptance, uint32 *always_accepted)
{
	const HouseSpec *hs = HouseSpec::Get(GetHouseType(tile));
	CargoID accepts[3];

	/* Set the initial accepted cargo types */
	for (uint8 i = 0; i < lengthof(accepts); i++) {
		accepts[i] = hs->accepts_cargo[i];
	}

	/* Check for custom accepted cargo types */
	if (HasBit(hs->callback_mask, CBM_HOUSE_ACCEPT_CARGO)) {
		uint16 callback = GetHouseCallback(CBID_HOUSE_ACCEPT_CARGO, 0, 0, GetHouseType(tile), Town::GetByTile(tile), tile);
		if (callback != CALLBACK_FAILED) {
			/* Replace accepted cargo types with translated values from callback */
			accepts[0] = GetCargoTranslation(GB(callback,  0, 5), hs->grf_prop.grffile);
			accepts[1] = GetCargoTranslation(GB(callback,  5, 5), hs->grf_prop.grffile);
			accepts[2] = GetCargoTranslation(GB(callback, 10, 5), hs->grf_prop.grffile);
		}
	}

	/* Check for custom cargo acceptance */
	if (HasBit(hs->callback_mask, CBM_HOUSE_CARGO_ACCEPTANCE)) {
		uint16 callback = GetHouseCallback(CBID_HOUSE_CARGO_ACCEPTANCE, 0, 0, GetHouseType(tile), Town::GetByTile(tile), tile);
		if (callback != CALLBACK_FAILED) {
			AddAcceptedCargoSetMask(accepts[0], GB(callback, 0, 4), acceptance, always_accepted);
			AddAcceptedCargoSetMask(accepts[1], GB(callback, 4, 4), acceptance, always_accepted);
			if (_settings_game.game_creation.landscape != LT_TEMPERATE && HasBit(callback, 12)) {
				/* The 'S' bit indicates food instead of goods */
				AddAcceptedCargoSetMask(CT_FOOD, GB(callback, 8, 4), acceptance, always_accepted);
			} else {
				AddAcceptedCargoSetMask(accepts[2], GB(callback, 8, 4), acceptance, always_accepted);
			}
			return;
		}
	}

	/* No custom acceptance, so fill in with the default values */
	for (uint8 i = 0; i < lengthof(accepts); i++) {
		AddAcceptedCargoSetMask(accepts[i], hs->cargo_acceptance[i], acceptance, always_accepted);
	}
}

static void GetTileDesc_Town(TileIndex tile, TileDesc *td)
{
	const HouseID house = GetHouseType(tile);
	const HouseSpec *hs = HouseSpec::Get(house);
	bool house_completed = IsHouseCompleted(tile);

	td->str = hs->building_name;

	uint16 callback_res = GetHouseCallback(CBID_HOUSE_CUSTOM_NAME, house_completed ? 1 : 0, 0, house, Town::GetByTile(tile), tile);
	if (callback_res != CALLBACK_FAILED && callback_res != 0x400) {
		if (callback_res > 0x400) {
			ErrorUnknownCallbackResult(hs->grf_prop.grffile->grfid, CBID_HOUSE_CUSTOM_NAME, callback_res);
		} else {
			StringID new_name = GetGRFStringID(hs->grf_prop.grffile->grfid, 0xD000 + callback_res);
			if (new_name != STR_NULL && new_name != STR_UNDEFINED) {
				td->str = new_name;
			}
		}
	}

	if (!house_completed) {
		SetDParamX(td->dparam, 0, td->str);
		td->str = STR_LAI_TOWN_INDUSTRY_DESCRIPTION_UNDER_CONSTRUCTION;
	}

	if (hs->grf_prop.grffile != NULL) {
		const GRFConfig *gc = GetGRFConfig(hs->grf_prop.grffile->grfid);
		td->grf = gc->GetName();
	}

	td->owner[0] = OWNER_TOWN;
}

static TrackStatus GetTileTrackStatus_Town(TileIndex tile, TransportType mode, uint sub_mode, DiagDirection side)
{
	/* not used */
	return 0;
}

static void ChangeTileOwner_Town(TileIndex tile, Owner old_owner, Owner new_owner)
{
	/* not used */
}

/** Update the total cargo acceptance of the whole town.
 * @param t The town to update.
 */
void UpdateTownCargoTotal(Town *t)
{
	t->cargo_accepted_total = 0;

	const TileArea &area = t->cargo_accepted.GetArea();
	TILE_AREA_LOOP(tile, area) {
		if (TileX(tile) % AcceptanceMatrix::GRID == 0 && TileY(tile) % AcceptanceMatrix::GRID == 0) {
			t->cargo_accepted_total |= t->cargo_accepted[tile];
		}
	}
}

/**
 * Update accepted town cargoes around a specific tile.
 * @param t The town to update.
 * @param start Update the values around this tile.
 * @param update_total Set to true if the total cargo acceptance should be updated.
 */
static void UpdateTownCargoes(Town *t, TileIndex start, bool update_total = true)
{
	CargoArray accepted, produced;
	uint32 dummy;

	/* Gather acceptance for all houses in an area around the start tile.
	 * The area is composed of the square the tile is in, extended one square in all
	 * directions as the coverage area of a single station is bigger than just one square. */
	TileArea area = AcceptanceMatrix::GetAreaForTile(start, 1);
	TILE_AREA_LOOP(tile, area) {
		if (!IsTileType(tile, MP_HOUSE) || GetTownIndex(tile) != t->index) continue;

		AddAcceptedCargo_Town(tile, accepted, &dummy);
		AddProducedCargo_Town(tile, produced);
	}

	/* Create bitmap of produced and accepted cargoes. */
	uint32 acc = 0;
	for (uint cid = 0; cid < NUM_CARGO; cid++) {
		if (accepted[cid] >= 8) SetBit(acc, cid);
		if (produced[cid] > 0) SetBit(t->cargo_produced, cid);
	}
	t->cargo_accepted[start] = acc;

	if (update_total) UpdateTownCargoTotal(t);
}

/** Update cargo acceptance for the complete town.
 * @param t The town to update.
 */
void UpdateTownCargoes(Town *t)
{
	t->cargo_produced = 0;

	const TileArea &area = t->cargo_accepted.GetArea();
	if (area.tile == INVALID_TILE) return;

	/* Update acceptance for each grid square. */
	TILE_AREA_LOOP(tile, area) {
		if (TileX(tile) % AcceptanceMatrix::GRID == 0 && TileY(tile) % AcceptanceMatrix::GRID == 0) {
			UpdateTownCargoes(t, tile, false);
		}
	}

	/* Update the total acceptance. */
	UpdateTownCargoTotal(t);
}

/** Updates the bitmap of all cargoes accepted by houses. */
void UpdateTownCargoBitmap()
{
	Town *town;
	_town_cargoes_accepted = 0;

	FOR_ALL_TOWNS(town) {
		_town_cargoes_accepted |= town->cargo_accepted_total;
	}
}

static bool GrowTown(Town *t);

static void TownTickHandler(Town *t)
{
	if (HasBit(t->flags, TOWN_IS_GROWING)) {
		int i = t->grow_counter - 1;
		if (i < 0) {
			if (GrowTown(t)) {
				i = t->growth_rate & (~TOWN_GROW_RATE_CUSTOM);
			} else {
				i = 0;
			}
		}
		t->grow_counter = i;
	}
}

void OnTick_Town()
{
	if (_game_mode == GM_EDITOR) return;

	Town *t;
	FOR_ALL_TOWNS(t) {
		/* Run town tick at regular intervals, but not all at once. */
		if ((_tick_counter + t->index) % TOWN_GROWTH_TICKS == 0) {
			TownTickHandler(t);
		}
	}
}

/**
 * Return the RoadBits of a tile
 *
 * @note There are many other functions doing things like that.
 * @note Needs to be checked for needlessness.
 * @param tile The tile we want to analyse
 * @return The roadbits of the given tile
 */
static RoadBits GetTownRoadBits(TileIndex tile)
{
	if (IsRoadDepotTile(tile) || IsStandardRoadStopTile(tile)) return ROAD_NONE;

	return GetAnyRoadBits(tile, ROADTYPE_ROAD, true);
}

/**
 * Check for parallel road inside a given distance.
 *   Assuming a road from (tile - TileOffsByDiagDir(dir)) to tile,
 *   is there a parallel road left or right of it within distance dist_multi?
 *
 * @param tile current tile
 * @param dir target direction
 * @param dist_multi distance multiplayer
 * @return true if there is a parallel road
 */
static bool IsNeighborRoadTile(TileIndex tile, const DiagDirection dir, uint dist_multi)
{
	if (!IsValidTile(tile)) return false;

	/* Lookup table for the used diff values */
	const TileIndexDiff tid_lt[3] = {
		TileOffsByDiagDir(ChangeDiagDir(dir, DIAGDIRDIFF_90RIGHT)),
		TileOffsByDiagDir(ChangeDiagDir(dir, DIAGDIRDIFF_90LEFT)),
		TileOffsByDiagDir(ReverseDiagDir(dir)),
	};

	dist_multi = (dist_multi + 1) * 4;
	for (uint pos = 4; pos < dist_multi; pos++) {
		/* Go (pos / 4) tiles to the left or the right */
		TileIndexDiff cur = tid_lt[(pos & 1) ? 0 : 1] * (pos / 4);

		/* Use the current tile as origin, or go one tile backwards */
		if (pos & 2) cur += tid_lt[2];

		/* Test for roadbit parallel to dir and facing towards the middle axis */
		if (IsValidTile(tile + cur) &&
				GetTownRoadBits(TILE_ADD(tile, cur)) & DiagDirToRoadBits((pos & 2) ? dir : ReverseDiagDir(dir))) return true;
	}
	return false;
}

/**
 * Check if a Road is allowed on a given tile
 *
 * @param t The current town
 * @param tile The target tile
 * @param dir The direction in which we want to extend the town
 * @return true if it is allowed else false
 */
static bool IsRoadAllowedHere(Town *t, TileIndex tile, DiagDirection dir)
{
	if (DistanceFromEdge(tile) == 0) return false;

	/* Prevent towns from building roads under bridges along the bridge. Looks silly. */
	if (IsBridgeAbove(tile) && GetBridgeAxis(tile) == DiagDirToAxis(dir)) return false;

	/* Check if there already is a road at this point? */
	if (GetTownRoadBits(tile) == ROAD_NONE) {
		/* No, try if we are able to build a road piece there.
		 * If that fails clear the land, and if that fails exit.
		 * This is to make sure that we can build a road here later. */
		if (DoCommand(tile, ((dir == DIAGDIR_NW || dir == DIAGDIR_SE) ? ROAD_Y : ROAD_X), 0, DC_AUTO, CMD_BUILD_ROAD).Failed() &&
				DoCommand(tile, 0, 0, DC_AUTO, CMD_LANDSCAPE_CLEAR).Failed()) {
			return false;
		}
	}

	Slope cur_slope = _settings_game.construction.build_on_slopes ? GetFoundationSlope(tile) : GetTileSlope(tile);
	bool ret = !IsNeighborRoadTile(tile, dir, t->layout == TL_ORIGINAL ? 1 : 2);
	if (cur_slope == SLOPE_FLAT) return ret;

	/* If the tile is not a slope in the right direction, then
	 * maybe terraform some. */
	Slope desired_slope = (dir == DIAGDIR_NW || dir == DIAGDIR_SE) ? SLOPE_NW : SLOPE_NE;
	if (desired_slope != cur_slope && ComplementSlope(desired_slope) != cur_slope) {
		if (Chance16(1, 8)) {
			CommandCost res = CMD_ERROR;
			if (!_generating_world && Chance16(1, 10)) {
				/* Note: Do not replace "^ SLOPE_ELEVATED" with ComplementSlope(). The slope might be steep. */
				res = DoCommand(tile, Chance16(1, 16) ? cur_slope : cur_slope ^ SLOPE_ELEVATED, 0,
						DC_EXEC | DC_AUTO | DC_NO_WATER, CMD_TERRAFORM_LAND);
			}
			if (res.Failed() && Chance16(1, 3)) {
				/* We can consider building on the slope, though. */
				return ret;
			}
		}
		return false;
	}
	return ret;
}

static bool TerraformTownTile(TileIndex tile, int edges, int dir)
{
	assert(tile < MapSize());

	CommandCost r = DoCommand(tile, edges, dir, DC_AUTO | DC_NO_WATER, CMD_TERRAFORM_LAND);
	if (r.Failed() || r.GetCost() >= (_price[PR_TERRAFORM] + 2) * 8) return false;
	DoCommand(tile, edges, dir, DC_AUTO | DC_NO_WATER | DC_EXEC, CMD_TERRAFORM_LAND);
	return true;
}

static void LevelTownLand(TileIndex tile)
{
	assert(tile < MapSize());

	/* Don't terraform if land is plain or if there's a house there. */
	if (IsTileType(tile, MP_HOUSE)) return;
	Slope tileh = GetTileSlope(tile);
	if (tileh == SLOPE_FLAT) return;

	/* First try up, then down */
	if (!TerraformTownTile(tile, ~tileh & SLOPE_ELEVATED, 1)) {
		TerraformTownTile(tile, tileh & SLOPE_ELEVATED, 0);
	}
}

/**
 * Generate the RoadBits of a grid tile
 *
 * @param t current town
 * @param tile tile in reference to the town
 * @param dir The direction to which we are growing ATM
 * @return the RoadBit of the current tile regarding
 *  the selected town layout
 */
static RoadBits GetTownRoadGridElement(Town *t, TileIndex tile, DiagDirection dir)
{
	/* align the grid to the downtown */
	TileIndexDiffC grid_pos = TileIndexToTileIndexDiffC(t->xy, tile); // Vector from downtown to the tile
	RoadBits rcmd = ROAD_NONE;

	switch (t->layout) {
		default: NOT_REACHED();

		case TL_2X2_GRID:
			if ((grid_pos.x % 3) == 0) rcmd |= ROAD_Y;
			if ((grid_pos.y % 3) == 0) rcmd |= ROAD_X;
			break;

		case TL_3X3_GRID:
			if ((grid_pos.x % 4) == 0) rcmd |= ROAD_Y;
			if ((grid_pos.y % 4) == 0) rcmd |= ROAD_X;
			break;
	}

	/* Optimise only X-junctions */
	if (rcmd != ROAD_ALL) return rcmd;

	RoadBits rb_template;

	switch (GetTileSlope(tile)) {
		default:       rb_template = ROAD_ALL; break;
		case SLOPE_W:  rb_template = ROAD_NW | ROAD_SW; break;
		case SLOPE_SW: rb_template = ROAD_Y  | ROAD_SW; break;
		case SLOPE_S:  rb_template = ROAD_SW | ROAD_SE; break;
		case SLOPE_SE: rb_template = ROAD_X  | ROAD_SE; break;
		case SLOPE_E:  rb_template = ROAD_SE | ROAD_NE; break;
		case SLOPE_NE: rb_template = ROAD_Y  | ROAD_NE; break;
		case SLOPE_N:  rb_template = ROAD_NE | ROAD_NW; break;
		case SLOPE_NW: rb_template = ROAD_X  | ROAD_NW; break;
		case SLOPE_STEEP_W:
		case SLOPE_STEEP_S:
		case SLOPE_STEEP_E:
		case SLOPE_STEEP_N:
			rb_template = ROAD_NONE;
			break;
	}

	/* Stop if the template is compatible to the growth dir */
	if (DiagDirToRoadBits(ReverseDiagDir(dir)) & rb_template) return rb_template;
	/* If not generate a straight road in the direction of the growth */
	return DiagDirToRoadBits(dir) | DiagDirToRoadBits(ReverseDiagDir(dir));
}

/**
 * Grows the town with an extra house.
 *  Check if there are enough neighbor house tiles
 *  next to the current tile. If there are enough
 *  add another house.
 *
 * @param t The current town
 * @param tile The target tile for the extra house
 * @return true if an extra house has been added
 */
static bool GrowTownWithExtraHouse(Town *t, TileIndex tile)
{
	/* We can't look further than that. */
	if (DistanceFromEdge(tile) == 0) return false;

	uint counter = 0; // counts the house neighbor tiles

	/* Check the tiles E,N,W and S of the current tile for houses */
	for (DiagDirection dir = DIAGDIR_BEGIN; dir < DIAGDIR_END; dir++) {
		/* Count both void and house tiles for checking whether there
		 * are enough houses in the area. This to make it likely that
		 * houses get build up to the edge of the map. */
		switch (GetTileType(TileAddByDiagDir(tile, dir))) {
			case MP_HOUSE:
			case MP_VOID:
				counter++;
				break;

			default:
				break;
		}

		/* If there are enough neighbors stop here */
		if (counter >= 3) {
			if (BuildTownHouse(t, tile)) {
				_grow_town_result = GROWTH_SUCCEED;
				return true;
			}
			return false;
		}
	}
	return false;
}

/**
 * Grows the town with a road piece.
 *
 * @param t The current town
 * @param tile The current tile
 * @param rcmd The RoadBits we want to build on the tile
 * @return true if the RoadBits have been added else false
 */
static bool GrowTownWithRoad(const Town *t, TileIndex tile, RoadBits rcmd)
{
	if (DoCommand(tile, rcmd, t->index, DC_EXEC | DC_AUTO | DC_NO_WATER, CMD_BUILD_ROAD).Succeeded()) {
		_grow_town_result = GROWTH_SUCCEED;
		return true;
	}
	return false;
}

/**
 * Grows the town with a bridge.
 *  At first we check if a bridge is reasonable.
 *  If so we check if we are able to build it.
 *
 * @param t The current town
 * @param tile The current tile
 * @param bridge_dir The valid direction in which to grow a bridge
 * @return true if a bridge has been build else false
 */
static bool GrowTownWithBridge(const Town *t, const TileIndex tile, const DiagDirection bridge_dir)
{
	assert(bridge_dir < DIAGDIR_END);

	const Slope slope = GetTileSlope(tile);

	/* Make sure the direction is compatible with the slope.
	 * Well we check if the slope has an up bit set in the
	 * reverse direction. */
	if (slope != SLOPE_FLAT && slope & InclinedSlope(bridge_dir)) return false;

	/* Assure that the bridge is connectable to the start side */
	if (!(GetTownRoadBits(TileAddByDiagDir(tile, ReverseDiagDir(bridge_dir))) & DiagDirToRoadBits(bridge_dir))) return false;

	/* We are in the right direction */
	uint8 bridge_length = 0;      // This value stores the length of the possible bridge
	TileIndex bridge_tile = tile; // Used to store the other waterside

	const int delta = TileOffsByDiagDir(bridge_dir);

	if (slope == SLOPE_FLAT) {
		/* Bridges starting on flat tiles are only allowed when crossing rivers. */
		do {
			if (bridge_length++ >= 4) {
				/* Allow to cross rivers, not big lakes. */
				return false;
			}
			bridge_tile += delta;
		} while (IsValidTile(bridge_tile) && IsWaterTile(bridge_tile) && !IsSea(bridge_tile));
	} else {
		do {
			if (bridge_length++ >= 11) {
				/* Max 11 tile long bridges */
				return false;
			}
			bridge_tile += delta;
		} while (IsValidTile(bridge_tile) && IsWaterTile(bridge_tile));
	}

	/* no water tiles in between? */
	if (bridge_length == 1) return false;

	for (uint8 times = 0; times <= 22; times++) {
		byte bridge_type = RandomRange(MAX_BRIDGES - 1);

		/* Can we actually build the bridge? */
		if (DoCommand(tile, bridge_tile, bridge_type | ROADTYPES_ROAD << 8 | TRANSPORT_ROAD << 15, CommandFlagsToDCFlags(GetCommandFlags(CMD_BUILD_BRIDGE)), CMD_BUILD_BRIDGE).Succeeded()) {
			DoCommand(tile, bridge_tile, bridge_type | ROADTYPES_ROAD << 8 | TRANSPORT_ROAD << 15, DC_EXEC | CommandFlagsToDCFlags(GetCommandFlags(CMD_BUILD_BRIDGE)), CMD_BUILD_BRIDGE);
			_grow_town_result = GROWTH_SUCCEED;
			return true;
		}
	}
	/* Quit if it selecting an appropriate bridge type fails a large number of times. */
	return false;
}

/**
 * Grows the given town.
 * There are at the moment 3 possible way's for
 * the town expansion:
 *  @li Generate a random tile and check if there is a road allowed
 *  @li TL_ORIGINAL
 *  @li TL_BETTER_ROADS
 *  @li Check if the town geometry allows a road and which one
 *  @li TL_2X2_GRID
 *  @li TL_3X3_GRID
 *  @li Forbid roads, only build houses
 *
 * @param tile_ptr The current tile
 * @param cur_rb The current tiles RoadBits
 * @param target_dir The target road dir
 * @param t1 The current town
 */
static void GrowTownInTile(TileIndex *tile_ptr, RoadBits cur_rb, DiagDirection target_dir, Town *t1)
{
	RoadBits rcmd = ROAD_NONE;  // RoadBits for the road construction command
	TileIndex tile = *tile_ptr; // The main tile on which we base our growth

	assert(tile < MapSize());

	if (cur_rb == ROAD_NONE) {
		/* Tile has no road. First reset the status counter
		 * to say that this is the last iteration. */
		_grow_town_result = GROWTH_SEARCH_STOPPED;

		if (!_settings_game.economy.allow_town_roads && !_generating_world) return;
		if (!_settings_game.economy.allow_town_level_crossings && IsTileType(tile, MP_RAILWAY)) return;

		/* Remove hills etc */
		if (!_settings_game.construction.build_on_slopes || Chance16(1, 6)) LevelTownLand(tile);

		/* Is a road allowed here? */
		switch (t1->layout) {
			default: NOT_REACHED();

			case TL_3X3_GRID:
			case TL_2X2_GRID:
				rcmd = GetTownRoadGridElement(t1, tile, target_dir);
				if (rcmd == ROAD_NONE) return;
				break;

			case TL_BETTER_ROADS:
			case TL_ORIGINAL:
				if (!IsRoadAllowedHere(t1, tile, target_dir)) return;

				DiagDirection source_dir = ReverseDiagDir(target_dir);

				if (Chance16(1, 4)) {
					/* Randomize a new target dir */
					do target_dir = RandomDiagDir(); while (target_dir == source_dir);
				}

				if (!IsRoadAllowedHere(t1, TileAddByDiagDir(tile, target_dir), target_dir)) {
					/* A road is not allowed to continue the randomized road,
					 *  return if the road we're trying to build is curved. */
					if (target_dir != ReverseDiagDir(source_dir)) return;

					/* Return if neither side of the new road is a house */
					if (!IsTileType(TileAddByDiagDir(tile, ChangeDiagDir(target_dir, DIAGDIRDIFF_90RIGHT)), MP_HOUSE) &&
							!IsTileType(TileAddByDiagDir(tile, ChangeDiagDir(target_dir, DIAGDIRDIFF_90LEFT)), MP_HOUSE)) {
						return;
					}

					/* That means that the road is only allowed if there is a house
					 *  at any side of the new road. */
				}

				rcmd = DiagDirToRoadBits(target_dir) | DiagDirToRoadBits(source_dir);
				break;
		}

	} else if (target_dir < DIAGDIR_END && !(cur_rb & DiagDirToRoadBits(ReverseDiagDir(target_dir)))) {
		/* Continue building on a partial road.
		 * Should be always OK, so we only generate
		 * the fitting RoadBits */
		_grow_town_result = GROWTH_SEARCH_STOPPED;

		if (!_settings_game.economy.allow_town_roads && !_generating_world) return;

		switch (t1->layout) {
			default: NOT_REACHED();

			case TL_3X3_GRID:
			case TL_2X2_GRID:
				rcmd = GetTownRoadGridElement(t1, tile, target_dir);
				break;

			case TL_BETTER_ROADS:
			case TL_ORIGINAL:
				rcmd = DiagDirToRoadBits(ReverseDiagDir(target_dir));
				break;
		}
	} else {
		bool allow_house = true; // Value which decides if we want to construct a house

		/* Reached a tunnel/bridge? Then continue at the other side of it, unless
		 * it is the starting tile. Half the time, we stay on this side then.*/
		if (IsTileType(tile, MP_TUNNELBRIDGE)) {
			if (GetTunnelBridgeTransportType(tile) == TRANSPORT_ROAD && (target_dir != DIAGDIR_END || Chance16(1, 2))) {
				*tile_ptr = GetOtherTunnelBridgeEnd(tile);
			}
			return;
		}

		/* Possibly extend the road in a direction.
		 * Randomize a direction and if it has a road, bail out. */
		target_dir = RandomDiagDir();
		if (cur_rb & DiagDirToRoadBits(target_dir)) return;

		/* This is the tile we will reach if we extend to this direction. */
		TileIndex house_tile = TileAddByDiagDir(tile, target_dir); // position of a possible house

		/* Don't walk into water. */
		if (HasTileWaterGround(house_tile)) return;

		if (!IsValidTile(house_tile)) return;

		if (_settings_game.economy.allow_town_roads || _generating_world) {
			switch (t1->layout) {
				default: NOT_REACHED();

				case TL_3X3_GRID: // Use 2x2 grid afterwards!
					GrowTownWithExtraHouse(t1, TileAddByDiagDir(house_tile, target_dir));
					/* FALL THROUGH */

				case TL_2X2_GRID:
					rcmd = GetTownRoadGridElement(t1, house_tile, target_dir);
					allow_house = (rcmd == ROAD_NONE);
					break;

				case TL_BETTER_ROADS: // Use original afterwards!
					GrowTownWithExtraHouse(t1, TileAddByDiagDir(house_tile, target_dir));
					/* FALL THROUGH */

				case TL_ORIGINAL:
					/* Allow a house at the edge. 60% chance or
					 * always ok if no road allowed. */
					rcmd = DiagDirToRoadBits(target_dir);
					allow_house = (!IsRoadAllowedHere(t1, house_tile, target_dir) || Chance16(6, 10));
					break;
			}
		}

		if (allow_house) {
			/* Build a house, but not if there already is a house there. */
			if (!IsTileType(house_tile, MP_HOUSE)) {
				/* Level the land if possible */
				if (Chance16(1, 6)) LevelTownLand(house_tile);

				/* And build a house.
				 * Set result to -1 if we managed to build it. */
				if (BuildTownHouse(t1, house_tile)) {
					_grow_town_result = GROWTH_SUCCEED;
				}
			}
			return;
		}

		_grow_town_result = GROWTH_SEARCH_STOPPED;
	}

	/* Return if a water tile */
	if (HasTileWaterGround(tile)) return;

	/* Make the roads look nicer */
	rcmd = CleanUpRoadBits(tile, rcmd);
	if (rcmd == ROAD_NONE) return;

	/* Only use the target direction for bridges to ensure they're connected.
	 * The target_dir is as computed previously according to town layout, so
	 * it will match it perfectly. */
	if (GrowTownWithBridge(t1, tile, target_dir)) return;

	GrowTownWithRoad(t1, tile, rcmd);
}

/**
 * Checks whether a road can be followed or is a dead end, that can not be extended to the next tile.
 * This only checks trivial but often cases.
 * @param tile Start tile for road.
 * @param dir Direction for road to follow or build.
 * @return true If road is or can be connected in the specified direction.
 */
static bool CanFollowRoad(TileIndex tile, DiagDirection dir)
{
	TileIndex target_tile = tile + TileOffsByDiagDir(dir);
	if (!IsValidTile(target_tile)) return false;
	if (HasTileWaterGround(target_tile)) return false;

	RoadBits target_rb = GetTownRoadBits(target_tile);
	if (_settings_game.economy.allow_town_roads) {
		/* Check whether a road connection exists or can be build. */
		switch (GetTileType(target_tile)) {
			case MP_ROAD:
				return target_rb != ROAD_NONE;

			case MP_HOUSE:
			case MP_STATION:
			case MP_INDUSTRY:
			case MP_OBJECT:
				return false;

			default:
				/* Checked for void and water earlier */
				return true;
		}
	} else {
		/* Check whether a road connection already exists,
		 * and it leads somewhere else. */
		RoadBits back_rb = DiagDirToRoadBits(ReverseDiagDir(dir));
		return (target_rb & back_rb) != 0 && (target_rb & back_rb) != back_rb;
	}
}

/**
 * Returns "growth" if a house was built, or no if the build failed.
 * @param t town to inquiry
 * @param tile to inquiry
 * @return true if town expansion was possible
 */
static bool GrowTownAtRoad(Town *t, TileIndex tile)
{
	/* Special case.
	 * @see GrowTownInTile Check the else if
	 */
	DiagDirection target_dir = DIAGDIR_END; // The direction in which we want to extend the town

	assert(tile < MapSize());

	/* Number of times to search.
	 * Better roads, 2X2 and 3X3 grid grow quite fast so we give
	 * them a little handicap. */
	switch (t->layout) {
		case TL_BETTER_ROADS:
			_grow_town_result = 10 + t->cache.num_houses * 2 / 9;
			break;

		case TL_3X3_GRID:
		case TL_2X2_GRID:
			_grow_town_result = 10 + t->cache.num_houses * 1 / 9;
			break;

		default:
			_grow_town_result = 10 + t->cache.num_houses * 4 / 9;
			break;
	}

	do {
		RoadBits cur_rb = GetTownRoadBits(tile); // The RoadBits of the current tile

		/* Try to grow the town from this point */
		GrowTownInTile(&tile, cur_rb, target_dir, t);

		/* Exclude the source position from the bitmask
		 * and return if no more road blocks available */
		if (IsValidDiagDirection(target_dir)) cur_rb &= ~DiagDirToRoadBits(ReverseDiagDir(target_dir));
		if (cur_rb == ROAD_NONE) {
			return _grow_town_result == GROWTH_SUCCEED;
		}

		if (IsTileType(tile, MP_TUNNELBRIDGE)) {
			/* Only build in the direction away from the tunnel or bridge. */
			target_dir = ReverseDiagDir(GetTunnelBridgeDirection(tile));
		} else {
			/* Select a random bit from the blockmask, walk a step
			 * and continue the search from there. */
			do {
				if (cur_rb == ROAD_NONE) return false;
				RoadBits target_bits;
				do {
					target_dir = RandomDiagDir();
					target_bits = DiagDirToRoadBits(target_dir);
				} while (!(cur_rb & target_bits));
				cur_rb &= ~target_bits;
			} while (!CanFollowRoad(tile, target_dir));
		}
		tile = TileAddByDiagDir(tile, target_dir);

		if (IsTileType(tile, MP_ROAD) && !IsRoadDepot(tile) && HasTileRoadType(tile, ROADTYPE_ROAD)) {
			/* Don't allow building over roads of other cities */
			if (IsRoadOwner(tile, ROADTYPE_ROAD, OWNER_TOWN) && Town::GetByTile(tile) != t) {
				return false;
			} else if (IsRoadOwner(tile, ROADTYPE_ROAD, OWNER_NONE) && _game_mode == GM_EDITOR) {
				/* If we are in the SE, and this road-piece has no town owner yet, it just found an
				 * owner :) (happy happy happy road now) */
				SetRoadOwner(tile, ROADTYPE_ROAD, OWNER_TOWN);
				SetTownIndex(tile, t->index);
			}
		}

		/* Max number of times is checked. */
	} while (--_grow_town_result >= 0);

	return _grow_town_result == GROWTH_SUCCEED - 1;
}

/**
 * Generate a random road block.
 * The probability of a straight road
 * is somewhat higher than a curved.
 *
 * @return A RoadBits value with 2 bits set
 */
static RoadBits GenRandomRoadBits()
{
	uint32 r = Random();
	uint a = GB(r, 0, 2);
	uint b = GB(r, 8, 2);
	if (a == b) b ^= 2;
	return (RoadBits)((ROAD_NW << a) + (ROAD_NW << b));
}

/**
 * Grow the town
 * @param t town to grow
 * @return true iff something (house, road, bridge, ...) was built
 */
static bool GrowTown(Town *t)
{
	static const TileIndexDiffC _town_coord_mod[] = {
		{-1,  0},
		{ 1,  1},
		{ 1, -1},
		{-1, -1},
		{-1,  0},
		{ 0,  2},
		{ 2,  0},
		{ 0, -2},
		{-1, -1},
		{-2,  2},
		{ 2,  2},
		{ 2, -2},
		{ 0,  0}
	};

	/* Current "company" is a town */
	Backup<CompanyByte> cur_company(_current_company, OWNER_TOWN, FILE_LINE);

	TileIndex tile = t->xy; // The tile we are working with ATM

	/* Find a road that we can base the construction on. */
	const TileIndexDiffC *ptr;
	for (ptr = _town_coord_mod; ptr != endof(_town_coord_mod); ++ptr) {
		if (GetTownRoadBits(tile) != ROAD_NONE) {
			bool success = GrowTownAtRoad(t, tile);
			cur_company.Restore();
			return success;
		}
		tile = TILE_ADD(tile, ToTileIndexDiff(*ptr));
	}

	/* No road available, try to build a random road block by
	 * clearing some land and then building a road there. */
	if (_settings_game.economy.allow_town_roads || _generating_world) {
		tile = t->xy;
		for (ptr = _town_coord_mod; ptr != endof(_town_coord_mod); ++ptr) {
			/* Only work with plain land that not already has a house */
			if (!IsTileType(tile, MP_HOUSE) && IsTileFlat(tile)) {
				if (DoCommand(tile, 0, 0, DC_AUTO | DC_NO_WATER, CMD_LANDSCAPE_CLEAR).Succeeded()) {
					DoCommand(tile, GenRandomRoadBits(), t->index, DC_EXEC | DC_AUTO, CMD_BUILD_ROAD);
					cur_company.Restore();
					return true;
				}
			}
			tile = TILE_ADD(tile, ToTileIndexDiff(*ptr));
		}
	}

	cur_company.Restore();
	return false;
}

void UpdateTownRadius(Town *t)
{
	static const uint32 _town_squared_town_zone_radius_data[23][5] = {
		{  4,  0,  0,  0,  0}, // 0
		{ 16,  0,  0,  0,  0},
		{ 25,  0,  0,  0,  0},
		{ 36,  0,  0,  0,  0},
		{ 49,  0,  4,  0,  0},
		{ 64,  0,  4,  0,  0}, // 20
		{ 64,  0,  9,  0,  1},
		{ 64,  0,  9,  0,  4},
		{ 64,  0, 16,  0,  4},
		{ 81,  0, 16,  0,  4},
		{ 81,  0, 16,  0,  4}, // 40
		{ 81,  0, 25,  0,  9},
		{ 81, 36, 25,  0,  9},
		{ 81, 36, 25, 16,  9},
		{ 81, 49,  0, 25,  9},
		{ 81, 64,  0, 25,  9}, // 60
		{ 81, 64,  0, 36,  9},
		{ 81, 64,  0, 36, 16},
		{100, 81,  0, 49, 16},
		{100, 81,  0, 49, 25},
		{121, 81,  0, 49, 25}, // 80
		{121, 81,  0, 49, 25},
		{121, 81,  0, 49, 36}, // 88
	};

	if (t->cache.num_houses < 92) {
		memcpy(t->cache.squared_town_zone_radius, _town_squared_town_zone_radius_data[t->cache.num_houses / 4], sizeof(t->cache.squared_town_zone_radius));
	} else {
		int mass = t->cache.num_houses / 8;
		/* Actually we are proportional to sqrt() but that's right because we are covering an area.
		 * The offsets are to make sure the radii do not decrease in size when going from the table
		 * to the calculated value.*/
		t->cache.squared_town_zone_radius[0] = mass * 15 - 40;
		t->cache.squared_town_zone_radius[1] = mass * 9 - 15;
		t->cache.squared_town_zone_radius[2] = 0;
		t->cache.squared_town_zone_radius[3] = mass * 5 - 5;
		t->cache.squared_town_zone_radius[4] = mass * 3 + 5;
	}
}

void UpdateTownMaxPass(Town *t)
{
	t->supplied[CT_PASSENGERS].old_max = t->cache.population >> 3;
	t->supplied[CT_MAIL].old_max = t->cache.population >> 4;
}

/**
 * Does the actual town creation.
 *
 * @param t The town
 * @param tile Where to put it
 * @param townnameparts The town name
 * @param size Parameter for size determination
 * @param city whether to build a city or town
 * @param layout the (road) layout of the town
 * @param manual was the town placed manually?
 */
static void DoCreateTown(Town *t, TileIndex tile, uint32 townnameparts, TownSize size, bool city, TownLayout layout, bool manual)
{
	t->xy = tile;
	t->cache.num_houses = 0;
	t->time_until_rebuild = 10;
	UpdateTownRadius(t);
	t->flags = 0;
	t->cache.population = 0;
	t->grow_counter = 0;
	t->growth_rate = 250;

	/* Set the default cargo requirement for town growth */
	switch (_settings_game.game_creation.landscape) {
		case LT_ARCTIC:
			if (FindFirstCargoWithTownEffect(TE_FOOD) != NULL) t->goal[TE_FOOD] = TOWN_GROWTH_WINTER;
			break;

		case LT_TROPIC:
			if (FindFirstCargoWithTownEffect(TE_FOOD) != NULL) t->goal[TE_FOOD] = TOWN_GROWTH_DESERT;
			if (FindFirstCargoWithTownEffect(TE_WATER) != NULL) t->goal[TE_WATER] = TOWN_GROWTH_DESERT;
			break;
	}

	t->fund_buildings_months = 0;

	for (uint i = 0; i != MAX_COMPANIES; i++) t->ratings[i] = RATING_INITIAL;

	t->have_ratings = 0;
	t->exclusivity = INVALID_COMPANY;
	t->exclusive_counter = 0;
	t->statues = 0;

	extern int _nb_orig_names;
	if (_settings_game.game_creation.town_name < _nb_orig_names) {
		/* Original town name */
		t->townnamegrfid = 0;
		t->townnametype = SPECSTR_TOWNNAME_START + _settings_game.game_creation.town_name;
	} else {
		/* Newgrf town name */
		t->townnamegrfid = GetGRFTownNameId(_settings_game.game_creation.town_name  - _nb_orig_names);
		t->townnametype  = GetGRFTownNameType(_settings_game.game_creation.town_name - _nb_orig_names);
	}
	t->townnameparts = townnameparts;

	t->UpdateVirtCoord();
	InvalidateWindowData(WC_TOWN_DIRECTORY, 0, 0);

	t->InitializeLayout(layout);

	t->larger_town = city;

	int x = (int)size * 16 + 3;
	if (size == TSZ_RANDOM) x = (Random() & 0xF) + 8;
	/* Don't create huge cities when founding town in-game */
	if (city && (!manual || _game_mode == GM_EDITOR)) x *= _settings_game.economy.initial_city_size;

	t->cache.num_houses += x;
	UpdateTownRadius(t);

	int i = x * 4;
	do {
		GrowTown(t);
	} while (--i);

	t->cache.num_houses -= x;
	UpdateTownRadius(t);
	UpdateTownMaxPass(t);
	UpdateAirportsNoise();
}

/**
 * Checks if it's possible to place a town at given tile
 * @param tile tile to check
 * @return error value or zero cost
 */
static CommandCost TownCanBePlacedHere(TileIndex tile)
{
	/* Check if too close to the edge of map */
	if (DistanceFromEdge(tile) < 12) {
		return_cmd_error(STR_ERROR_TOO_CLOSE_TO_EDGE_OF_MAP_SUB);
	}

	/* Check distance to all other towns. */
	if (IsCloseToTown(tile, 20)) {
		return_cmd_error(STR_ERROR_TOO_CLOSE_TO_ANOTHER_TOWN);
	}

	/* Can only build on clear flat areas, possibly with trees. */
	if ((!IsTileType(tile, MP_CLEAR) && !IsTileType(tile, MP_TREES)) || !IsTileFlat(tile)) {
		return_cmd_error(STR_ERROR_SITE_UNSUITABLE);
	}

	return CommandCost(EXPENSES_OTHER);
}

/**
 * Verifies this custom name is unique. Only custom names are checked.
 * @param name name to check
 * @return is this name unique?
 */
static bool IsUniqueTownName(const char *name)
{
	const Town *t;

	FOR_ALL_TOWNS(t) {
		if (t->name != NULL && strcmp(t->name, name) == 0) return false;
	}

	return true;
}

/**
 * Create a new town.
 * @param tile coordinates where town is built
 * @param flags type of operation
 * @param p1  0..1 size of the town (@see TownSize)
 *               2 true iff it should be a city
 *            3..5 town road layout (@see TownLayout)
 *               6 use random location (randomize \c tile )
 * @param p2 town name parts
 * @param text Custom name for the town. If empty, the town name parts will be used.
 * @return the cost of this operation or an error
 */
CommandCost CmdFoundTown(TileIndex tile, DoCommandFlag flags, uint32 p1, uint32 p2, const char *text)
{
	TownSize size = Extract<TownSize, 0, 2>(p1);
	bool city = HasBit(p1, 2);
	TownLayout layout = Extract<TownLayout, 3, 3>(p1);
	TownNameParams par(_settings_game.game_creation.town_name);
	bool random = HasBit(p1, 6);
	uint32 townnameparts = p2;

	if (size >= TSZ_END) return CMD_ERROR;
	if (layout >= NUM_TLS) return CMD_ERROR;

	/* Some things are allowed only in the scenario editor and for game scripts. */
	if (_game_mode != GM_EDITOR && _current_company != OWNER_DEITY) {
		if (_settings_game.economy.found_town == TF_FORBIDDEN) return CMD_ERROR;
		if (size == TSZ_LARGE) return CMD_ERROR;
		if (random) return CMD_ERROR;
		if (_settings_game.economy.found_town != TF_CUSTOM_LAYOUT && layout != _settings_game.economy.town_layout) {
			return CMD_ERROR;
		}
	} else if (_current_company == OWNER_DEITY && random) {
		/* Random parameter is not allowed for Game Scripts. */
		return CMD_ERROR;
	}

	if (StrEmpty(text)) {
		/* If supplied name is empty, townnameparts has to generate unique automatic name */
		if (!VerifyTownName(townnameparts, &par)) return_cmd_error(STR_ERROR_NAME_MUST_BE_UNIQUE);
	} else {
		/* If name is not empty, it has to be unique custom name */
		if (Utf8StringLength(text) >= MAX_LENGTH_TOWN_NAME_CHARS) return CMD_ERROR;
		if (!IsUniqueTownName(text)) return_cmd_error(STR_ERROR_NAME_MUST_BE_UNIQUE);
	}

	/* Allocate town struct */
	if (!Town::CanAllocateItem()) return_cmd_error(STR_ERROR_TOO_MANY_TOWNS);

	if (!random) {
		CommandCost ret = TownCanBePlacedHere(tile);
		if (ret.Failed()) return ret;
	}

	static const byte price_mult[][TSZ_RANDOM + 1] = {{ 15, 25, 40, 25 }, { 20, 35, 55, 35 }};
	/* multidimensional arrays have to have defined length of non-first dimension */
	assert_compile(lengthof(price_mult[0]) == 4);

	CommandCost cost(EXPENSES_OTHER, _price[PR_BUILD_TOWN]);
	byte mult = price_mult[city][size];

	cost.MultiplyCost(mult);

	/* Create the town */
	if (flags & DC_EXEC) {
		if (cost.GetCost() > GetAvailableMoneyForCommand()) {
			_additional_cash_required = cost.GetCost();
			return CommandCost(EXPENSES_OTHER);
		}

		Backup<bool> old_generating_world(_generating_world, true, FILE_LINE);
		UpdateNearestTownForRoadTiles(true);
		Town *t;
		if (random) {
			t = CreateRandomTown(20, townnameparts, size, city, layout);
			if (t == NULL) {
				cost = CommandCost(STR_ERROR_NO_SPACE_FOR_TOWN);
			} else {
				_new_town_id = t->index;
			}
		} else {
			t = new Town(tile);
			DoCreateTown(t, tile, townnameparts, size, city, layout, true);
		}
		UpdateNearestTownForRoadTiles(false);
		old_generating_world.Restore();

		if (t != NULL && !StrEmpty(text)) {
			t->name = stredup(text);
			t->UpdateVirtCoord();
		}

		if (_game_mode != GM_EDITOR) {
			/* 't' can't be NULL since 'random' is false outside scenedit */
			assert(!random);
			char company_name[MAX_LENGTH_COMPANY_NAME_CHARS * MAX_CHAR_LENGTH];
			SetDParam(0, _current_company);
			GetString(company_name, STR_COMPANY_NAME, lastof(company_name));

			char *cn = stredup(company_name);
			SetDParamStr(0, cn);
			SetDParam(1, t->index);

			AddTileNewsItem(STR_NEWS_NEW_TOWN, NT_INDUSTRY_OPEN, tile, cn);
			AI::BroadcastNewEvent(new ScriptEventTownFounded(t->index));
			Game::NewEvent(new ScriptEventTownFounded(t->index));
		}
	}
	return cost;
}

/**
 * Towns must all be placed on the same grid or when they eventually
 * interpenetrate their road networks will not mesh nicely; this
 * function adjusts a tile so that it aligns properly.
 *
 * @param tile the tile to start at
 * @param layout which town layout algo is in effect
 * @return the adjusted tile
 */
static TileIndex AlignTileToGrid(TileIndex tile, TownLayout layout)
{
	switch (layout) {
		case TL_2X2_GRID: return TileXY(TileX(tile) - TileX(tile) % 3, TileY(tile) - TileY(tile) % 3);
		case TL_3X3_GRID: return TileXY(TileX(tile) & ~3, TileY(tile) & ~3);
		default:          return tile;
	}
}

/**
 * Towns must all be placed on the same grid or when they eventually
 * interpenetrate their road networks will not mesh nicely; this
 * function tells you if a tile is properly aligned.
 *
 * @param tile the tile to start at
 * @param layout which town layout algo is in effect
 * @return true if the tile is in the correct location
 */
static bool IsTileAlignedToGrid(TileIndex tile, TownLayout layout)
{
	switch (layout) {
		case TL_2X2_GRID: return TileX(tile) % 3 == 0 && TileY(tile) % 3 == 0;
		case TL_3X3_GRID: return TileX(tile) % 4 == 0 && TileY(tile) % 4 == 0;
		default:          return true;
	}
}

/**
 * Used as the user_data for FindFurthestFromWater
 */
struct SpotData {
	TileIndex tile; ///< holds the tile that was found
	uint max_dist;  ///< holds the distance that tile is from the water
	TownLayout layout; ///< tells us what kind of town we're building
};

/**
 * CircularTileSearch callback; finds the tile furthest from any
 * water. slightly bit tricky, since it has to do a search of its own
 * in order to find the distance to the water from each square in the
 * radius.
 *
 * Also, this never returns true, because it needs to take into
 * account all locations being searched before it knows which is the
 * furthest.
 *
 * @param tile Start looking from this tile
 * @param user_data Storage area for data that must last across calls;
 * must be a pointer to struct SpotData
 *
 * @return always false
 */
static bool FindFurthestFromWater(TileIndex tile, void *user_data)
{
	SpotData *sp = (SpotData*)user_data;
	uint dist = GetClosestWaterDistance(tile, true);

	if (IsTileType(tile, MP_CLEAR) &&
			IsTileFlat(tile) &&
			IsTileAlignedToGrid(tile, sp->layout) &&
			dist > sp->max_dist) {
		sp->tile = tile;
		sp->max_dist = dist;
	}

	return false;
}

/**
 * CircularTileSearch callback; finds the nearest land tile
 *
 * @param tile Start looking from this tile
 * @param user_data not used
 */
static bool FindNearestEmptyLand(TileIndex tile, void *user_data)
{
	return IsTileType(tile, MP_CLEAR);
}

/**
 * Given a spot on the map (presumed to be a water tile), find a good
 * coastal spot to build a city. We don't want to build too close to
 * the edge if we can help it (since that retards city growth) hence
 * the search within a search within a search. O(n*m^2), where n is
 * how far to search for land, and m is how far inland to look for a
 * flat spot.
 *
 * @param tile Start looking from this spot.
 * @param layout the road layout to search for
 * @return tile that was found
 */
static TileIndex FindNearestGoodCoastalTownSpot(TileIndex tile, TownLayout layout)
{
	SpotData sp = { INVALID_TILE, 0, layout };

	TileIndex coast = tile;
	if (CircularTileSearch(&coast, 40, FindNearestEmptyLand, NULL)) {
		CircularTileSearch(&coast, 10, FindFurthestFromWater, &sp);
		return sp.tile;
	}

	/* if we get here just give up */
	return INVALID_TILE;
}

static Town *CreateRandomTown(uint attempts, uint32 townnameparts, TownSize size, bool city, TownLayout layout)
{
	assert(_game_mode == GM_EDITOR || _generating_world); // These are the preconditions for CMD_DELETE_TOWN

	if (!Town::CanAllocateItem()) return NULL;

	do {
		/* Generate a tile index not too close from the edge */
		TileIndex tile = AlignTileToGrid(RandomTile(), layout);

		/* if we tried to place the town on water, slide it over onto
		 * the nearest likely-looking spot */
		if (IsTileType(tile, MP_WATER)) {
			tile = FindNearestGoodCoastalTownSpot(tile, layout);
			if (tile == INVALID_TILE) continue;
		}

		/* Make sure town can be placed here */
		if (TownCanBePlacedHere(tile).Failed()) continue;

		/* Allocate a town struct */
		Town *t = new Town(tile);

		DoCreateTown(t, tile, townnameparts, size, city, layout, false);

		/* if the population is still 0 at the point, then the
		 * placement is so bad it couldn't grow at all */
		if (t->cache.population > 0) return t;

		Backup<CompanyByte> cur_company(_current_company, OWNER_TOWN, FILE_LINE);
		CommandCost rc = DoCommand(t->xy, t->index, 0, DC_EXEC, CMD_DELETE_TOWN);
		cur_company.Restore();
		assert(rc.Succeeded());

		/* We already know that we can allocate a single town when
		 * entering this function. However, we create and delete
		 * a town which "resets" the allocation checks. As such we
		 * need to check again when assertions are enabled. */
		assert(Town::CanAllocateItem());
	} while (--attempts != 0);

	return NULL;
}

static const byte _num_initial_towns[4] = {5, 11, 23, 46};  // very low, low, normal, high

/**
 * This function will generate a certain amount of towns, with a certain layout
 * It can be called from the scenario editor (i.e.: generate Random Towns)
 * as well as from world creation.
 * @param layout which towns will be set to, when created
 * @return true if towns have been successfully created
 */
bool GenerateTowns(TownLayout layout)
{
	uint current_number = 0;
	uint difficulty = (_game_mode != GM_EDITOR) ? _settings_game.difficulty.number_towns : 0;
	uint total = (difficulty == (uint)CUSTOM_TOWN_NUMBER_DIFFICULTY) ? _settings_game.game_creation.custom_town_number : ScaleByMapSize(_num_initial_towns[difficulty] + (Random() & 7));
	total = min(TownPool::MAX_SIZE, total);
	uint32 townnameparts;
	TownNames town_names;

	SetGeneratingWorldProgress(GWP_TOWN, total);

	/* First attempt will be made at creating the suggested number of towns.
	 * Note that this is really a suggested value, not a required one.
	 * We would not like the system to lock up just because the user wanted 100 cities on a 64*64 map, would we? */
	do {
		bool city = (_settings_game.economy.larger_towns != 0 && Chance16(1, _settings_game.economy.larger_towns));
		IncreaseGeneratingWorldProgress(GWP_TOWN);
		/* Get a unique name for the town. */
		if (!GenerateTownName(&townnameparts, &town_names)) continue;
		/* try 20 times to create a random-sized town for the first loop. */
		if (CreateRandomTown(20, townnameparts, TSZ_RANDOM, city, layout) != NULL) current_number++; // If creation was successful, raise a flag.
	} while (--total);

	town_names.clear();

	if (current_number != 0) return true;

	/* If current_number is still zero at this point, it means that not a single town has been created.
	 * So give it a last try, but now more aggressive */
	if (GenerateTownName(&townnameparts) &&
			CreateRandomTown(10000, townnameparts, TSZ_RANDOM, _settings_game.economy.larger_towns != 0, layout) != NULL) {
		return true;
	}

	/* If there are no towns at all and we are generating new game, bail out */
	if (Town::GetNumItems() == 0 && _game_mode != GM_EDITOR) {
		ShowErrorMessage(STR_ERROR_COULD_NOT_CREATE_TOWN, INVALID_STRING_ID, WL_CRITICAL);
	}

	return false;  // we are still without a town? we failed, simply
}


/**
 * Returns the bit corresponding to the town zone of the specified tile
 * @param t Town on which town zone is to be found
 * @param tile TileIndex where town zone needs to be found
 * @return the bit position of the given zone, as defined in HouseZones
 */
HouseZonesBits GetTownRadiusGroup(const Town *t, TileIndex tile)
{
	uint dist = DistanceSquare(tile, t->xy);

	if (t->fund_buildings_months && dist <= 25) return HZB_TOWN_CENTRE;

	HouseZonesBits smallest = HZB_TOWN_EDGE;
	for (HouseZonesBits i = HZB_BEGIN; i < HZB_END; i++) {
		if (dist < t->cache.squared_town_zone_radius[i]) smallest = i;
	}

	return smallest;
}

/**
 * Clears tile and builds a house or house part.
 * @param tile tile index
 * @param t The town to clear the house for
 * @param counter of construction step
 * @param stage of construction (used for drawing)
 * @param type of house. Index into house specs array
 * @param random_bits required for newgrf houses
 * @pre house can be built here
 */
static inline void ClearMakeHouseTile(TileIndex tile, Town *t, byte counter, byte stage, HouseID type, byte random_bits)
{
	CommandCost cc = DoCommand(tile, 0, 0, DC_EXEC | DC_AUTO | DC_NO_WATER, CMD_LANDSCAPE_CLEAR);

	assert(cc.Succeeded());

	IncreaseBuildingCount(t, type);
	MakeHouseTile(tile, t->index, counter, stage, type, random_bits);
	if (HouseSpec::Get(type)->building_flags & BUILDING_IS_ANIMATED) AddAnimatedTile(tile);

	MarkTileDirtyByTile(tile);
}


/**
 * Write house information into the map. For houses > 1 tile, all tiles are marked.
 * @param t tile index
 * @param town The town related to this house
 * @param counter of construction step
 * @param stage of construction (used for drawing)
 * @param type of house. Index into house specs array
 * @param random_bits required for newgrf houses
 * @pre house can be built here
 */
static void MakeTownHouse(TileIndex t, Town *town, byte counter, byte stage, HouseID type, byte random_bits)
{
	BuildingFlags size = HouseSpec::Get(type)->building_flags;

	ClearMakeHouseTile(t, town, counter, stage, type, random_bits);
	if (size & BUILDING_2_TILES_Y)   ClearMakeHouseTile(t + TileDiffXY(0, 1), town, counter, stage, ++type, random_bits);
	if (size & BUILDING_2_TILES_X)   ClearMakeHouseTile(t + TileDiffXY(1, 0), town, counter, stage, ++type, random_bits);
	if (size & BUILDING_HAS_4_TILES) ClearMakeHouseTile(t + TileDiffXY(1, 1), town, counter, stage, ++type, random_bits);
}


/**
 * Checks if a house can be built here. Important is slope, bridge above
 * and ability to clear the land.
 * @param tile tile to check
 * @param town town that is checking
 * @param noslope are slopes (foundations) allowed?
 * @return true iff house can be built here
 */
static inline bool CanBuildHouseHere(TileIndex tile, TownID town, bool noslope)
{
	/* cannot build on these slopes... */
	Slope slope = GetTileSlope(tile);
	if ((noslope && slope != SLOPE_FLAT) || IsSteepSlope(slope)) return false;

	/* building under a bridge? */
	if (IsBridgeAbove(tile)) return false;

	/* do not try to build over house owned by another town */
	if (IsTileType(tile, MP_HOUSE) && GetTownIndex(tile) != town) return false;

	/* can we clear the land? */
	return DoCommand(tile, 0, 0, DC_AUTO | DC_NO_WATER, CMD_LANDSCAPE_CLEAR).Succeeded();
}


/**
 * Checks if a house can be built at this tile, must have the same max z as parameter.
 * @param tile tile to check
 * @param town town that is checking
 * @param z max z of this tile so more parts of a house are at the same height (with foundation)
 * @param noslope are slopes (foundations) allowed?
 * @return true iff house can be built here
 * @see CanBuildHouseHere()
 */
static inline bool CheckBuildHouseSameZ(TileIndex tile, TownID town, int z, bool noslope)
{
	if (!CanBuildHouseHere(tile, town, noslope)) return false;

	/* if building on slopes is allowed, there will be flattening foundation (to tile max z) */
	if (GetTileMaxZ(tile) != z) return false;

	return true;
}


/**
 * Checks if a house of size 2x2 can be built at this tile
 * @param tile tile, N corner
 * @param town town that is checking
 * @param z maximum tile z so all tile have the same max z
 * @param noslope are slopes (foundations) allowed?
 * @return true iff house can be built
 * @see CheckBuildHouseSameZ()
 */
static bool CheckFree2x2Area(TileIndex tile, TownID town, int z, bool noslope)
{
	/* we need to check this tile too because we can be at different tile now */
	if (!CheckBuildHouseSameZ(tile, town, z, noslope)) return false;

	for (DiagDirection d = DIAGDIR_SE; d < DIAGDIR_END; d++) {
		tile += TileOffsByDiagDir(d);
		if (!CheckBuildHouseSameZ(tile, town, z, noslope)) return false;
	}

	return true;
}


/**
 * Checks if current town layout allows building here
 * @param t town
 * @param tile tile to check
 * @return true iff town layout allows building here
 * @note see layouts
 */
static inline bool TownLayoutAllowsHouseHere(Town *t, TileIndex tile)
{
	/* Allow towns everywhere when we don't build roads */
	if (!_settings_game.economy.allow_town_roads && !_generating_world) return true;

	TileIndexDiffC grid_pos = TileIndexToTileIndexDiffC(t->xy, tile);

	switch (t->layout) {
		case TL_2X2_GRID:
			if ((grid_pos.x % 3) == 0 || (grid_pos.y % 3) == 0) return false;
			break;

		case TL_3X3_GRID:
			if ((grid_pos.x % 4) == 0 || (grid_pos.y % 4) == 0) return false;
			break;

		default:
			break;
	}

	return true;
}


/**
 * Checks if current town layout allows 2x2 building here
 * @param t town
 * @param tile tile to check
 * @return true iff town layout allows 2x2 building here
 * @note see layouts
 */
static inline bool TownLayoutAllows2x2HouseHere(Town *t, TileIndex tile)
{
	/* Allow towns everywhere when we don't build roads */
	if (!_settings_game.economy.allow_town_roads && !_generating_world) return true;

	/* Compute relative position of tile. (Positive offsets are towards north) */
	TileIndexDiffC grid_pos = TileIndexToTileIndexDiffC(t->xy, tile);

	switch (t->layout) {
		case TL_2X2_GRID:
			grid_pos.x %= 3;
			grid_pos.y %= 3;
			if ((grid_pos.x != 2 && grid_pos.x != -1) ||
				(grid_pos.y != 2 && grid_pos.y != -1)) return false;
			break;

		case TL_3X3_GRID:
			if ((grid_pos.x & 3) < 2 || (grid_pos.y & 3) < 2) return false;
			break;

		default:
			break;
	}

	return true;
}


/**
 * Checks if 1x2 or 2x1 building is allowed here, also takes into account current town layout
 * Also, tests both building positions that occupy this tile
 * @param tile tile where the building should be built
 * @param t town
 * @param maxz all tiles should have the same height
 * @param noslope are slopes forbidden?
 * @param second diagdir from first tile to second tile
 */
static bool CheckTownBuild2House(TileIndex *tile, Town *t, int maxz, bool noslope, DiagDirection second)
{
	/* 'tile' is already checked in BuildTownHouse() - CanBuildHouseHere() and slope test */

	TileIndex tile2 = *tile + TileOffsByDiagDir(second);
	if (TownLayoutAllowsHouseHere(t, tile2) && CheckBuildHouseSameZ(tile2, t->index, maxz, noslope)) return true;

	tile2 = *tile + TileOffsByDiagDir(ReverseDiagDir(second));
	if (TownLayoutAllowsHouseHere(t, tile2) && CheckBuildHouseSameZ(tile2, t->index, maxz, noslope)) {
		*tile = tile2;
		return true;
	}

	return false;
}


/**
 * Checks if 2x2 building is allowed here, also takes into account current town layout
 * Also, tests all four building positions that occupy this tile
 * @param tile tile where the building should be built
 * @param t town
 * @param maxz all tiles should have the same height
 * @param noslope are slopes forbidden?
 */
static bool CheckTownBuild2x2House(TileIndex *tile, Town *t, int maxz, bool noslope)
{
	TileIndex tile2 = *tile;

	for (DiagDirection d = DIAGDIR_SE;; d++) { // 'd' goes through DIAGDIR_SE, DIAGDIR_SW, DIAGDIR_NW, DIAGDIR_END
		if (TownLayoutAllows2x2HouseHere(t, tile2) && CheckFree2x2Area(tile2, t->index, maxz, noslope)) {
			*tile = tile2;
			return true;
		}
		if (d == DIAGDIR_END) break;
		tile2 += TileOffsByDiagDir(ReverseDiagDir(d)); // go clockwise
	}

	return false;
}


/**
 * Tries to build a house at this tile
 * @param t town the house will belong to
 * @param tile where the house will be built
 * @return false iff no house can be built at this tile
 */
static bool BuildTownHouse(Town *t, TileIndex tile)
{
	/* forbidden building here by town layout */
	if (!TownLayoutAllowsHouseHere(t, tile)) return false;

	/* no house allowed at all, bail out */
	if (!CanBuildHouseHere(tile, t->index, false)) return false;

	Slope slope = GetTileSlope(tile);
	int maxz = GetTileMaxZ(tile);

	/* Get the town zone type of the current tile, as well as the climate.
	 * This will allow to easily compare with the specs of the new house to build */
	HouseZonesBits rad = GetTownRadiusGroup(t, tile);

	/* Above snow? */
	int land = _settings_game.game_creation.landscape;
	if (land == LT_ARCTIC && maxz > HighestSnowLine()) land = -1;

	uint bitmask = (1 << rad) + (1 << (land + 12));

	/* bits 0-4 are used
	 * bits 11-15 are used
	 * bits 5-10 are not used. */
	HouseID houses[NUM_HOUSES];
	uint num = 0;
	uint probs[NUM_HOUSES];
	uint probability_max = 0;

	/* Generate a list of all possible houses that can be built. */
	for (uint i = 0; i < NUM_HOUSES; i++) {
		const HouseSpec *hs = HouseSpec::Get(i);

		/* Verify that the candidate house spec matches the current tile status */
		if ((~hs->building_availability & bitmask) != 0 || !hs->enabled || hs->grf_prop.override != INVALID_HOUSE_ID) continue;

		/* Don't let these counters overflow. Global counters are 32bit, there will never be that many houses. */
		if (hs->class_id != HOUSE_NO_CLASS) {
			/* id_count is always <= class_count, so it doesn't need to be checked */
			if (t->cache.building_counts.class_count[hs->class_id] == UINT16_MAX) continue;
		} else {
			/* If the house has no class, check id_count instead */
			if (t->cache.building_counts.id_count[i] == UINT16_MAX) continue;
		}

		/* Without NewHouses, all houses have probability '1' */
		uint cur_prob = (_loaded_newgrf_features.has_newhouses ? hs->probability : 1);
		probability_max += cur_prob;
		probs[num] = cur_prob;
		houses[num++] = (HouseID)i;
	}

	TileIndex baseTile = tile;

	while (probability_max > 0) {
		/* Building a multitile building can change the location of tile.
		 * The building would still be built partially on that tile, but
		 * its northern tile would be elsewhere. However, if the callback
		 * fails we would be basing further work from the changed tile.
		 * So a next 1x1 tile building could be built on the wrong tile. */
		tile = baseTile;

		uint r = RandomRange(probability_max);
		uint i;
		for (i = 0; i < num; i++) {
			if (probs[i] > r) break;
			r -= probs[i];
		}

		HouseID house = houses[i];
		probability_max -= probs[i];

		/* remove tested house from the set */
		num--;
		houses[i] = houses[num];
		probs[i] = probs[num];

		const HouseSpec *hs = HouseSpec::Get(house);

		if (_loaded_newgrf_features.has_newhouses && !_generating_world &&
				_game_mode != GM_EDITOR && (hs->extra_flags & BUILDING_IS_HISTORICAL) != 0) {
			continue;
		}

		if (_cur_year < hs->min_year || _cur_year > hs->max_year) continue;

		/* Special houses that there can be only one of. */
		uint oneof = 0;

		if (hs->building_flags & BUILDING_IS_CHURCH) {
			SetBit(oneof, TOWN_HAS_CHURCH);
		} else if (hs->building_flags & BUILDING_IS_STADIUM) {
			SetBit(oneof, TOWN_HAS_STADIUM);
		}

		if (t->flags & oneof) continue;

		/* Make sure there is no slope? */
		bool noslope = (hs->building_flags & TILE_NOT_SLOPED) != 0;
		if (noslope && slope != SLOPE_FLAT) continue;

		if (hs->building_flags & TILE_SIZE_2x2) {
			if (!CheckTownBuild2x2House(&tile, t, maxz, noslope)) continue;
		} else if (hs->building_flags & TILE_SIZE_2x1) {
			if (!CheckTownBuild2House(&tile, t, maxz, noslope, DIAGDIR_SW)) continue;
		} else if (hs->building_flags & TILE_SIZE_1x2) {
			if (!CheckTownBuild2House(&tile, t, maxz, noslope, DIAGDIR_SE)) continue;
		} else {
			/* 1x1 house checks are already done */
		}

		byte random_bits = Random();

		if (HasBit(hs->callback_mask, CBM_HOUSE_ALLOW_CONSTRUCTION)) {
			uint16 callback_res = GetHouseCallback(CBID_HOUSE_ALLOW_CONSTRUCTION, 0, 0, house, t, tile, true, random_bits);
			if (callback_res != CALLBACK_FAILED && !Convert8bitBooleanCallback(hs->grf_prop.grffile, CBID_HOUSE_ALLOW_CONSTRUCTION, callback_res)) continue;
		}

		/* build the house */
		t->cache.num_houses++;

		/* Special houses that there can be only one of. */
		t->flags |= oneof;

		byte construction_counter = 0;
		byte construction_stage = 0;

		if (_generating_world || _game_mode == GM_EDITOR) {
			uint32 r = Random();

			construction_stage = TOWN_HOUSE_COMPLETED;
			if (Chance16(1, 7)) construction_stage = GB(r, 0, 2);

			if (construction_stage == TOWN_HOUSE_COMPLETED) {
				ChangePopulation(t, hs->population);
			} else {
				construction_counter = GB(r, 2, 2);
			}
		}

		MakeTownHouse(tile, t, construction_counter, construction_stage, house, random_bits);
		UpdateTownRadius(t);
		UpdateTownCargoes(t, tile);

		return true;
	}

	return false;
}

/**
 * Update data structures when a house is removed
 * @param tile  Tile of the house
 * @param t     Town owning the house
 * @param house House type
 */
static void DoClearTownHouseHelper(TileIndex tile, Town *t, HouseID house)
{
	assert(IsTileType(tile, MP_HOUSE));
	DecreaseBuildingCount(t, house);
	DoClearSquare(tile);
	DeleteAnimatedTile(tile);

	DeleteNewGRFInspectWindow(GSF_HOUSES, tile);
}

/**
 * Determines if a given HouseID is part of a multitile house.
 * The given ID is set to the ID of the north tile and the TileDiff to the north tile is returned.
 *
 * @param house Is changed to the HouseID of the north tile of the same house
 * @return TileDiff from the tile of the given HouseID to the north tile
 */
TileIndexDiff GetHouseNorthPart(HouseID &house)
{
	if (house >= 3) { // house id 0,1,2 MUST be single tile houses, or this code breaks.
		if (HouseSpec::Get(house - 1)->building_flags & TILE_SIZE_2x1) {
			house--;
			return TileDiffXY(-1, 0);
		} else if (HouseSpec::Get(house - 1)->building_flags & BUILDING_2_TILES_Y) {
			house--;
			return TileDiffXY(0, -1);
		} else if (HouseSpec::Get(house - 2)->building_flags & BUILDING_HAS_4_TILES) {
			house -= 2;
			return TileDiffXY(-1, 0);
		} else if (HouseSpec::Get(house - 3)->building_flags & BUILDING_HAS_4_TILES) {
			house -= 3;
			return TileDiffXY(-1, -1);
		}
	}
	return 0;
}

void ClearTownHouse(Town *t, TileIndex tile)
{
	assert(IsTileType(tile, MP_HOUSE));

	HouseID house = GetHouseType(tile);

	/* need to align the tile to point to the upper left corner of the house */
	tile += GetHouseNorthPart(house); // modifies house to the ID of the north tile

	const HouseSpec *hs = HouseSpec::Get(house);

	/* Remove population from the town if the house is finished. */
	if (IsHouseCompleted(tile)) {
		ChangePopulation(t, -hs->population);
	}

	t->cache.num_houses--;

	/* Clear flags for houses that only may exist once/town. */
	if (hs->building_flags & BUILDING_IS_CHURCH) {
		ClrBit(t->flags, TOWN_HAS_CHURCH);
	} else if (hs->building_flags & BUILDING_IS_STADIUM) {
		ClrBit(t->flags, TOWN_HAS_STADIUM);
	}

	/* Do the actual clearing of tiles */
	uint eflags = hs->building_flags;
	DoClearTownHouseHelper(tile, t, house);
	if (eflags & BUILDING_2_TILES_Y)   DoClearTownHouseHelper(tile + TileDiffXY(0, 1), t, ++house);
	if (eflags & BUILDING_2_TILES_X)   DoClearTownHouseHelper(tile + TileDiffXY(1, 0), t, ++house);
	if (eflags & BUILDING_HAS_4_TILES) DoClearTownHouseHelper(tile + TileDiffXY(1, 1), t, ++house);

	UpdateTownRadius(t);

	/* Update cargo acceptance. */
	UpdateTownCargoes(t, tile);
}

/**
 * Rename a town (server-only).
 * @param tile unused
 * @param flags type of operation
 * @param p1 town ID to rename
 * @param p2 unused
 * @param text the new name or an empty string when resetting to the default
 * @return the cost of this operation or an error
 */
CommandCost CmdRenameTown(TileIndex tile, DoCommandFlag flags, uint32 p1, uint32 p2, const char *text)
{
	Town *t = Town::GetIfValid(p1);
	if (t == NULL) return CMD_ERROR;

	bool reset = StrEmpty(text);

	if (!reset) {
		if (Utf8StringLength(text) >= MAX_LENGTH_TOWN_NAME_CHARS) return CMD_ERROR;
		if (!IsUniqueTownName(text)) return_cmd_error(STR_ERROR_NAME_MUST_BE_UNIQUE);
	}

	if (flags & DC_EXEC) {
		free(t->name);
		t->name = reset ? NULL : stredup(text);

		t->UpdateVirtCoord();
		InvalidateWindowData(WC_TOWN_DIRECTORY, 0, 1);
		UpdateAllStationVirtCoords();
	}
	return CommandCost();
}

/**
 * Determines the first cargo with a certain town effect
 * @param effect Town effect of interest
 * @return first active cargo slot with that effect
 */
const CargoSpec *FindFirstCargoWithTownEffect(TownEffect effect)
{
	const CargoSpec *cs;
	FOR_ALL_CARGOSPECS(cs) {
		if (cs->town_effect == effect) return cs;
	}
	return NULL;
}

static void UpdateTownGrowRate(Town *t);

/**
 * Change the cargo goal of a town.
 * @param tile Unused.
 * @param flags Type of operation.
 * @param p1 various bitstuffed elements
 * - p1 = (bit  0 - 15) - Town ID to cargo game of.
 * - p1 = (bit 16 - 23) - TownEffect to change the game of.
 * @param p2 The new goal value.
 * @param text Unused.
 * @return Empty cost or an error.
 */
CommandCost CmdTownCargoGoal(TileIndex tile, DoCommandFlag flags, uint32 p1, uint32 p2, const char *text)
{
	if (_current_company != OWNER_DEITY) return CMD_ERROR;

	TownEffect te = (TownEffect)GB(p1, 16, 8);
	if (te < TE_BEGIN || te >= TE_END) return CMD_ERROR;

	uint16 index = GB(p1, 0, 16);
	Town *t = Town::GetIfValid(index);
	if (t == NULL) return CMD_ERROR;

	/* Validate if there is a cargo which is the requested TownEffect */
	const CargoSpec *cargo = FindFirstCargoWithTownEffect(te);
	if (cargo == NULL) return CMD_ERROR;

	if (flags & DC_EXEC) {
		t->goal[te] = p2;
		UpdateTownGrowRate(t);
		InvalidateWindowData(WC_TOWN_VIEW, index);
	}

	return CommandCost();
}

/**
 * Set a custom text in the Town window.
 * @param tile Unused.
 * @param flags Type of operation.
 * @param p1 Town ID to change the text of.
 * @param p2 Unused.
 * @param text The new text (empty to remove the text).
 * @return Empty cost or an error.
 */
CommandCost CmdTownSetText(TileIndex tile, DoCommandFlag flags, uint32 p1, uint32 p2, const char *text)
{
	if (_current_company != OWNER_DEITY) return CMD_ERROR;
	Town *t = Town::GetIfValid(p1);
	if (t == NULL) return CMD_ERROR;

	if (flags & DC_EXEC) {
		free(t->text);
		t->text = StrEmpty(text) ? NULL : stredup(text);
		InvalidateWindowData(WC_TOWN_VIEW, p1);
	}

	return CommandCost();
}

/**
 * Change the growth rate of the town.
 * @param tile Unused.
 * @param flags Type of operation.
 * @param p1 Town ID to cargo game of.
 * @param p2 Amount of days between growth, or TOWN_GROW_RATE_CUSTOM_NONE, or 0 to reset custom growth rate.
 * @param text Unused.
 * @return Empty cost or an error.
 */
CommandCost CmdTownGrowthRate(TileIndex tile, DoCommandFlag flags, uint32 p1, uint32 p2, const char *text)
{
	if (_current_company != OWNER_DEITY) return CMD_ERROR;
	if ((p2 & TOWN_GROW_RATE_CUSTOM) != 0 && p2 != TOWN_GROW_RATE_CUSTOM_NONE) return CMD_ERROR;
	if (GB(p2, 16, 16) != 0) return CMD_ERROR;

	Town *t = Town::GetIfValid(p1);
	if (t == NULL) return CMD_ERROR;

	if (flags & DC_EXEC) {
		if (p2 == 0) {
			/* Clear TOWN_GROW_RATE_CUSTOM, UpdateTownGrowRate will determine a proper value */
			t->growth_rate = 0;
		} else {
			uint old_rate = t->growth_rate & ~TOWN_GROW_RATE_CUSTOM;
			if (t->grow_counter >= old_rate) {
				/* This also catches old_rate == 0 */
				t->grow_counter = p2;
			} else {
				/* Scale grow_counter, so half finished houses stay half finished */
				t->grow_counter = t->grow_counter * p2 / old_rate;
			}
			t->growth_rate = p2 | TOWN_GROW_RATE_CUSTOM;
		}
		UpdateTownGrowRate(t);
		InvalidateWindowData(WC_TOWN_VIEW, p1);
	}

	return CommandCost();
}

/**
 * Expand a town (scenario editor only).
 * @param tile Unused.
 * @param flags Type of operation.
 * @param p1 Town ID to expand.
 * @param p2 Amount to grow, or 0 to grow a random size up to the current amount of houses.
 * @param text Unused.
 * @return Empty cost or an error.
 */
CommandCost CmdExpandTown(TileIndex tile, DoCommandFlag flags, uint32 p1, uint32 p2, const char *text)
{
	if (_game_mode != GM_EDITOR && _current_company != OWNER_DEITY) return CMD_ERROR;
	Town *t = Town::GetIfValid(p1);
	if (t == NULL) return CMD_ERROR;

	if (flags & DC_EXEC) {
		/* The more houses, the faster we grow */
		if (p2 == 0) {
			uint amount = RandomRange(ClampToU16(t->cache.num_houses / 10)) + 3;
			t->cache.num_houses += amount;
			UpdateTownRadius(t);

			uint n = amount * 10;
			do GrowTown(t); while (--n);

			t->cache.num_houses -= amount;
		} else {
			for (; p2 > 0; p2--) {
				/* Try several times to grow, as we are really suppose to grow */
				for (uint i = 0; i < 25; i++) if (GrowTown(t)) break;
			}
		}
		UpdateTownRadius(t);

		UpdateTownMaxPass(t);
	}

	return CommandCost();
}

/**
 * Delete a town (scenario editor or worldgen only).
 * @param tile Unused.
 * @param flags Type of operation.
 * @param p1 Town ID to delete.
 * @param p2 Unused.
 * @param text Unused.
 * @return Empty cost or an error.
 */
CommandCost CmdDeleteTown(TileIndex tile, DoCommandFlag flags, uint32 p1, uint32 p2, const char *text)
{
	if (_game_mode != GM_EDITOR && !_generating_world) return CMD_ERROR;
	Town *t = Town::GetIfValid(p1);
	if (t == NULL) return CMD_ERROR;

	/* Stations refer to towns. */
	const Station *st;
	FOR_ALL_STATIONS(st) {
		if (st->town == t) {
			/* Non-oil rig stations are always a problem. */
			if (!(st->facilities & FACIL_AIRPORT) || st->airport.type != AT_OILRIG) return CMD_ERROR;
			/* We can only automatically delete oil rigs *if* there's no vehicle on them. */
			CommandCost ret = DoCommand(st->airport.tile, 0, 0, flags, CMD_LANDSCAPE_CLEAR);
			if (ret.Failed()) return ret;
		}
	}

	/* Depots refer to towns. */
	const Depot *d;
	FOR_ALL_DEPOTS(d) {
		if (d->town == t) return CMD_ERROR;
	}

	/* Check all tiles for town ownership. */
	for (TileIndex tile = 0; tile < MapSize(); ++tile) {
		bool try_clear = false;
		switch (GetTileType(tile)) {
			case MP_ROAD:
				try_clear = HasTownOwnedRoad(tile) && GetTownIndex(tile) == t->index;
				break;

			case MP_TUNNELBRIDGE:
				try_clear = IsTileOwner(tile, OWNER_TOWN) && ClosestTownFromTile(tile, UINT_MAX) == t;
				break;

			case MP_HOUSE:
				try_clear = GetTownIndex(tile) == t->index;
				break;

			case MP_INDUSTRY:
				try_clear = Industry::GetByTile(tile)->town == t;
				break;

			case MP_OBJECT:
				if (Town::GetNumItems() == 1) {
					/* No towns will be left, remove it! */
					try_clear = true;
				} else {
					Object *o = Object::GetByTile(tile);
					if (o->town == t) {
						if (o->type == OBJECT_STATUE) {
							/* Statue... always remove. */
							try_clear = true;
						} else {
							/* Tell to find a new town. */
							if (flags & DC_EXEC) o->town = NULL;
						}
					}
				}
				break;

			default:
				break;
		}
		if (try_clear) {
			CommandCost ret = DoCommand(tile, 0, 0, flags, CMD_LANDSCAPE_CLEAR);
			if (ret.Failed()) return ret;
		}
	}

	/* The town destructor will delete the other things related to the town. */
	if (flags & DC_EXEC) delete t;

	return CommandCost();
}

/**
 * Factor in the cost of each town action.
 * @see TownActions
 */
const byte _town_action_costs[TACT_COUNT] = {
	2, 4, 9, 35, 48, 53, 117, 175
};

static CommandCost TownActionAdvertiseSmall(Town *t, DoCommandFlag flags)
{
	if (flags & DC_EXEC) {
		ModifyStationRatingAround(t->xy, _current_company, 0x40, 10);
	}
	return CommandCost();
}

static CommandCost TownActionAdvertiseMedium(Town *t, DoCommandFlag flags)
{
	if (flags & DC_EXEC) {
		ModifyStationRatingAround(t->xy, _current_company, 0x70, 15);
	}
	return CommandCost();
}

static CommandCost TownActionAdvertiseLarge(Town *t, DoCommandFlag flags)
{
	if (flags & DC_EXEC) {
		ModifyStationRatingAround(t->xy, _current_company, 0xA0, 20);
	}
	return CommandCost();
}

static CommandCost TownActionRoadRebuild(Town *t, DoCommandFlag flags)
{
	/* Check if the company is allowed to fund new roads. */
	if (!_settings_game.economy.fund_roads) return CMD_ERROR;

	if (flags & DC_EXEC) {
		t->road_build_months = 6;

		char company_name[MAX_LENGTH_COMPANY_NAME_CHARS * MAX_CHAR_LENGTH];
		SetDParam(0, _current_company);
		GetString(company_name, STR_COMPANY_NAME, lastof(company_name));

		char *cn = stredup(company_name);
		SetDParam(0, t->index);
		SetDParamStr(1, cn);

		AddNewsItem(STR_NEWS_ROAD_REBUILDING, NT_GENERAL, NF_NORMAL, NR_TOWN, t->index, NR_NONE, UINT32_MAX, cn);
		AI::BroadcastNewEvent(new ScriptEventRoadReconstruction((ScriptCompany::CompanyID)(Owner)_current_company, t->index));
		Game::NewEvent(new ScriptEventRoadReconstruction((ScriptCompany::CompanyID)(Owner)_current_company, t->index));
	}
	return CommandCost();
}

/**
 * Check whether the land can be cleared.
 * @param tile Tile to check.
 * @return The tile can be cleared.
 */
static bool TryClearTile(TileIndex tile)
{
	Backup<CompanyByte> cur_company(_current_company, OWNER_NONE, FILE_LINE);
	CommandCost r = DoCommand(tile, 0, 0, DC_NONE, CMD_LANDSCAPE_CLEAR);
	cur_company.Restore();
	return r.Succeeded();
}

/** Structure for storing data while searching the best place to build a statue. */
struct StatueBuildSearchData {
	TileIndex best_position; ///< Best position found so far.
	int tile_count;          ///< Number of tiles tried.

	StatueBuildSearchData(TileIndex best_pos, int count) : best_position(best_pos), tile_count(count) { }
};

/**
 * Search callback function for #TownActionBuildStatue.
 * @param tile Tile on which to perform the search.
 * @param user_data Reference to the statue search data.
 * @return Result of the test.
 */
static bool SearchTileForStatue(TileIndex tile, void *user_data)
{
	static const int STATUE_NUMBER_INNER_TILES = 25; // Number of tiles int the center of the city, where we try to protect houses.

	StatueBuildSearchData *statue_data = (StatueBuildSearchData *)user_data;
	statue_data->tile_count++;

	/* Statues can be build on slopes, just like houses. Only the steep slopes is a no go. */
	if (IsSteepSlope(GetTileSlope(tile))) return false;
	/* Don't build statues under bridges. */
	if (IsBridgeAbove(tile)) return false;

	/* A clear-able open space is always preferred. */
	if ((IsTileType(tile, MP_CLEAR) || IsTileType(tile, MP_TREES)) && TryClearTile(tile)) {
		statue_data->best_position = tile;
		return true;
	}

	bool house = IsTileType(tile, MP_HOUSE);

	/* Searching inside the inner circle. */
	if (statue_data->tile_count <= STATUE_NUMBER_INNER_TILES) {
		/* Save first house in inner circle. */
		if (house && statue_data->best_position == INVALID_TILE && TryClearTile(tile)) {
			statue_data->best_position = tile;
		}

		/* If we have reached the end of the inner circle, and have a saved house, terminate the search. */
		return statue_data->tile_count == STATUE_NUMBER_INNER_TILES && statue_data->best_position != INVALID_TILE;
	}

	/* Searching outside the circle, just pick the first possible spot. */
	statue_data->best_position = tile; // Is optimistic, the condition below must also hold.
	return house && TryClearTile(tile);
}

/**
 * Perform a 9x9 tiles circular search from the center of the town
 * in order to find a free tile to place a statue
 * @param t town to search in
 * @param flags Used to check if the statue must be built or not.
 * @return Empty cost or an error.
 */
static CommandCost TownActionBuildStatue(Town *t, DoCommandFlag flags)
{
	if (!Object::CanAllocateItem()) return_cmd_error(STR_ERROR_TOO_MANY_OBJECTS);

	TileIndex tile = t->xy;
	StatueBuildSearchData statue_data(INVALID_TILE, 0);
	if (!CircularTileSearch(&tile, 9, SearchTileForStatue, &statue_data)) return_cmd_error(STR_ERROR_STATUE_NO_SUITABLE_PLACE);

	if (flags & DC_EXEC) {
		Backup<CompanyByte> cur_company(_current_company, OWNER_NONE, FILE_LINE);
		DoCommand(statue_data.best_position, 0, 0, DC_EXEC, CMD_LANDSCAPE_CLEAR);
		cur_company.Restore();
		BuildObject(OBJECT_STATUE, statue_data.best_position, _current_company, t);
		SetBit(t->statues, _current_company); // Once found and built, "inform" the Town.
		MarkTileDirtyByTile(statue_data.best_position);
	}
	return CommandCost();
}

static CommandCost TownActionFundBuildings(Town *t, DoCommandFlag flags)
{
	/* Check if it's allowed to buy the rights */
	if (!_settings_game.economy.fund_buildings) return CMD_ERROR;

	if (flags & DC_EXEC) {
		/* Build next tick */
		t->grow_counter = 1;
		/* And grow for 3 months */
		t->fund_buildings_months = 3;

		/* Enable growth (also checking GameScript's opinion) */
		UpdateTownGrowRate(t);

		SetWindowDirty(WC_TOWN_VIEW, t->index);
	}
	return CommandCost();
}

static CommandCost TownActionBuyRights(Town *t, DoCommandFlag flags)
{
	/* Check if it's allowed to buy the rights */
	if (!_settings_game.economy.exclusive_rights) return CMD_ERROR;

	if (flags & DC_EXEC) {
		t->exclusive_counter = 12;
		t->exclusivity = _current_company;

		ModifyStationRatingAround(t->xy, _current_company, 130, 17);

		SetWindowClassesDirty(WC_STATION_VIEW);

		/* Spawn news message */
		CompanyNewsInformation *cni = MallocT<CompanyNewsInformation>(1);
		cni->FillData(Company::Get(_current_company));
		SetDParam(0, STR_NEWS_EXCLUSIVE_RIGHTS_TITLE);
		SetDParam(1, STR_NEWS_EXCLUSIVE_RIGHTS_DESCRIPTION);
		SetDParam(2, t->index);
		SetDParamStr(3, cni->company_name);
		AddNewsItem(STR_MESSAGE_NEWS_FORMAT, NT_GENERAL, NF_COMPANY, NR_TOWN, t->index, NR_NONE, UINT32_MAX, cni);
		AI::BroadcastNewEvent(new ScriptEventExclusiveTransportRights((ScriptCompany::CompanyID)(Owner)_current_company, t->index));
		Game::NewEvent(new ScriptEventExclusiveTransportRights((ScriptCompany::CompanyID)(Owner)_current_company, t->index));
	}
	return CommandCost();
}

static CommandCost TownActionBribe(Town *t, DoCommandFlag flags)
{
	if (flags & DC_EXEC) {
		if (Chance16(1, 14)) {
			/* set as unwanted for 6 months */
			t->unwanted[_current_company] = 6;

			/* set all close by station ratings to 0 */
			Station *st;
			FOR_ALL_STATIONS(st) {
				if (st->town == t && st->owner == _current_company) {
					for (CargoID i = 0; i < NUM_CARGO; i++) st->goods[i].rating = 0;
				}
			}

			/* only show error message to the executing player. All errors are handled command.c
			 * but this is special, because it can only 'fail' on a DC_EXEC */
			if (IsLocalCompany()) ShowErrorMessage(STR_ERROR_BRIBE_FAILED, INVALID_STRING_ID, WL_INFO);

			/* decrease by a lot!
			 * ChangeTownRating is only for stuff in demolishing. Bribe failure should
			 * be independent of any cheat settings
			 */
			if (t->ratings[_current_company] > RATING_BRIBE_DOWN_TO) {
				t->ratings[_current_company] = RATING_BRIBE_DOWN_TO;
				t->UpdateVirtCoord();
				SetWindowDirty(WC_TOWN_AUTHORITY, t->index);
			}
		} else {
			ChangeTownRating(t, RATING_BRIBE_UP_STEP, RATING_BRIBE_MAXIMUM, DC_EXEC);
		}
	}
	return CommandCost();
}

typedef CommandCost TownActionProc(Town *t, DoCommandFlag flags);
static TownActionProc * const _town_action_proc[] = {
	TownActionAdvertiseSmall,
	TownActionAdvertiseMedium,
	TownActionAdvertiseLarge,
	TownActionRoadRebuild,
	TownActionBuildStatue,
	TownActionFundBuildings,
	TownActionBuyRights,
	TownActionBribe
};

/**
 * Get a list of available actions to do at a town.
 * @param nump if not NULL add put the number of available actions in it
 * @param cid the company that is querying the town
 * @param t the town that is queried
 * @return bitmasked value of enabled actions
 */
uint GetMaskOfTownActions(int *nump, CompanyID cid, const Town *t)
{
	int num = 0;
	TownActions buttons = TACT_NONE;

	/* Spectators and unwanted have no options */
	if (cid != COMPANY_SPECTATOR && !(_settings_game.economy.bribe && t->unwanted[cid])) {

		/* Things worth more than this are not shown */
		Money avail = Company::Get(cid)->money + _price[PR_STATION_VALUE] * 200;

		/* Check the action bits for validity and
		 * if they are valid add them */
		for (uint i = 0; i != lengthof(_town_action_costs); i++) {
			const TownActions cur = (TownActions)(1 << i);

			/* Is the company not able to bribe ? */
			if (cur == TACT_BRIBE && (!_settings_game.economy.bribe || t->ratings[cid] >= RATING_BRIBE_MAXIMUM)) continue;

			/* Is the company not able to buy exclusive rights ? */
			if (cur == TACT_BUY_RIGHTS && !_settings_game.economy.exclusive_rights) continue;

			/* Is the company not able to fund buildings ? */
			if (cur == TACT_FUND_BUILDINGS && !_settings_game.economy.fund_buildings) continue;

			/* Is the company not able to fund local road reconstruction? */
			if (cur == TACT_ROAD_REBUILD && !_settings_game.economy.fund_roads) continue;

			/* Is the company not able to build a statue ? */
			if (cur == TACT_BUILD_STATUE && HasBit(t->statues, cid)) continue;

			if (avail >= _town_action_costs[i] * _price[PR_TOWN_ACTION] >> 8) {
				buttons |= cur;
				num++;
			}
		}
	}

	if (nump != NULL) *nump = num;
	return buttons;
}

/**
 * Do a town action.
 * This performs an action such as advertising, building a statue, funding buildings,
 * but also bribing the town-council
 * @param tile unused
 * @param flags type of operation
 * @param p1 town to do the action at
 * @param p2 action to perform, @see _town_action_proc for the list of available actions
 * @param text unused
 * @return the cost of this operation or an error
 */
CommandCost CmdDoTownAction(TileIndex tile, DoCommandFlag flags, uint32 p1, uint32 p2, const char *text)
{
	Town *t = Town::GetIfValid(p1);
	if (t == NULL || p2 >= lengthof(_town_action_proc)) return CMD_ERROR;

	if (!HasBit(GetMaskOfTownActions(NULL, _current_company, t), p2)) return CMD_ERROR;

	CommandCost cost(EXPENSES_OTHER, _price[PR_TOWN_ACTION] * _town_action_costs[p2] >> 8);

	CommandCost ret = _town_action_proc[p2](t, flags);
	if (ret.Failed()) return ret;

	if (flags & DC_EXEC) {
		SetWindowDirty(WC_TOWN_AUTHORITY, p1);
	}

	return cost;
}

static void UpdateTownRating(Town *t)
{
	/* Increase company ratings if they're low */
	const Company *c;
	FOR_ALL_COMPANIES(c) {
		if (t->ratings[c->index] < RATING_GROWTH_MAXIMUM) {
			t->ratings[c->index] = min((int)RATING_GROWTH_MAXIMUM, t->ratings[c->index] + RATING_GROWTH_UP_STEP);
		}
	}

	const Station *st;
	FOR_ALL_STATIONS(st) {
		if (DistanceSquare(st->xy, t->xy) <= t->cache.squared_town_zone_radius[0]) {
			if (st->time_since_load <= 20 || st->time_since_unload <= 20) {
				if (Company::IsValidID(st->owner)) {
					int new_rating = t->ratings[st->owner] + RATING_STATION_UP_STEP;
					t->ratings[st->owner] = min(new_rating, INT16_MAX); // do not let it overflow
				}
			} else {
				if (Company::IsValidID(st->owner)) {
					int new_rating = t->ratings[st->owner] + RATING_STATION_DOWN_STEP;
					t->ratings[st->owner] = max(new_rating, INT16_MIN);
				}
			}
		}
	}

	/* clamp all ratings to valid values */
	for (uint i = 0; i < MAX_COMPANIES; i++) {
		t->ratings[i] = Clamp(t->ratings[i], RATING_MINIMUM, RATING_MAXIMUM);
	}

	t->UpdateVirtCoord();
	SetWindowDirty(WC_TOWN_AUTHORITY, t->index);
}

static void UpdateTownGrowRate(Town *t)
{
	ClrBit(t->flags, TOWN_IS_GROWING);
	SetWindowDirty(WC_TOWN_VIEW, t->index);

	if (_settings_game.economy.town_growth_rate == 0 && t->fund_buildings_months == 0) return;

	if (t->fund_buildings_months == 0) {
		/* Check if all goals are reached for this town to grow (given we are not funding it) */
		for (int i = TE_BEGIN; i < TE_END; i++) {
			switch (t->goal[i]) {
				case TOWN_GROWTH_WINTER:
					if (TileHeight(t->xy) >= GetSnowLine() && t->received[i].old_act == 0 && t->cache.population > 90) return;
					break;
				case TOWN_GROWTH_DESERT:
					if (GetTropicZone(t->xy) == TROPICZONE_DESERT && t->received[i].old_act == 0 && t->cache.population > 60) return;
					break;
				default:
					if (t->goal[i] > t->received[i].old_act) return;
					break;
			}
		}
	}

	if ((t->growth_rate & TOWN_GROW_RATE_CUSTOM) != 0) {
		if (t->growth_rate != TOWN_GROW_RATE_CUSTOM_NONE) SetBit(t->flags, TOWN_IS_GROWING);
		SetWindowDirty(WC_TOWN_VIEW, t->index);
		return;
	}

	/**
	 * Towns are processed every TOWN_GROWTH_TICKS ticks, and this is the
	 * number of times towns are processed before a new building is built.
	 */
	static const uint16 _grow_count_values[2][6] = {
		{ 120, 120, 120, 100,  80,  60 }, // Fund new buildings has been activated
		{ 320, 420, 300, 220, 160, 100 }  // Normal values
	};

	int n = 0;

	const Station *st;
	FOR_ALL_STATIONS(st) {
		if (DistanceSquare(st->xy, t->xy) <= t->cache.squared_town_zone_radius[0]) {
			if (st->time_since_load <= 20 || st->time_since_unload <= 20) {
				n++;
			}
		}
	}

	uint16 m;

	if (t->fund_buildings_months != 0) {
		m = _grow_count_values[0][min(n, 5)];
	} else {
		m = _grow_count_values[1][min(n, 5)];
		if (n == 0 && !Chance16(1, 12)) return;
	}

	/* Use the normal growth rate values if new buildings have been funded in
	 * this town and the growth rate is set to none. */
	uint growth_multiplier = _settings_game.economy.town_growth_rate != 0 ? _settings_game.economy.town_growth_rate - 1 : 1;

	m >>= growth_multiplier;
	if (t->larger_town) m /= 2;

	t->growth_rate = m / (t->cache.num_houses / 50 + 1);
	t->grow_counter = min(t->growth_rate, t->grow_counter);

	SetBit(t->flags, TOWN_IS_GROWING);
	SetWindowDirty(WC_TOWN_VIEW, t->index);
}

static void UpdateTownAmounts(Town *t)
{
	for (CargoID i = 0; i < NUM_CARGO; i++) t->supplied[i].NewMonth();
	for (int i = TE_BEGIN; i < TE_END; i++) t->received[i].NewMonth();
	if (t->fund_buildings_months != 0) t->fund_buildings_months--;

	SetWindowDirty(WC_TOWN_VIEW, t->index);
}

static void UpdateTownUnwanted(Town *t)
{
	const Company *c;

	FOR_ALL_COMPANIES(c) {
		if (t->unwanted[c->index] > 0) t->unwanted[c->index]--;
	}
}

/**
 * Checks whether the local authority allows construction of a new station (rail, road, airport, dock) on the given tile
 * @param tile The tile where the station shall be constructed.
 * @param flags Command flags. DC_NO_TEST_TOWN_RATING is tested.
 * @return Succeeded or failed command.
 */
CommandCost CheckIfAuthorityAllowsNewStation(TileIndex tile, DoCommandFlag flags)
{
	if (!Company::IsValidID(_current_company) || (flags & DC_NO_TEST_TOWN_RATING)) return CommandCost();

	Town *t = ClosestTownFromTile(tile, _settings_game.economy.dist_local_authority);
	if (t == NULL) return CommandCost();

	if (t->ratings[_current_company] > RATING_VERYPOOR) return CommandCost();

	SetDParam(0, t->index);
	return_cmd_error(STR_ERROR_LOCAL_AUTHORITY_REFUSES_TO_ALLOW_THIS);
}

/**
 * Return the town closest to the given tile within \a threshold.
 * @param tile      Starting point of the search.
 * @param threshold Biggest allowed distance to the town.
 * @return Closest town to \a tile within \a threshold, or \c NULL if there is no such town.
 *
 * @note This function only uses distance, the #ClosestTownFromTile function also takes town ownership into account.
 */
Town *CalcClosestTownFromTile(TileIndex tile, uint threshold)
{
	Town *t;
	uint best = threshold;
	Town *best_town = NULL;

	FOR_ALL_TOWNS(t) {
		uint dist = DistanceManhattan(tile, t->xy);
		if (dist < best) {
			best = dist;
			best_town = t;
		}
	}

	return best_town;
}

/**
 * Return the town closest (in distance or ownership) to a given tile, within a given threshold.
 * @param tile      Starting point of the search.
 * @param threshold Biggest allowed distance to the town.
 * @return Closest town to \a tile within \a threshold, or \c NULL if there is no such town.
 *
 * @note If you only care about distance, you can use the #CalcClosestTownFromTile function.
 */
Town *ClosestTownFromTile(TileIndex tile, uint threshold)
{
	switch (GetTileType(tile)) {
		case MP_ROAD:
			if (IsRoadDepot(tile)) return CalcClosestTownFromTile(tile, threshold);

			if (!HasTownOwnedRoad(tile)) {
				TownID tid = GetTownIndex(tile);

				if (tid == (TownID)INVALID_TOWN) {
					/* in the case we are generating "many random towns", this value may be INVALID_TOWN */
					if (_generating_world) return CalcClosestTownFromTile(tile, threshold);
					assert(Town::GetNumItems() == 0);
					return NULL;
				}

				assert(Town::IsValidID(tid));
				Town *town = Town::Get(tid);

				if (DistanceManhattan(tile, town->xy) >= threshold) town = NULL;

				return town;
			}
			/* FALL THROUGH */

		case MP_HOUSE:
			return Town::GetByTile(tile);

		default:
			return CalcClosestTownFromTile(tile, threshold);
	}
}

static bool _town_rating_test = false; ///< If \c true, town rating is in test-mode.
static SmallMap<const Town *, int, 4> _town_test_ratings; ///< Map of towns to modified ratings, while in town rating test-mode.

/**
 * Switch the town rating to test-mode, to allow commands to be tested without affecting current ratings.
 * The function is safe to use in nested calls.
 * @param mode Test mode switch (\c true means go to test-mode, \c false means leave test-mode).
 */
void SetTownRatingTestMode(bool mode)
{
	static int ref_count = 0; // Number of times test-mode is switched on.
	if (mode) {
		if (ref_count == 0) {
			_town_test_ratings.Clear();
		}
		ref_count++;
	} else {
		assert(ref_count > 0);
		ref_count--;
	}
	_town_rating_test = !(ref_count == 0);
}

/**
 * Get the rating of a town for the #_current_company.
 * @param t Town to get the rating from.
 * @return Rating of the current company in the given town.
 */
static int GetRating(const Town *t)
{
	if (_town_rating_test) {
		SmallMap<const Town *, int>::iterator it = _town_test_ratings.Find(t);
		if (it != _town_test_ratings.End()) {
			return it->second;
		}
	}
	return t->ratings[_current_company];
}

/**
 * Changes town rating of the current company
 * @param t Town to affect
 * @param add Value to add
 * @param max Minimum (add < 0) resp. maximum (add > 0) rating that should be achievable with this change.
 * @param flags Command flags, especially DC_NO_MODIFY_TOWN_RATING is tested
 */
void ChangeTownRating(Town *t, int add, int max, DoCommandFlag flags)
{
	/* if magic_bulldozer cheat is active, town doesn't penalize for removing stuff */
	if (t == NULL || (flags & DC_NO_MODIFY_TOWN_RATING) ||
			!Company::IsValidID(_current_company) ||
			(_cheats.magic_bulldozer.value && add < 0)) {
		return;
	}

	int rating = GetRating(t);
	int old_rating = rating;

	if (add < 0) {
		if (rating > max) {
			rating += add;
			if (rating < max) rating = max;
		}
	} else {
		if (rating < max) {
			rating += add;
			if (rating > max) rating = max;
		}
	}
	if (_town_rating_test) {
		_town_test_ratings[t] = rating;
	} else {
		SetBit(t->have_ratings, _current_company);
		t->ratings[_current_company] = rating;
		t->UpdateVirtCoord();
		SetWindowDirty(WC_TOWN_AUTHORITY, t->index);

		if (_settings_client.gui.townrating_indicator && _current_company == _local_company) {
			if (rating != old_rating) { // got a change
				StringID msg = (rating > old_rating) ? STR_TOWN_RATING_INCREASED : STR_TOWN_RATING_DECREASED;
				StringID display;
				StringID old_display;
				// rating -> string_rating
				display = STR_CARGO_RATING_APPALLING + OffsetByTownRating(rating);
				old_display = STR_CARGO_RATING_APPALLING + OffsetByTownRating(old_rating);

				if (display != old_display) { // change in rating, notice it (abundant check?)
					// place the indicator 1 tile above the town tile results in
					// showing the indicator above the town name
					Point pt = RemapCoords2((TileX(t->xy) - 1) * TILE_SIZE - (display - STR_CARGO_RATING_APPALLING) * 7,
								(TileY(t->xy) - 1) * TILE_SIZE - (display - STR_CARGO_RATING_APPALLING) * 7);
					SetDParam(0, display);
					AddTextEffect(msg, pt.x, pt.y, DAY_TICKS, TE_RISING);
	}
}
		}
	}
}

/**
 * Does the town authority allow the (destructive) action of the current company?
 * @param flags Checking flags of the command.
 * @param t     Town that must allow the company action.
 * @param type  Type of action that is wanted.
 * @return A succeeded command if the action is allowed, a failed command if it is not allowed.
 */
CommandCost CheckforTownRating(DoCommandFlag flags, Town *t, TownRatingCheckType type)
{
	/* if magic_bulldozer cheat is active, town doesn't restrict your destructive actions */
	if (t == NULL || !Company::IsValidID(_current_company) ||
			_cheats.magic_bulldozer.value || (flags & DC_NO_TEST_TOWN_RATING)) {
		return CommandCost();
	}

	/* minimum rating needed to be allowed to remove stuff */
	static const int needed_rating[][TOWN_RATING_CHECK_TYPE_COUNT] = {
		/*                  ROAD_REMOVE,                    TUNNELBRIDGE_REMOVE */
		{ RATING_ROAD_NEEDED_PERMISSIVE, RATING_TUNNEL_BRIDGE_NEEDED_PERMISSIVE}, // Permissive
		{    RATING_ROAD_NEEDED_NEUTRAL,    RATING_TUNNEL_BRIDGE_NEEDED_NEUTRAL}, // Neutral
		{    RATING_ROAD_NEEDED_HOSTILE,    RATING_TUNNEL_BRIDGE_NEEDED_HOSTILE}, // Hostile
	};

	/* check if you're allowed to remove the road/bridge/tunnel
	 * owned by a town no removal if rating is lower than ... depends now on
	 * difficulty setting. Minimum town rating selected by difficulty level
	 */
	int needed = needed_rating[_settings_game.difficulty.town_council_tolerance][type];

	if (GetRating(t) < needed) {
		SetDParam(0, t->index);
		return_cmd_error(STR_ERROR_LOCAL_AUTHORITY_REFUSES_TO_ALLOW_THIS);
	}

	return CommandCost();
}

void TownsMonthlyLoop()
{
	Town *t;

	FOR_ALL_TOWNS(t) {
		if (t->road_build_months != 0) t->road_build_months--;

		if (t->exclusive_counter != 0) {
			if (--t->exclusive_counter == 0) t->exclusivity = INVALID_COMPANY;
		}

		UpdateTownAmounts(t);
		UpdateTownRating(t);
		UpdateTownGrowRate(t);
		UpdateTownUnwanted(t);
		UpdateTownCargoes(t);
	}

	UpdateTownCargoBitmap();
}

void TownsYearlyLoop()
{
	/* Increment house ages */
	for (TileIndex t = 0; t < MapSize(); t++) {
		if (!IsTileType(t, MP_HOUSE)) continue;
		IncrementHouseAge(t);
	}
}

static CommandCost TerraformTile_Town(TileIndex tile, DoCommandFlag flags, int z_new, Slope tileh_new)
{
	if (AutoslopeEnabled()) {
		HouseID house = GetHouseType(tile);
		GetHouseNorthPart(house); // modifies house to the ID of the north tile
		const HouseSpec *hs = HouseSpec::Get(house);

		/* Here we differ from TTDP by checking TILE_NOT_SLOPED */
		if (((hs->building_flags & TILE_NOT_SLOPED) == 0) && !IsSteepSlope(tileh_new) &&
				(GetTileMaxZ(tile) == z_new + GetSlopeMaxZ(tileh_new))) {
			bool allow_terraform = true;

			/* Call the autosloping callback per tile, not for the whole building at once. */
			house = GetHouseType(tile);
			hs = HouseSpec::Get(house);
			if (HasBit(hs->callback_mask, CBM_HOUSE_AUTOSLOPE)) {
				/* If the callback fails, allow autoslope. */
				uint16 res = GetHouseCallback(CBID_HOUSE_AUTOSLOPE, 0, 0, house, Town::GetByTile(tile), tile);
				if (res != CALLBACK_FAILED && ConvertBooleanCallback(hs->grf_prop.grffile, CBID_HOUSE_AUTOSLOPE, res)) allow_terraform = false;
			}

			if (allow_terraform) return CommandCost(EXPENSES_CONSTRUCTION, _price[PR_BUILD_FOUNDATION]);
		}
	}

	return DoCommand(tile, 0, 0, flags, CMD_LANDSCAPE_CLEAR);
}

/** Tile callback functions for a town */
extern const TileTypeProcs _tile_type_town_procs = {
	DrawTile_Town,           // draw_tile_proc
	GetSlopePixelZ_Town,     // get_slope_z_proc
	ClearTile_Town,          // clear_tile_proc
	AddAcceptedCargo_Town,   // add_accepted_cargo_proc
	GetTileDesc_Town,        // get_tile_desc_proc
	GetTileTrackStatus_Town, // get_tile_track_status_proc
	NULL,                    // click_tile_proc
	AnimateTile_Town,        // animate_tile_proc
	TileLoop_Town,           // tile_loop_proc
	ChangeTileOwner_Town,    // change_tile_owner_proc
	AddProducedCargo_Town,   // add_produced_cargo_proc
	NULL,                    // vehicle_enter_tile_proc
	GetFoundation_Town,      // get_foundation_proc
	TerraformTile_Town,      // terraform_tile_proc
	NULL,                    // copypaste_tile_proc
};


HouseSpec _house_specs[NUM_HOUSES];

void ResetHouses()
{
	memset(&_house_specs, 0, sizeof(_house_specs));
	memcpy(&_house_specs, &_original_house_specs, sizeof(_original_house_specs));

	/* Reset any overrides that have been set. */
	_house_mngr.ResetOverride();
}<|MERGE_RESOLUTION|>--- conflicted
+++ resolved
@@ -400,13 +400,8 @@
 	Point pt = RemapCoords2(TileX(this->xy) * TILE_SIZE, TileY(this->xy) * TILE_SIZE);
 	SetDParam(0, this->index);
 	SetDParam(1, this->cache.population);
-<<<<<<< HEAD
-	this->cache.sign.UpdatePosition(pt.x, pt.y - 24 * ZOOM_LVL_BASE, this->Label());
-=======
-	this->cache.sign.UpdatePosition(pt.x, pt.y - 24 * ZOOM_LVL_BASE,
-		_settings_client.gui.population_in_label ? STR_VIEWPORT_TOWN_POP : STR_VIEWPORT_TOWN,
+	this->cache.sign.UpdatePosition(pt.x, pt.y - 24 * ZOOM_LVL_BASE, this->Label(),
 		STR_VIEWPORT_TOWN);
->>>>>>> 482714e1
 
 	SetWindowDirty(WC_TOWN_VIEW, this->index);
 }
