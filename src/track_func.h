/* $Id$ */

/*
 * This file is part of OpenTTD.
 * OpenTTD is free software; you can redistribute it and/or modify it under the terms of the GNU General Public License as published by the Free Software Foundation, version 2.
 * OpenTTD is distributed in the hope that it will be useful, but WITHOUT ANY WARRANTY; without even the implied warranty of MERCHANTABILITY or FITNESS FOR A PARTICULAR PURPOSE.
 * See the GNU General Public License for more details. You should have received a copy of the GNU General Public License along with OpenTTD. If not, see <http://www.gnu.org/licenses/>.
 */

/** @file track_func.h Different conversion functions from one kind of track to another. */

#ifndef TRACK_FUNC_H
#define TRACK_FUNC_H

#include "core/bitmath_func.hpp"
#include "track_type.h"
#include "direction_func.h"
#include "slope_func.h"
#include "direction_func.h"

/**
 * Iterate through each set Track in a TrackBits value.
 * For more informations see FOR_EACH_SET_BIT_EX.
 *
 * @param var Loop index variable that stores fallowing set track. Must be of type Track.
 * @param track_bits The value to iterate through (any expression).
 *
 * @see FOR_EACH_SET_BIT_EX
 */
#define FOR_EACH_SET_TRACK(var, track_bits) FOR_EACH_SET_BIT_EX(Track, var, TrackBits, track_bits)

/**
 * Checks if a Track is valid.
 *
 * @param track The value to check
 * @return true if the given value is a valid track.
 * @note Use this in an assert()
 */
static inline bool IsValidTrack(Track track)
{
	return track < TRACK_END;
}

/**
 * Checks if a Trackdir is valid for road vehicles.
 *
 * @param trackdir The value to check
 * @return true if the given value is a valid Trackdir
 * @note Use this in an assert()
 */
static inline bool IsValidTrackdirForRoadVehicle(Trackdir trackdir)
{
	return trackdir < TRACKDIR_END;
}

/**
 * Checks if a Trackdir is valid for non-road vehicles.
 *
 * @param trackdir The value to check
 * @return true if the given value is a valid Trackdir
 * @note Use this in an assert()
 */
static inline bool IsValidTrackdir(Trackdir trackdir)
{
	return (1 << trackdir & TRACKDIR_BIT_MASK) != 0;
}

/**
 * Convert an Axis to the corresponding Track
 * AXIS_X -> TRACK_X
 * AXIS_Y -> TRACK_Y
 * Uses the fact that they share the same internal encoding
 *
 * @param a the axis to convert
 * @return the track corresponding to the axis
 */
static inline Track AxisToTrack(Axis a)
{
	assert(IsValidAxis(a));
	return (Track)a;
}

/**
 * Maps a Track to the corresponding TrackBits value
 * @param track the track to convert
 * @return the converted TrackBits value of the track
 */
static inline TrackBits TrackToTrackBits(Track track)
{
	assert(IsValidTrack(track));
	return (TrackBits)(1 << track);
}

/**
 * Maps an Axis to the corresponding TrackBits value
 * @param a the axis to convert
 * @return the converted TrackBits value of the axis
 */
static inline TrackBits AxisToTrackBits(Axis a)
{
	return TrackToTrackBits(AxisToTrack(a));
}

/**
 * Returns a single horizontal/vertical trackbit that is in a specific tile corner.
 *
 * @param corner The corner of a tile.
 * @return The TrackBits of the track in the corner.
 */
static inline TrackBits CornerToTrackBits(Corner corner)
{
	extern const TrackBits _corner_to_trackbits[];
	assert(IsValidCorner(corner));
	return _corner_to_trackbits[corner];
}

/**
 * Maps a Trackdir to the corresponding TrackdirBits value
 * @param trackdir the track direction to convert
 * @return the converted TrackdirBits value
 */
static inline TrackdirBits TrackdirToTrackdirBits(Trackdir trackdir)
{
	assert(IsValidTrackdir(trackdir));
	return (TrackdirBits)(1 << trackdir);
}

/**
 * Removes first Track from TrackBits and returns it
 *
 * This function searchs for the first bit in the TrackBits,
 * remove this bit from the parameter and returns the found
 * bit as Track value. It returns INVALID_TRACK if the
 * parameter was TRACK_BIT_NONE or INVALID_TRACK_BIT. This
 * is basically used in while-loops to get up to 6 possible
 * tracks on a tile until the parameter becomes TRACK_BIT_NONE.
 *
 * @param tracks The value with the TrackBits
 * @return The first Track from the TrackBits value
 * @see FindFirstTrack
 */
static inline Track RemoveFirstTrack(TrackBits *tracks)
{
	if (*tracks != TRACK_BIT_NONE && *tracks != INVALID_TRACK_BIT) {
		assert((*tracks & ~TRACK_BIT_MASK) == TRACK_BIT_NONE);
		Track first = (Track)FIND_FIRST_BIT(*tracks);
		ClrBit(*tracks, first);
		return first;
	}
	return INVALID_TRACK;
}

/**
 * Removes first Trackdir from TrackdirBits and returns it
 *
 * This function searches for the first bit in the TrackdirBits parameter,
 * remove this bit from the parameter and returns the fnound bit as
 * Trackdir value. It returns INVALID_TRACKDIR if the trackdirs is
 * TRACKDIR_BIT_NONE or INVALID_TRACKDIR_BIT. This is basically used in a
 * while-loop to get all track-directions step by step until the value
 * reaches TRACKDIR_BIT_NONE.
 *
 * @param trackdirs The value with the TrackdirBits
 * @return The first Trackdir from the TrackdirBits value
 * @see FindFirstTrackdir
 */
static inline Trackdir RemoveFirstTrackdir(TrackdirBits *trackdirs)
{
	if (*trackdirs != TRACKDIR_BIT_NONE && *trackdirs != INVALID_TRACKDIR_BIT) {
		assert((*trackdirs & ~TRACKDIR_BIT_MASK) == TRACKDIR_BIT_NONE);
		Trackdir first = (Trackdir)FindFirstBit2x64(*trackdirs);
		ClrBit(*trackdirs, first);
		return first;
	}
	return INVALID_TRACKDIR;
}

/**
 * Returns first Track from TrackBits or INVALID_TRACK
 *
 * This function returns the first Track found in the TrackBits value as Track-value.
 * It returns INVALID_TRACK if the parameter is TRACK_BIT_NONE or INVALID_TRACK_BIT.
 *
 * @param tracks The TrackBits value
 * @return The first Track found or INVALID_TRACK
 * @see RemoveFirstTrack
 */
static inline Track FindFirstTrack(TrackBits tracks)
{
	return (tracks != TRACK_BIT_NONE && tracks != INVALID_TRACK_BIT) ? (Track)FIND_FIRST_BIT(tracks) : INVALID_TRACK;
}

/**
 * Converts TrackBits to Track.
 *
 * This function converts a TrackBits value to a Track value. As it
 * is not possible to convert two or more tracks to one track the
 * parameter must contain only one track or be the INVALID_TRACK_BIT value.
 *
 * @param tracks The TrackBits value to convert
 * @return The Track from the value or INVALID_TRACK
 * @pre tracks must contains only one Track or be INVALID_TRACK_BIT
 */
static inline Track TrackBitsToTrack(TrackBits tracks)
{
	assert(tracks == INVALID_TRACK_BIT || (tracks != TRACK_BIT_NONE && KillFirstBit(tracks & TRACK_BIT_MASK) == TRACK_BIT_NONE));
	return tracks != INVALID_TRACK_BIT ? (Track)FIND_FIRST_BIT(tracks & TRACK_BIT_MASK) : INVALID_TRACK;
}

/**
 * Returns first Trackdir from TrackdirBits or INVALID_TRACKDIR
 *
 * This function returns the first Trackdir in the given TrackdirBits value or
 * INVALID_TRACKDIR if the value is TRACKDIR_BIT_NONE. The TrackdirBits must
 * not be INVALID_TRACKDIR_BIT.
 *
 * @param trackdirs The TrackdirBits value
 * @return The first Trackdir from the TrackdirBits or INVALID_TRACKDIR on TRACKDIR_BIT_NONE.
 * @pre trackdirs must not be INVALID_TRACKDIR_BIT
 * @see RemoveFirstTrackdir
 */
static inline Trackdir FindFirstTrackdir(TrackdirBits trackdirs)
{
	assert((trackdirs & ~TRACKDIR_BIT_MASK) == TRACKDIR_BIT_NONE);
	return (trackdirs != TRACKDIR_BIT_NONE) ? (Trackdir)FindFirstBit2x64(trackdirs) : INVALID_TRACKDIR;
}

/*
 * Functions describing logical relations between Tracks, TrackBits, Trackdirs
 * TrackdirBits, Direction and DiagDirections.
 */

/**
 * Find the opposite track to a given track.
 *
 * TRACK_LOWER -> TRACK_UPPER and vice versa, likewise for left/right.
 * TRACK_X is mapped to TRACK_Y and reversed.
 *
 * @param t the track to convert
 * @return the opposite track
 */
static inline Track TrackToOppositeTrack(Track t)
{
	assert(IsValidTrack(t));
	return (Track)(t ^ 1);
}

/**
 * Maps a trackdir to the reverse trackdir.
 *
 * Returns the reverse trackdir of a Trackdir value. The reverse trackdir
 * is the same track with the other direction on it.
 *
 * @param trackdir The Trackdir value
 * @return The reverse trackdir
 * @pre trackdir must not be INVALID_TRACKDIR
 */
static inline Trackdir ReverseTrackdir(Trackdir trackdir)
{
	assert(IsValidTrackdirForRoadVehicle(trackdir));
	return (Trackdir)(trackdir ^ 8);
}

/**
 * Returns the Track that a given Trackdir represents
 *
 * This function filters the Track which is used in the Trackdir value and
 * returns it as a Track value.
 *
 * @param trackdir The trackdir value
 * @return The Track which is used in the value
 */
static inline Track TrackdirToTrack(Trackdir trackdir)
{
	assert(IsValidTrackdir(trackdir));
	return (Track)(trackdir & 0x7);
}

/**
 * Returns a Trackdir for the given Track
 *
 * Since every Track corresponds to two Trackdirs, we choose the
 * one which points between NE and S. Note that the actual
 * implementation is quite futile, but this might change
 * in the future.
 *
 * @param track The given Track
 * @return The Trackdir from the given Track
 */
static inline Trackdir TrackToTrackdir(Track track)
{
	assert(IsValidTrack(track));
	return (Trackdir)track;
}

/**
 * Returns a TrackdirBit mask from a given Track
 *
 * The TrackdirBit mask contains the two TrackdirBits that
 * correspond with the given Track (one for each direction).
 *
 * @param track The track to get the TrackdirBits from
 * @return The TrackdirBits which the selected tracks
 */
static inline TrackdirBits TrackToTrackdirBits(Track track)
{
	Trackdir td = TrackToTrackdir(track);
	return (TrackdirBits)(TrackdirToTrackdirBits(td) | TrackdirToTrackdirBits(ReverseTrackdir(td)));
}

/**
 * Discards all directional information from a TrackdirBits value
 *
 * Any Track which is present in either direction will be present in the result.
 *
 * @param bits The TrackdirBits to get the TrackBits from
 * @return The TrackBits
 */
static inline TrackBits TrackdirBitsToTrackBits(TrackdirBits bits)
{
	return (TrackBits)((bits | (bits >> 8)) & TRACK_BIT_MASK);
}

/**
 * Converts TrackBits to TrackdirBits while allowing both directions.
 *
 * @param bits The TrackBits
 * @return The TrackdirBits containing of bits in both directions.
 */
static inline TrackdirBits TrackBitsToTrackdirBits(TrackBits bits)
{
	return (TrackdirBits)(bits * 0x101);
}

/**
 * Returns the present-trackdir-information of a TrackStatus.
 *
 * @param ts The TrackStatus returned by GetTileTrackStatus()
 * @return the present trackdirs
 */
static inline TrackdirBits TrackStatusToTrackdirBits(TrackStatus ts)
{
	return (TrackdirBits)(ts & TRACKDIR_BIT_MASK);
}

/**
 * Returns the present-track-information of a TrackStatus.
 *
 * @param ts The TrackStatus returned by GetTileTrackStatus()
 * @return the present tracks
 */
static inline TrackBits TrackStatusToTrackBits(TrackStatus ts)
{
	return TrackdirBitsToTrackBits(TrackStatusToTrackdirBits(ts));
}

/**
 * Returns the red-signal-information of a TrackStatus.
 *
 * Note: The result may contain red signals for non-present tracks.
 *
 * @param ts The TrackStatus returned by GetTileTrackStatus()
 * @return the The trackdirs that are blocked by red-signals
 */
static inline TrackdirBits TrackStatusToRedSignals(TrackStatus ts)
{
	return (TrackdirBits)((ts >> 16) & TRACKDIR_BIT_MASK);
}

/**
 * Builds a TrackStatus
 *
 * @param trackdirbits present trackdirs
 * @param red_signals red signals
 * @return the TrackStatus representing the given information
 */
static inline TrackStatus CombineTrackStatus(TrackdirBits trackdirbits, TrackdirBits red_signals)
{
	return (TrackStatus)(trackdirbits | (red_signals << 16));
}

/**
 * Maps a trackdir to the trackdir that you will end up on if you go straight
 * ahead.
 *
 * This will be the same trackdir for diagonal trackdirs, but a
 * different (alternating) one for straight trackdirs
 *
 * @param trackdir The given trackdir
 * @return The next Trackdir value of the next tile.
 */
static inline Trackdir NextTrackdir(Trackdir trackdir)
{
	assert(IsValidTrackdir(trackdir));
	extern const Trackdir _next_trackdir[TRACKDIR_END];
	return _next_trackdir[trackdir];
}

/**
 * Maps a track to all tracks that make 90 deg turns with it.
 *
 * For the diagonal directions these are the complement of the
 * direction, for the straight directions these are the
 * two vertical or horizontal tracks, depend on the given direction
 *
 * @param track The given track
 * @return The TrackBits with the tracks marked which cross the given track by 90 deg.
 */
static inline TrackBits TrackCrossesTracks(Track track)
{
	assert(IsValidTrack(track));
	extern const TrackBits _track_crosses_tracks[TRACK_END];
	return _track_crosses_tracks[track];
}

/**
 * Maps a trackdir to the (4-way) direction the tile is exited when following
 * that trackdir.
 *
 * For the diagonal directions these are the same directions. For
 * the straight directions these are the directions from the imagined
 * base-tile to the bordering tile which will be joined if the given
 * straight direction is leaved from the base-tile.
 *
 * @param trackdir The given track direction
 * @return The direction which points to the resulting tile if following the Trackdir
 */
static inline DiagDirection TrackdirToExitdir(Trackdir trackdir)
{
	assert(IsValidTrackdirForRoadVehicle(trackdir));
	extern const DiagDirection _trackdir_to_exitdir[TRACKDIR_END];
	return _trackdir_to_exitdir[trackdir];
}

/**
 * Maps a track and an (4-way) dir to the trackdir that represents the track
 * with the exit in the given direction.
 *
 * For the diagonal tracks the resulting track direction are clear for a given
 * DiagDirection. It either matches the direction or it returns INVALID_TRACKDIR,
 * as a TRACK_X cannot be applied with DIAG_SE.
 * For the straight tracks the resulting track direction will be the
 * direction which the DiagDirection is pointing. But this will be INVALID_TRACKDIR
 * if the DiagDirection is pointing 'away' the track.
 *
 * @param track The track to apply an direction on
 * @param diagdir The DiagDirection to apply on
 * @return The resulting track direction or INVALID_TRACKDIR if not possible.
 */
static inline Trackdir TrackExitdirToTrackdir(Track track, DiagDirection diagdir)
{
	assert(IsValidTrack(track));
	assert(IsValidDiagDirection(diagdir));
	extern const Trackdir _track_exitdir_to_trackdir[TRACK_END][DIAGDIR_END];
	return _track_exitdir_to_trackdir[track][diagdir];
}

/**
 * Maps a track and an (4-way) dir to the trackdir that represents the track
 * with the entry in the given direction.
 *
 * For the diagonal tracks the return value is clear, its either the matching
 * track direction or INVALID_TRACKDIR.
 * For the straight tracks this returns the track direction which results if
 * you follow the DiagDirection and then turn by 45 deg left or right on the
 * next tile. The new direction on the new track will be the returning Trackdir
 * value. If the parameters makes no sense like the track TRACK_UPPER and the
 * direction DIAGDIR_NE (target track cannot be reached) this function returns
 * INVALID_TRACKDIR.
 *
 * @param track The target track
 * @param diagdir The direction to "come from"
 * @return the resulting Trackdir or INVALID_TRACKDIR if not possible.
 */
static inline Trackdir TrackEnterdirToTrackdir(Track track, DiagDirection diagdir)
{
	assert(IsValidTrack(track));
	assert(IsValidDiagDirection(diagdir));
	extern const Trackdir _track_enterdir_to_trackdir[TRACK_END][DIAGDIR_END];
	return _track_enterdir_to_trackdir[track][diagdir];
}

/**
 * Maps a track and a full (8-way) direction to the trackdir that represents
 * the track running in the given direction.
 */
static inline Trackdir TrackDirectionToTrackdir(Track track, Direction dir)
{
	assert(IsValidTrack(track));
	assert(IsValidDirection(dir));
	extern const Trackdir _track_direction_to_trackdir[TRACK_END][DIR_END];
	return _track_direction_to_trackdir[track][dir];
}

/**
 * Maps a (4-way) direction to the diagonal track incidating with that diagdir
 *
 * @param diagdir The direction
 * @return The resulting Track
 */
static inline Track DiagDirToDiagTrack(DiagDirection diagdir)
{
	assert(IsValidDiagDirection(diagdir));
	return (Track)(diagdir & 1);
}

/**
 * Maps a (4-way) direction to the diagonal track bits incidating with that diagdir
 *
 * @param diagdir The direction
 * @return The resulting TrackBits
 */
static inline TrackBits DiagDirToDiagTrackBits(DiagDirection diagdir)
{
	assert(IsValidDiagDirection(diagdir));
	return TrackToTrackBits(DiagDirToDiagTrack(diagdir));
}

/**
 * Maps a (4-way) direction to the diagonal trackdir that runs in that
 * direction.
 *
 * @param diagdir The direction
 * @return The resulting Trackdir direction
 */
static inline Trackdir DiagDirToDiagTrackdir(DiagDirection diagdir)
{
	assert(IsValidDiagDirection(diagdir));
	extern const Trackdir _dir_to_diag_trackdir[DIAGDIR_END];
	return _dir_to_diag_trackdir[diagdir];
}

/**
 * Returns all trackdirs that can be reached when entering a tile from a given
 * (diagonal) direction.
 *
 * This will obviously include 90 degree turns, since no information is available
 * about the exact angle of entering
 *
 * @param diagdir The joining direction
 * @return The TrackdirBits which can be used from the given direction
 * @see DiagdirReachesTracks
 */
static inline TrackdirBits DiagdirReachesTrackdirs(DiagDirection diagdir)
{
	assert(IsValidDiagDirection(diagdir));
	extern const TrackdirBits _exitdir_reaches_trackdirs[DIAGDIR_END];
	return _exitdir_reaches_trackdirs[diagdir];
}

/**
 * Returns all tracks that can be reached when entering a tile from a given
 * (diagonal) direction.
 *
 * This will obviously include 90 degree turns, since no
 * information is available about the exact angle of entering
 *
 * @param diagdir The joining direction
 * @return The tracks which can be used
 * @see DiagdirReachesTrackdirs
 */
static inline TrackBits DiagdirReachesTracks(DiagDirection diagdir) { return TrackdirBitsToTrackBits(DiagdirReachesTrackdirs(diagdir)); }

/**
 * Maps a trackdir to the trackdirs that can be reached from it (ie, when
 * entering the next tile.
 *
 * This will include 90 degree turns!
 *
 * @param trackdir The track direction which will be leaved
 * @return The track directions which can be used from this direction (in the next tile)
 */
static inline TrackdirBits TrackdirReachesTrackdirs(Trackdir trackdir)
{
	assert(IsValidTrackdir(trackdir));
	extern const TrackdirBits _exitdir_reaches_trackdirs[DIAGDIR_END];
	return _exitdir_reaches_trackdirs[TrackdirToExitdir(trackdir)];
}
/* Note that there is no direct table for this function (there used to be),
 * but it uses two simpler tables to achieve the result */

/**
 * Maps a trackdir to all trackdirs that make 90 deg turns with it.
 *
 * For the diagonal tracks this returns the track direction bits
 * of the other axis in both directions, which cannot be joined by
 * the given track direction.
 * For the straight tracks this returns all possible 90 deg turns
 * either on the current tile (which no train can joined) or on the
 * bordering tiles.
 *
 * @param trackdir The track direction
 * @return The TrackdirBits which are (more or less) 90 deg turns.
 */
static inline TrackdirBits TrackdirCrossesTrackdirs(Trackdir trackdir)
{
	assert(IsValidTrackdirForRoadVehicle(trackdir));
	extern const TrackdirBits _track_crosses_trackdirs[TRACK_END];
	return _track_crosses_trackdirs[TrackdirToTrack(trackdir)];
}

/**
 * Checks if a given Track is diagonal
 *
 * @param track The given track to check
 * @return true if diagonal, else false
 */
static inline bool IsDiagonalTrack(Track track)
{
	assert(IsValidTrack(track));
	return (track == TRACK_X) || (track == TRACK_Y);
}

/**
 * Checks if a given Trackdir is diagonal.
 *
 * @param trackdir The given trackdir
 * @return true if the trackdir use a diagonal track
 */
static inline bool IsDiagonalTrackdir(Trackdir trackdir)
{
	assert(IsValidTrackdir(trackdir));
	return IsDiagonalTrack(TrackdirToTrack(trackdir));
}


/**
 * Checks if the given tracks overlap, ie form a crossing. Basically this
 * means when there is more than one track on the tile, exept when there are
 * two parallel tracks.
 * @param  bits The tracks present.
 * @return Whether the tracks present overlap in any way.
 */
static inline bool TracksOverlap(TrackBits bits)
{
	/* With no, or only one track, there is no overlap */
	if (bits == TRACK_BIT_NONE || KillFirstBit(bits) == TRACK_BIT_NONE) return false;
	/* We know that there are at least two tracks present. When there are more
	 * than 2 tracks, they will surely overlap. When there are two, they will
	 * always overlap unless they are lower & upper or right & left. */
	return bits != TRACK_BIT_HORZ && bits != TRACK_BIT_VERT;
}

/**
 * Check if a given track is contained within or overlaps some other tracks.
 *
 * @param tracks Tracks to be tested against
 * @param track The track to test
 * @return true if the track is already in the tracks or overlaps the tracks.
 */
static inline bool TrackOverlapsTracks(TrackBits tracks, Track track)
{
	if (HasBit(tracks, track)) return true;
	return TracksOverlap(tracks | TrackToTrackBits(track));
}

/**
 * Checks whether the trackdir means that we are reversing.
 * @param dir the trackdir to check
 * @return true if it is a reversing road trackdir
 */
static inline bool IsReversingRoadTrackdir(Trackdir dir)
{
	assert(IsValidTrackdirForRoadVehicle(dir));
	return (dir & 0x07) >= 6;
}

/**
 * Checks whether the given trackdir is a straight road
 * @param dir the trackdir to check
 * @return true if it is a straight road trackdir
 */
static inline bool IsStraightRoadTrackdir(Trackdir dir)
{
	assert(IsValidTrackdirForRoadVehicle(dir));
	return (dir & 0x06) == 0;
}

/**
 * Checks whether a trackdir on a specific slope is going uphill.
 *
 * Valid for rail and road tracks.
 * Valid for tile-slopes (under foundation) and foundation-slopes (on foundation).
 *
 * @param slope The slope of the tile.
 * @param dir The trackdir of interest.
 * @return true iff the track goes upwards.
 */
static inline bool IsUphillTrackdir(Slope slope, Trackdir dir)
{
	assert(IsValidTrackdirForRoadVehicle(dir));
	extern const TrackdirBits _uphill_trackdirs[];
	return HasBit(_uphill_trackdirs[RemoveHalftileSlope(slope)], dir);
}

/**
<<<<<<< HEAD
 * Transform a Track.
 * @param track The Track to transform.
 * @param transformation Transformation to perform.
 * @return The transformed Track.
 */
static inline Track TransformTrack(Track track, DirTransformation transformation)
{
	extern const byte _track_transformation_map[DTR_END][TRACK_END];
	return (Track)_track_transformation_map[transformation][track];
}

/**
 * Transform a TrackBits.
 * @param track_bits The TrackBits to transform.
 * @param transformation Transformation to perform.
 * @return The transformed TrackBits.
 */
static inline TrackBits TransformTrackBits(TrackBits track_bits, DirTransformation transformation)
{
	TrackBits ret = track_bits & ~TRACK_BIT_ALL;

	Track t;
	FOR_EACH_SET_TRACK(t, track_bits & TRACK_BIT_ALL) SetBit(ret, TransformTrack(t, transformation));

	return ret;
}

/**
 * Transform a Trackdir.
 * @param trackdir The Trackdir to transform.
 * @param transformation Transformation to perform.
 * @return The transformed Trackdir.
 */
static inline Trackdir TransformTrackdir(Trackdir trackdir, DirTransformation transformation)
{
	return TrackExitdirToTrackdir(TransformTrack(TrackdirToTrack(trackdir), transformation), TransformDiagDir(TrackdirToExitdir(trackdir), transformation));
=======
 * Determine the side in which the vehicle will leave the tile
 *
 * @param direction vehicle direction
 * @param track vehicle track bits
 * @return side of tile the vehicle will leave
 */
static inline DiagDirection VehicleExitDir(Direction direction, TrackBits track)
{
	static const TrackBits state_dir_table[DIAGDIR_END] = { TRACK_BIT_RIGHT, TRACK_BIT_LOWER, TRACK_BIT_LEFT, TRACK_BIT_UPPER };

	DiagDirection diagdir = DirToDiagDir(direction);

	/* Determine the diagonal direction in which we will exit this tile */
	if (!HasBit(direction, 0) && track != state_dir_table[diagdir]) {
		diagdir = ChangeDiagDir(diagdir, DIAGDIRDIFF_90LEFT);
	}

	return diagdir;
>>>>>>> c2a77280
}

#endif /* TRACK_FUNC_H */<|MERGE_RESOLUTION|>--- conflicted
+++ resolved
@@ -694,7 +694,6 @@
 }
 
 /**
-<<<<<<< HEAD
  * Transform a Track.
  * @param track The Track to transform.
  * @param transformation Transformation to perform.
@@ -731,7 +730,9 @@
 static inline Trackdir TransformTrackdir(Trackdir trackdir, DirTransformation transformation)
 {
 	return TrackExitdirToTrackdir(TransformTrack(TrackdirToTrack(trackdir), transformation), TransformDiagDir(TrackdirToExitdir(trackdir), transformation));
-=======
+}
+
+/**
  * Determine the side in which the vehicle will leave the tile
  *
  * @param direction vehicle direction
@@ -750,7 +751,6 @@
 	}
 
 	return diagdir;
->>>>>>> c2a77280
 }
 
 #endif /* TRACK_FUNC_H */