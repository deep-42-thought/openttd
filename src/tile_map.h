/* $Id$ */

/*
 * This file is part of OpenTTD.
 * OpenTTD is free software; you can redistribute it and/or modify it under the terms of the GNU General Public License as published by the Free Software Foundation, version 2.
 * OpenTTD is distributed in the hope that it will be useful, but WITHOUT ANY WARRANTY; without even the implied warranty of MERCHANTABILITY or FITNESS FOR A PARTICULAR PURPOSE.
 * See the GNU General Public License for more details. You should have received a copy of the GNU General Public License along with OpenTTD. If not, see <http://www.gnu.org/licenses/>.
 */

/** @file tile_map.h Map writing/reading functions for tiles. */

#ifndef TILE_MAP_H
#define TILE_MAP_H

#include "slope_type.h"
#include "map_func.h"
#include "core/bitmath_func.hpp"
#include "settings_type.h"

/**
 * Returns the height of a tile
 *
 * This function returns the height of the northern corner of a tile.
 * This is saved in the global map-array. It does not take affect by
 * any slope-data of the tile.
 *
 * @param tile The tile to get the height from
 * @return the height of the tile
 * @pre IsValidTileIndex(tile)
 */
template <bool Tgeneric>
static inline uint TileHeight(typename TileIndexT<Tgeneric>::T tile)
{
<<<<<<< HEAD
	assert(tile < MapSize());
	return _m[tile].height;
=======
	assert(IsValidTileIndex(tile));
	return GB(GetTile(tile)->type_height, 0, 4);
>>>>>>> e97c80ed
}
/** @copydoc TileHeight(TileIndexT<Tgeneric>::T) */
static inline uint TileHeight(TileIndex tile) { return TileHeight<false>(tile); }
/** @copydoc TileHeight(TileIndexT<Tgeneric>::T) */
static inline uint TileHeight(GenericTileIndex tile) { return TileHeight<true>(tile); }

uint TileHeightOutsideMap(int x, int y);

/**
 * Sets the height of a tile.
 *
 * This function sets the height of the northern corner of a tile.
 *
 * @param tile The tile to change the height
 * @param height The new height value of the tile
 * @pre IsValidTileIndex(tile)
 * @pre heigth <= MAX_TILE_HEIGHT
 */
template <bool Tgeneric>
static inline void SetTileHeight(typename TileIndexT<Tgeneric>::T tile, uint height)
{
	assert(IsValidTileIndex(tile));
	assert(height <= MAX_TILE_HEIGHT);
<<<<<<< HEAD
	_m[tile].height = height;
=======
	SB(GetTile(tile)->type_height, 0, 4, height);
>>>>>>> e97c80ed
}
/** @copydoc SetTileHeight(TileIndexT<Tgeneric>::T,uint) */
static inline void SetTileHeight(TileIndex tile, uint height) { SetTileHeight<false>(tile, height); }
/** @copydoc SetTileHeight(TileIndexT<Tgeneric>::T,uint) */
static inline void SetTileHeight(GenericTileIndex tile, uint height) { SetTileHeight<true>(tile, height); }

/**
 * Returns the height of a tile in pixels.
 *
 * This function returns the height of the northern corner of a tile in pixels.
 *
 * @param tile The tile to get the height
 * @return The height of the tile in pixel
 */
template <bool Tgeneric>
static inline uint TilePixelHeight(typename TileIndexT<Tgeneric>::T tile)
{
	return TileHeight(tile) * TILE_HEIGHT;
}
/** @copydoc TilePixelHeight(TileIndexT<Tgeneric>::T) */
static inline uint TilePixelHeight(TileIndex tile) { return TilePixelHeight<false>(tile); }
/** @copydoc TilePixelHeight(TileIndexT<Tgeneric>::T) */
static inline uint TilePixelHeight(GenericTileIndex tile) { return TilePixelHeight<true>(tile); }

/**
 * Returns the tile height for a coordinate outside map.  Such a height is
 * needed for painting the area outside map using completely black tiles.
 * The idea is descending to heightlevel 0 as fast as possible.
 * @param x The X-coordinate (same unit as TileX).
 * @param y The Y-coordinate (same unit as TileY).
 * @return The height in pixels in the same unit as TilePixelHeight.
 */
static inline uint TilePixelHeightOutsideMap(int x, int y)
{
	return TileHeightOutsideMap(x, y) * TILE_HEIGHT;
}

/**
 * Get the tiletype of a given tile.
 *
 * @param tile The tile to get the TileType
 * @return The tiletype of the tile
 * @pre IsValidTileIndex(tile)
 */
template <bool Tgeneric>
static inline TileType GetTileType(typename TileIndexT<Tgeneric>::T tile)
{
<<<<<<< HEAD
	assert(tile < MapSize());
	return (TileType)GB(_m[tile].type, 4, 4);
=======
	assert(IsValidTileIndex(tile));
	return (TileType)GB(GetTile(tile)->type_height, 4, 4);
>>>>>>> e97c80ed
}
/** @copydoc GetTileType(TileIndexT<Tgeneric>::T) */
static inline TileType GetTileType(TileIndex tile) { return GetTileType<false>(tile); }
/** @copydoc GetTileType(TileIndexT<Tgeneric>::T) */
static inline TileType GetTileType(GenericTileIndex tile) { return GetTileType<true>(tile); }

/**
 * Check if a tile is within the map (not a border)
 *
 * @param tile The tile to check
 * @return Whether the tile is in the interior of the map
 * @pre IsValidTileIndex(tile)
 */
template <bool Tgeneric>
static inline bool IsInnerTile(typename TileIndexT<Tgeneric>::T tile)
{
	assert(IsValidTileIndex(tile));

	uint x = TileX(tile);
	uint y = TileY(tile);

	return x < MapMaxX(MapOf(tile)) && y < MapMaxY(MapOf(tile)) &&
			((x > 0 && y > 0) || !IsMainMapTile(tile) || !_settings_game.construction.freeform_edges);
}
/** @copydoc IsInnerTile(TileIndexT<Tgeneric>::T) */
static inline bool IsInnerTile(TileIndex tile) { return IsInnerTile<false>(tile); }
/** @copydoc IsInnerTile(TileIndexT<Tgeneric>::T) */
static inline bool IsInnerTile(GenericTileIndex tile) { return IsInnerTile<true>(tile); }

/**
 * Set the type of a tile
 *
 * This functions sets the type of a tile. If the type
 * MP_VOID is selected the tile must be at the south-west or
 * south-east edges of the map and vice versa.
 *
 * @param tile The tile to save the new type
 * @param type The type to save
 * @pre IsValidTileIndex(tile)
 * @pre type MP_VOID <=> tile is on the south-east or south-west edge.
 */
template <bool Tgeneric>
static inline void SetTileType(typename TileIndexT<Tgeneric>::T tile, TileType type)
{
	assert(IsValidTileIndex(tile));
	/* VOID tiles (and no others) are exactly allowed at the lower left and right
	 * edges of the map. If _settings_game.construction.freeform_edges is true,
	 * the upper edges of the map are also VOID tiles. */
	assert(IsInnerTile(tile) == (type != MP_VOID));
<<<<<<< HEAD
	SB(_m[tile].type, 4, 4, type);
=======
	SB(GetTile(tile)->type_height, 4, 4, type);
>>>>>>> e97c80ed
}
/** @copydoc SetTileType(TileIndexT<Tgeneric>::T,TileType) */
static inline void SetTileType(TileIndex tile, TileType type) { return SetTileType<false>(tile, type); }
/** @copydoc SetTileType(TileIndexT<Tgeneric>::T) */
static inline void SetTileType(GenericTileIndex tile, TileType type) { return SetTileType<true>(tile, type); }

/**
 * Checks if a tile is a give tiletype.
 *
 * This function checks if a tile got the given tiletype.
 *
 * @param tile The tile to check
 * @param type The type to check against
 * @return true If the type matches against the type of the tile
 */
template <bool Tgeneric>
static inline bool IsTileType(typename TileIndexT<Tgeneric>::T tile, TileType type)
{
	return GetTileType(tile) == type;
}
/** @copydoc IsTileType(TileIndexT<Tgeneric>::T,TileType) */
static inline bool IsTileType(TileIndex tile, TileType type) { return IsTileType<false>(tile, type); }
/** @copydoc IsTileType(TileIndexT<Tgeneric>::T,TileType) */
static inline bool IsTileType(GenericTileIndex tile, TileType type) { return IsTileType<true>(tile, type); }

/**
 * Checks if a tile is valid
 *
 * @param tile The tile to check
 * @return True if the tile is on the map and not one of MP_VOID.
 */
template <bool Tgeneric>
static inline bool IsValidTile(typename TileIndexT<Tgeneric>::T tile)
{
	return IsValidTileIndex(tile) && !IsTileType(tile, MP_VOID);
}
/** @copydoc IsValidTile(TileIndexT<Tgeneric>::T) */
static inline bool IsValidTile(TileIndex tile) { return IsValidTile<false>(tile); }
/** @copydoc IsValidTile(TileIndexT<Tgeneric>::T) */
static inline bool IsValidTile(GenericTileIndex tile) { return IsValidTile<true>(tile); }

/**
 * Returns the owner of a tile
 *
 * This function returns the owner of a tile. This cannot used
 * for tiles which type is one of MP_HOUSE, MP_VOID and MP_INDUSTRY
 * as no company owned any of these buildings.
 *
 * @param tile The tile to check
 * @return The owner of the tile
 * @pre IsValidTile(tile)
 * @pre The type of the tile must not be MP_HOUSE and MP_INDUSTRY
 */
template <bool Tgeneric>
static inline Owner GetTileOwner(typename TileIndexT<Tgeneric>::T tile)
{
	assert(IsValidTile(tile));
	assert(!IsTileType(tile, MP_HOUSE));
	assert(!IsTileType(tile, MP_INDUSTRY));

	return (Owner)GB(GetTile(tile)->m1, 0, 5);
}
/** @copydoc GetTileOwner(TileIndexT<Tgeneric>::T) */
static inline Owner GetTileOwner(TileIndex tile) { return GetTileOwner<false>(tile); }
/** @copydoc GetTileOwner(TileIndexT<Tgeneric>::T) */
static inline Owner GetTileOwner(GenericTileIndex tile) { return GetTileOwner<true>(tile); }

/**
 * Sets the owner of a tile
 *
 * This function sets the owner status of a tile. Note that you cannot
 * set a owner for tiles of type MP_HOUSE, MP_VOID and MP_INDUSTRY.
 *
 * @param tile The tile to change the owner status.
 * @param owner The new owner.
 * @pre IsValidTile(tile)
 * @pre The type of the tile must not be MP_HOUSE and MP_INDUSTRY
 */
template <bool Tgeneric>
static inline void SetTileOwner(typename TileIndexT<Tgeneric>::T tile, Owner owner)
{
	assert(IsValidTile(tile));
	assert(!IsTileType(tile, MP_HOUSE));
	assert(!IsTileType(tile, MP_INDUSTRY));

	SB(GetTile(tile)->m1, 0, 5, owner);
}
/** @copydoc SetTileOwner(TileIndexT<Tgeneric>::T,Owner) */
static inline void SetTileOwner(TileIndex tile, Owner owner) { SetTileOwner<false>(tile, owner); }
/** @copydoc SetTileOwner(TileIndexT<Tgeneric>::T,Owner) */
static inline void SetTileOwner(GenericTileIndex tile, Owner owner) { SetTileOwner<true>(tile, owner); }

/**
 * Checks if a tile belongs to the given owner
 *
 * @param tile The tile to check
 * @param owner The owner to check against
 * @return True if a tile belongs the the given owner
 */
template <bool Tgeneric>
static inline bool IsTileOwner(typename TileIndexT<Tgeneric>::T tile, Owner owner)
{
	return GetTileOwner(tile) == owner;
}
/** @copydoc IsTileOwner(TileIndexT<Tgeneric>::T,Owner) */
static inline bool IsTileOwner(TileIndex tile, Owner owner) { return IsTileOwner<false>(tile, owner); }
/** @copydoc IsTileOwner(TileIndexT<Tgeneric>::T,Owner) */
static inline bool IsTileOwner(GenericTileIndex tile, Owner owner) { return IsTileOwner<true>(tile, owner); }

/**
 * Set the tropic zone
 * @param tile the tile to set the zone of
 * @param type the new type
 * @pre tile < MapSize()
 */
static inline void SetTropicZone(TileIndex tile, TropicZone type)
{
	assert(tile < MapSize());
	assert(!IsTileType(tile, MP_VOID) || type == TROPICZONE_NORMAL);
<<<<<<< HEAD
	SB(_m[tile].type, 0, 2, type);
=======
	SB(GetTile(tile)->m6, 0, 2, type);
>>>>>>> e97c80ed
}

/**
 * Get the tropic zone
 * @param tile the tile to get the zone of
 * @pre tile < MapSize()
 * @return the zone type
 */
static inline TropicZone GetTropicZone(TileIndex tile)
{
	assert(tile < MapSize());
<<<<<<< HEAD
	return (TropicZone)GB(_m[tile].type, 0, 2);
=======
	return (TropicZone)GB(GetTile(tile)->m6, 0, 2);
>>>>>>> e97c80ed
}

/**
 * Get the current animation frame
 * @param t the tile
 * @pre IsTileType(t, MP_HOUSE) || IsTileType(t, MP_OBJECT) || IsTileType(t, MP_INDUSTRY) ||IsTileType(t, MP_STATION)
 * @return frame number
 */
static inline byte GetAnimationFrame(TileIndex t)
{
	assert(IsTileType(t, MP_HOUSE) || IsTileType(t, MP_OBJECT) || IsTileType(t, MP_INDUSTRY) ||IsTileType(t, MP_STATION));
	return GetTileEx(t)->m7;
}

/**
 * Set a new animation frame
 * @param t the tile
 * @param frame the new frame number
 * @pre IsTileType(t, MP_HOUSE) || IsTileType(t, MP_OBJECT) || IsTileType(t, MP_INDUSTRY) ||IsTileType(t, MP_STATION)
 */
static inline void SetAnimationFrame(TileIndex t, byte frame)
{
	assert(IsTileType(t, MP_HOUSE) || IsTileType(t, MP_OBJECT) || IsTileType(t, MP_INDUSTRY) ||IsTileType(t, MP_STATION));
	GetTileEx(t)->m7 = frame;
}

template <bool Tgeneric>
Slope GetTileSlope(typename TileIndexT<Tgeneric>::T tile, int *h = NULL);
/** @copydoc GetTileSlope(TileIndexT<Tgeneric>::T,int*) */
static inline Slope GetTileSlope(TileIndex tile, int *h = NULL) { return GetTileSlope<false>(tile, h); }
/** @copydoc GetTileSlope(TileIndexT<Tgeneric>::T,int*) */
static inline Slope GetTileSlope(GenericTileIndex tile, int *h = NULL) { return GetTileSlope<true>(tile, h); }

template <bool Tgeneric>
int GetTileZ(typename TileIndexT<Tgeneric>::T tile);
/** @copydoc GetTileZ(TileIndexT<Tgeneric>::T) */
static inline int GetTileZ(TileIndex tile) { return GetTileZ<false>(tile); }
/** @copydoc GetTileZ(TileIndexT<Tgeneric>::T) */
static inline int GetTileZ(GenericTileIndex tile) { return GetTileZ<true>(tile); }

template <bool Tgeneric>
int GetTileMaxZ(typename TileIndexT<Tgeneric>::T tile);
/** @copydoc GetTileMaxZ(TileIndexT<Tgeneric>::T) */
static inline int GetTileMaxZ(TileIndex tile) { return GetTileMaxZ<false>(tile); }
/** @copydoc GetTileMaxZ(TileIndexT<Tgeneric>::T) */
static inline int GetTileMaxZ(GenericTileIndex tile) { return GetTileMaxZ<true>(tile); }

bool IsTileFlat(TileIndex tile, int *h = NULL);

/**
 * Return the slope of a given tile
 * @param tile Tile to compute slope of
 * @param h    If not \c NULL, pointer to storage of z height
 * @return Slope of the tile, except for the HALFTILE part
 */
template <bool Tgeneric>
static inline Slope GetTilePixelSlope(typename TileIndexT<Tgeneric>::T tile, int *h)
{
	Slope s = GetTileSlope(tile, h);
	if (h != NULL) *h *= TILE_HEIGHT;
	return s;
}
/** @copydoc GetTilePixelSlope(TileIndexT<Tgeneric>::T,int*) */
static inline Slope GetTilePixelSlope(TileIndex tile, int *h) { return GetTilePixelSlope<false>(tile, h); }
/** @copydoc GetTilePixelSlope(TileIndexT<Tgeneric>::T,int*) */
static inline Slope GetTilePixelSlope(GenericTileIndex tile, int *h) { return GetTilePixelSlope<true>(tile, h); }

Slope GetTilePixelSlopeOutsideMap(int x, int y, int *h);

/**
 * Get bottom height of the tile
 * @param tile Tile to compute height of
 * @return Minimum height of the tile
 */
template <bool Tgeneric>
static inline int GetTilePixelZ(typename TileIndexT<Tgeneric>::T tile)
{
	return GetTileZ(tile) * TILE_HEIGHT;
}
/** @copydoc GetTilePixelZ(TileIndexT<Tgeneric>::T) */
static inline int GetTilePixelZ(TileIndex tile) { return GetTilePixelZ<false>(tile); }
/** @copydoc GetTilePixelZ(TileIndexT<Tgeneric>::T) */
static inline int GetTilePixelZ(GenericTileIndex tile) { return GetTilePixelZ<true>(tile); }

int GetTilePixelZOutsideMap(int x, int y);

/**
 * Get top height of the tile
 * @param t Tile to compute height of
 * @return Maximum height of the tile
 */
template <bool Tgeneric>
static inline int GetTileMaxPixelZ(typename TileIndexT<Tgeneric>::T tile)
{
	return GetTileMaxZ(tile) * TILE_HEIGHT;
}
/** @copydoc GetTileMaxPixelZ(TileIndexT<Tgeneric>::T) */
static inline int GetTileMaxPixelZ(TileIndex tile) { return GetTileMaxPixelZ<false>(tile); }
/** @copydoc GetTileMaxPixelZ(TileIndexT<Tgeneric>::T) */
static inline int GetTileMaxPixelZ(GenericTileIndex tile) { return GetTileMaxPixelZ<true>(tile); }

int GetTileMaxPixelZOutsideMap(int x, int y);


/**
 * Calculate a hash value from a tile position
 *
 * @param x The X coordinate
 * @param y The Y coordinate
 * @return The hash of the tile
 */
static inline uint TileHash(uint x, uint y)
{
	uint hash = x >> 4;
	hash ^= x >> 6;
	hash ^= y >> 4;
	hash -= y >> 6;
	return hash;
}

/**
 * Get the last two bits of the TileHash
 *  from a tile position.
 *
 * @see TileHash()
 * @param x The X coordinate
 * @param y The Y coordinate
 * @return The last two bits from hash of the tile
 */
static inline uint TileHash2Bit(uint x, uint y)
{
	return GB(TileHash(x, y), 0, 2);
}

#endif /* TILE_MAP_H */<|MERGE_RESOLUTION|>--- conflicted
+++ resolved
@@ -31,13 +31,8 @@
 template <bool Tgeneric>
 static inline uint TileHeight(typename TileIndexT<Tgeneric>::T tile)
 {
-<<<<<<< HEAD
-	assert(tile < MapSize());
-	return _m[tile].height;
-=======
 	assert(IsValidTileIndex(tile));
-	return GB(GetTile(tile)->type_height, 0, 4);
->>>>>>> e97c80ed
+	return GetTile(tile)->height;
 }
 /** @copydoc TileHeight(TileIndexT<Tgeneric>::T) */
 static inline uint TileHeight(TileIndex tile) { return TileHeight<false>(tile); }
@@ -61,11 +56,7 @@
 {
 	assert(IsValidTileIndex(tile));
 	assert(height <= MAX_TILE_HEIGHT);
-<<<<<<< HEAD
-	_m[tile].height = height;
-=======
-	SB(GetTile(tile)->type_height, 0, 4, height);
->>>>>>> e97c80ed
+	GetTile(tile)->height = height;
 }
 /** @copydoc SetTileHeight(TileIndexT<Tgeneric>::T,uint) */
 static inline void SetTileHeight(TileIndex tile, uint height) { SetTileHeight<false>(tile, height); }
@@ -113,13 +104,8 @@
 template <bool Tgeneric>
 static inline TileType GetTileType(typename TileIndexT<Tgeneric>::T tile)
 {
-<<<<<<< HEAD
-	assert(tile < MapSize());
-	return (TileType)GB(_m[tile].type, 4, 4);
-=======
 	assert(IsValidTileIndex(tile));
-	return (TileType)GB(GetTile(tile)->type_height, 4, 4);
->>>>>>> e97c80ed
+	return (TileType)GB(GetTile(tile)->type, 4, 4);
 }
 /** @copydoc GetTileType(TileIndexT<Tgeneric>::T) */
 static inline TileType GetTileType(TileIndex tile) { return GetTileType<false>(tile); }
@@ -169,11 +155,7 @@
 	 * edges of the map. If _settings_game.construction.freeform_edges is true,
 	 * the upper edges of the map are also VOID tiles. */
 	assert(IsInnerTile(tile) == (type != MP_VOID));
-<<<<<<< HEAD
-	SB(_m[tile].type, 4, 4, type);
-=======
-	SB(GetTile(tile)->type_height, 4, 4, type);
->>>>>>> e97c80ed
+	SB(GetTile(tile)->type, 4, 4, type);
 }
 /** @copydoc SetTileType(TileIndexT<Tgeneric>::T,TileType) */
 static inline void SetTileType(TileIndex tile, TileType type) { return SetTileType<false>(tile, type); }
@@ -293,11 +275,7 @@
 {
 	assert(tile < MapSize());
 	assert(!IsTileType(tile, MP_VOID) || type == TROPICZONE_NORMAL);
-<<<<<<< HEAD
-	SB(_m[tile].type, 0, 2, type);
-=======
-	SB(GetTile(tile)->m6, 0, 2, type);
->>>>>>> e97c80ed
+	SB(GetTile(tile)->type, 0, 2, type);
 }
 
 /**
@@ -309,11 +287,7 @@
 static inline TropicZone GetTropicZone(TileIndex tile)
 {
 	assert(tile < MapSize());
-<<<<<<< HEAD
-	return (TropicZone)GB(_m[tile].type, 0, 2);
-=======
-	return (TropicZone)GB(GetTile(tile)->m6, 0, 2);
->>>>>>> e97c80ed
+	return (TropicZone)GB(GetTile(tile)->type, 0, 2);
 }
 
 /**
